// SPDX-License-Identifier: GPL-2.0-only
/*
 * r8169.c: RealTek 8169/8168/8101 ethernet driver.
 *
 * Copyright (c) 2002 ShuChen <shuchen@realtek.com.tw>
 * Copyright (c) 2003 - 2007 Francois Romieu <romieu@fr.zoreil.com>
 * Copyright (c) a lot of people too. Please respect their work.
 *
 * See MAINTAINERS file for support contact information.
 */

#include <linux/module.h>
#include <linux/moduleparam.h>
#include <linux/pci.h>
#include <linux/netdevice.h>
#include <linux/etherdevice.h>
#include <linux/clk.h>
#include <linux/delay.h>
#include <linux/ethtool.h>
#include <linux/phy.h>
#include <linux/if_vlan.h>
#include <linux/crc32.h>
#include <linux/in.h>
#include <linux/io.h>
#include <linux/ip.h>
#include <linux/tcp.h>
#include <linux/interrupt.h>
#include <linux/dma-mapping.h>
#include <linux/pm_runtime.h>
#include <linux/firmware.h>
#include <linux/prefetch.h>
#include <linux/pci-aspm.h>
#include <linux/ipv6.h>
#include <net/ip6_checksum.h>

#define MODULENAME "r8169"

#define FIRMWARE_8168D_1	"rtl_nic/rtl8168d-1.fw"
#define FIRMWARE_8168D_2	"rtl_nic/rtl8168d-2.fw"
#define FIRMWARE_8168E_1	"rtl_nic/rtl8168e-1.fw"
#define FIRMWARE_8168E_2	"rtl_nic/rtl8168e-2.fw"
#define FIRMWARE_8168E_3	"rtl_nic/rtl8168e-3.fw"
#define FIRMWARE_8168F_1	"rtl_nic/rtl8168f-1.fw"
#define FIRMWARE_8168F_2	"rtl_nic/rtl8168f-2.fw"
#define FIRMWARE_8105E_1	"rtl_nic/rtl8105e-1.fw"
#define FIRMWARE_8402_1		"rtl_nic/rtl8402-1.fw"
#define FIRMWARE_8411_1		"rtl_nic/rtl8411-1.fw"
#define FIRMWARE_8411_2		"rtl_nic/rtl8411-2.fw"
#define FIRMWARE_8106E_1	"rtl_nic/rtl8106e-1.fw"
#define FIRMWARE_8106E_2	"rtl_nic/rtl8106e-2.fw"
#define FIRMWARE_8168G_2	"rtl_nic/rtl8168g-2.fw"
#define FIRMWARE_8168G_3	"rtl_nic/rtl8168g-3.fw"
#define FIRMWARE_8168H_1	"rtl_nic/rtl8168h-1.fw"
#define FIRMWARE_8168H_2	"rtl_nic/rtl8168h-2.fw"
#define FIRMWARE_8107E_1	"rtl_nic/rtl8107e-1.fw"
#define FIRMWARE_8107E_2	"rtl_nic/rtl8107e-2.fw"

#define R8169_MSG_DEFAULT \
	(NETIF_MSG_DRV | NETIF_MSG_PROBE | NETIF_MSG_IFUP | NETIF_MSG_IFDOWN)

/* Maximum number of multicast addresses to filter (vs. Rx-all-multicast).
   The RTL chips use a 64 element hash table based on the Ethernet CRC. */
static const int multicast_filter_limit = 32;

#define TX_DMA_BURST	7	/* Maximum PCI burst, '7' is unlimited */
#define InterFrameGap	0x03	/* 3 means InterFrameGap = the shortest one */

#define R8169_REGS_SIZE		256
#define R8169_RX_BUF_SIZE	(SZ_16K - 1)
#define NUM_TX_DESC	64	/* Number of Tx descriptor registers */
#define NUM_RX_DESC	256U	/* Number of Rx descriptor registers */
#define R8169_TX_RING_BYTES	(NUM_TX_DESC * sizeof(struct TxDesc))
#define R8169_RX_RING_BYTES	(NUM_RX_DESC * sizeof(struct RxDesc))

/* write/read MMIO register */
#define RTL_W8(tp, reg, val8)	writeb((val8), tp->mmio_addr + (reg))
#define RTL_W16(tp, reg, val16)	writew((val16), tp->mmio_addr + (reg))
#define RTL_W32(tp, reg, val32)	writel((val32), tp->mmio_addr + (reg))
#define RTL_R8(tp, reg)		readb(tp->mmio_addr + (reg))
#define RTL_R16(tp, reg)		readw(tp->mmio_addr + (reg))
#define RTL_R32(tp, reg)		readl(tp->mmio_addr + (reg))

enum mac_version {
	RTL_GIGA_MAC_VER_01 = 0,
	RTL_GIGA_MAC_VER_02,
	RTL_GIGA_MAC_VER_03,
	RTL_GIGA_MAC_VER_04,
	RTL_GIGA_MAC_VER_05,
	RTL_GIGA_MAC_VER_06,
	RTL_GIGA_MAC_VER_07,
	RTL_GIGA_MAC_VER_08,
	RTL_GIGA_MAC_VER_09,
	RTL_GIGA_MAC_VER_10,
	RTL_GIGA_MAC_VER_11,
	RTL_GIGA_MAC_VER_12,
	RTL_GIGA_MAC_VER_13,
	RTL_GIGA_MAC_VER_14,
	RTL_GIGA_MAC_VER_15,
	RTL_GIGA_MAC_VER_16,
	RTL_GIGA_MAC_VER_17,
	RTL_GIGA_MAC_VER_18,
	RTL_GIGA_MAC_VER_19,
	RTL_GIGA_MAC_VER_20,
	RTL_GIGA_MAC_VER_21,
	RTL_GIGA_MAC_VER_22,
	RTL_GIGA_MAC_VER_23,
	RTL_GIGA_MAC_VER_24,
	RTL_GIGA_MAC_VER_25,
	RTL_GIGA_MAC_VER_26,
	RTL_GIGA_MAC_VER_27,
	RTL_GIGA_MAC_VER_28,
	RTL_GIGA_MAC_VER_29,
	RTL_GIGA_MAC_VER_30,
	RTL_GIGA_MAC_VER_31,
	RTL_GIGA_MAC_VER_32,
	RTL_GIGA_MAC_VER_33,
	RTL_GIGA_MAC_VER_34,
	RTL_GIGA_MAC_VER_35,
	RTL_GIGA_MAC_VER_36,
	RTL_GIGA_MAC_VER_37,
	RTL_GIGA_MAC_VER_38,
	RTL_GIGA_MAC_VER_39,
	RTL_GIGA_MAC_VER_40,
	RTL_GIGA_MAC_VER_41,
	RTL_GIGA_MAC_VER_42,
	RTL_GIGA_MAC_VER_43,
	RTL_GIGA_MAC_VER_44,
	RTL_GIGA_MAC_VER_45,
	RTL_GIGA_MAC_VER_46,
	RTL_GIGA_MAC_VER_47,
	RTL_GIGA_MAC_VER_48,
	RTL_GIGA_MAC_VER_49,
	RTL_GIGA_MAC_VER_50,
	RTL_GIGA_MAC_VER_51,
	RTL_GIGA_MAC_NONE   = 0xff,
};

#define JUMBO_1K	ETH_DATA_LEN
#define JUMBO_4K	(4*1024 - ETH_HLEN - 2)
#define JUMBO_6K	(6*1024 - ETH_HLEN - 2)
#define JUMBO_7K	(7*1024 - ETH_HLEN - 2)
#define JUMBO_9K	(9*1024 - ETH_HLEN - 2)

static const struct {
	const char *name;
	const char *fw_name;
} rtl_chip_infos[] = {
	/* PCI devices. */
	[RTL_GIGA_MAC_VER_01] = {"RTL8169"				},
	[RTL_GIGA_MAC_VER_02] = {"RTL8169s"				},
	[RTL_GIGA_MAC_VER_03] = {"RTL8110s"				},
	[RTL_GIGA_MAC_VER_04] = {"RTL8169sb/8110sb"			},
	[RTL_GIGA_MAC_VER_05] = {"RTL8169sc/8110sc"			},
	[RTL_GIGA_MAC_VER_06] = {"RTL8169sc/8110sc"			},
	/* PCI-E devices. */
	[RTL_GIGA_MAC_VER_07] = {"RTL8102e"				},
	[RTL_GIGA_MAC_VER_08] = {"RTL8102e"				},
	[RTL_GIGA_MAC_VER_09] = {"RTL8102e"				},
	[RTL_GIGA_MAC_VER_10] = {"RTL8101e"				},
	[RTL_GIGA_MAC_VER_11] = {"RTL8168b/8111b"			},
	[RTL_GIGA_MAC_VER_12] = {"RTL8168b/8111b"			},
	[RTL_GIGA_MAC_VER_13] = {"RTL8101e"				},
	[RTL_GIGA_MAC_VER_14] = {"RTL8100e"				},
	[RTL_GIGA_MAC_VER_15] = {"RTL8100e"				},
	[RTL_GIGA_MAC_VER_16] = {"RTL8101e"				},
	[RTL_GIGA_MAC_VER_17] = {"RTL8168b/8111b"			},
	[RTL_GIGA_MAC_VER_18] = {"RTL8168cp/8111cp"			},
	[RTL_GIGA_MAC_VER_19] = {"RTL8168c/8111c"			},
	[RTL_GIGA_MAC_VER_20] = {"RTL8168c/8111c"			},
	[RTL_GIGA_MAC_VER_21] = {"RTL8168c/8111c"			},
	[RTL_GIGA_MAC_VER_22] = {"RTL8168c/8111c"			},
	[RTL_GIGA_MAC_VER_23] = {"RTL8168cp/8111cp"			},
	[RTL_GIGA_MAC_VER_24] = {"RTL8168cp/8111cp"			},
	[RTL_GIGA_MAC_VER_25] = {"RTL8168d/8111d",	FIRMWARE_8168D_1},
	[RTL_GIGA_MAC_VER_26] = {"RTL8168d/8111d",	FIRMWARE_8168D_2},
	[RTL_GIGA_MAC_VER_27] = {"RTL8168dp/8111dp"			},
	[RTL_GIGA_MAC_VER_28] = {"RTL8168dp/8111dp"			},
	[RTL_GIGA_MAC_VER_29] = {"RTL8105e",		FIRMWARE_8105E_1},
	[RTL_GIGA_MAC_VER_30] = {"RTL8105e",		FIRMWARE_8105E_1},
	[RTL_GIGA_MAC_VER_31] = {"RTL8168dp/8111dp"			},
	[RTL_GIGA_MAC_VER_32] = {"RTL8168e/8111e",	FIRMWARE_8168E_1},
	[RTL_GIGA_MAC_VER_33] = {"RTL8168e/8111e",	FIRMWARE_8168E_2},
	[RTL_GIGA_MAC_VER_34] = {"RTL8168evl/8111evl",	FIRMWARE_8168E_3},
	[RTL_GIGA_MAC_VER_35] = {"RTL8168f/8111f",	FIRMWARE_8168F_1},
	[RTL_GIGA_MAC_VER_36] = {"RTL8168f/8111f",	FIRMWARE_8168F_2},
	[RTL_GIGA_MAC_VER_37] = {"RTL8402",		FIRMWARE_8402_1 },
	[RTL_GIGA_MAC_VER_38] = {"RTL8411",		FIRMWARE_8411_1 },
	[RTL_GIGA_MAC_VER_39] = {"RTL8106e",		FIRMWARE_8106E_1},
	[RTL_GIGA_MAC_VER_40] = {"RTL8168g/8111g",	FIRMWARE_8168G_2},
	[RTL_GIGA_MAC_VER_41] = {"RTL8168g/8111g"			},
	[RTL_GIGA_MAC_VER_42] = {"RTL8168g/8111g",	FIRMWARE_8168G_3},
	[RTL_GIGA_MAC_VER_43] = {"RTL8106e",		FIRMWARE_8106E_2},
	[RTL_GIGA_MAC_VER_44] = {"RTL8411",		FIRMWARE_8411_2 },
	[RTL_GIGA_MAC_VER_45] = {"RTL8168h/8111h",	FIRMWARE_8168H_1},
	[RTL_GIGA_MAC_VER_46] = {"RTL8168h/8111h",	FIRMWARE_8168H_2},
	[RTL_GIGA_MAC_VER_47] = {"RTL8107e",		FIRMWARE_8107E_1},
	[RTL_GIGA_MAC_VER_48] = {"RTL8107e",		FIRMWARE_8107E_2},
	[RTL_GIGA_MAC_VER_49] = {"RTL8168ep/8111ep"			},
	[RTL_GIGA_MAC_VER_50] = {"RTL8168ep/8111ep"			},
	[RTL_GIGA_MAC_VER_51] = {"RTL8168ep/8111ep"			},
};

enum cfg_version {
	RTL_CFG_0 = 0x00,
	RTL_CFG_1,
	RTL_CFG_2
};

static const struct pci_device_id rtl8169_pci_tbl[] = {
	{ PCI_VDEVICE(REALTEK,	0x2502), RTL_CFG_1 },
	{ PCI_VDEVICE(REALTEK,	0x2600), RTL_CFG_1 },
	{ PCI_VDEVICE(REALTEK,	0x8129), RTL_CFG_0 },
	{ PCI_VDEVICE(REALTEK,	0x8136), RTL_CFG_2 },
	{ PCI_VDEVICE(REALTEK,	0x8161), RTL_CFG_1 },
	{ PCI_VDEVICE(REALTEK,	0x8167), RTL_CFG_0 },
	{ PCI_VDEVICE(REALTEK,	0x8168), RTL_CFG_1 },
	{ PCI_VDEVICE(NCUBE,	0x8168), RTL_CFG_1 },
	{ PCI_VDEVICE(REALTEK,	0x8169), RTL_CFG_0 },
	{ PCI_VENDOR_ID_DLINK,	0x4300,
		PCI_VENDOR_ID_DLINK, 0x4b10, 0, 0, RTL_CFG_1 },
	{ PCI_VDEVICE(DLINK,	0x4300), RTL_CFG_0 },
	{ PCI_VDEVICE(DLINK,	0x4302), RTL_CFG_0 },
	{ PCI_VDEVICE(AT,	0xc107), RTL_CFG_0 },
	{ PCI_VDEVICE(USR,	0x0116), RTL_CFG_0 },
	{ PCI_VENDOR_ID_LINKSYS,		0x1032,
		PCI_ANY_ID, 0x0024, 0, 0, RTL_CFG_0 },
	{ 0x0001,				0x8168,
		PCI_ANY_ID, 0x2410, 0, 0, RTL_CFG_2 },
	{}
};

MODULE_DEVICE_TABLE(pci, rtl8169_pci_tbl);

static struct {
	u32 msg_enable;
} debug = { -1 };

enum rtl_registers {
	MAC0		= 0,	/* Ethernet hardware address. */
	MAC4		= 4,
	MAR0		= 8,	/* Multicast filter. */
	CounterAddrLow		= 0x10,
	CounterAddrHigh		= 0x14,
	TxDescStartAddrLow	= 0x20,
	TxDescStartAddrHigh	= 0x24,
	TxHDescStartAddrLow	= 0x28,
	TxHDescStartAddrHigh	= 0x2c,
	FLASH		= 0x30,
	ERSR		= 0x36,
	ChipCmd		= 0x37,
	TxPoll		= 0x38,
	IntrMask	= 0x3c,
	IntrStatus	= 0x3e,

	TxConfig	= 0x40,
#define	TXCFG_AUTO_FIFO			(1 << 7)	/* 8111e-vl */
#define	TXCFG_EMPTY			(1 << 11)	/* 8111e-vl */

	RxConfig	= 0x44,
#define	RX128_INT_EN			(1 << 15)	/* 8111c and later */
#define	RX_MULTI_EN			(1 << 14)	/* 8111c only */
#define	RXCFG_FIFO_SHIFT		13
					/* No threshold before first PCI xfer */
#define	RX_FIFO_THRESH			(7 << RXCFG_FIFO_SHIFT)
#define	RX_EARLY_OFF			(1 << 11)
#define	RXCFG_DMA_SHIFT			8
					/* Unlimited maximum PCI burst. */
#define	RX_DMA_BURST			(7 << RXCFG_DMA_SHIFT)

	RxMissed	= 0x4c,
	Cfg9346		= 0x50,
	Config0		= 0x51,
	Config1		= 0x52,
	Config2		= 0x53,
#define PME_SIGNAL			(1 << 5)	/* 8168c and later */

	Config3		= 0x54,
	Config4		= 0x55,
	Config5		= 0x56,
	MultiIntr	= 0x5c,
	PHYAR		= 0x60,
	PHYstatus	= 0x6c,
	RxMaxSize	= 0xda,
	CPlusCmd	= 0xe0,
	IntrMitigate	= 0xe2,

#define RTL_COALESCE_MASK	0x0f
#define RTL_COALESCE_SHIFT	4
#define RTL_COALESCE_T_MAX	(RTL_COALESCE_MASK)
#define RTL_COALESCE_FRAME_MAX	(RTL_COALESCE_MASK << 2)

	RxDescAddrLow	= 0xe4,
	RxDescAddrHigh	= 0xe8,
	EarlyTxThres	= 0xec,	/* 8169. Unit of 32 bytes. */

#define NoEarlyTx	0x3f	/* Max value : no early transmit. */

	MaxTxPacketSize	= 0xec,	/* 8101/8168. Unit of 128 bytes. */

#define TxPacketMax	(8064 >> 7)
#define EarlySize	0x27

	FuncEvent	= 0xf0,
	FuncEventMask	= 0xf4,
	FuncPresetState	= 0xf8,
	IBCR0           = 0xf8,
	IBCR2           = 0xf9,
	IBIMR0          = 0xfa,
	IBISR0          = 0xfb,
	FuncForceEvent	= 0xfc,
};

enum rtl8168_8101_registers {
	CSIDR			= 0x64,
	CSIAR			= 0x68,
#define	CSIAR_FLAG			0x80000000
#define	CSIAR_WRITE_CMD			0x80000000
#define	CSIAR_BYTE_ENABLE		0x0000f000
#define	CSIAR_ADDR_MASK			0x00000fff
	PMCH			= 0x6f,
	EPHYAR			= 0x80,
#define	EPHYAR_FLAG			0x80000000
#define	EPHYAR_WRITE_CMD		0x80000000
#define	EPHYAR_REG_MASK			0x1f
#define	EPHYAR_REG_SHIFT		16
#define	EPHYAR_DATA_MASK		0xffff
	DLLPR			= 0xd0,
#define	PFM_EN				(1 << 6)
#define	TX_10M_PS_EN			(1 << 7)
	DBG_REG			= 0xd1,
#define	FIX_NAK_1			(1 << 4)
#define	FIX_NAK_2			(1 << 3)
	TWSI			= 0xd2,
	MCU			= 0xd3,
#define	NOW_IS_OOB			(1 << 7)
#define	TX_EMPTY			(1 << 5)
#define	RX_EMPTY			(1 << 4)
#define	RXTX_EMPTY			(TX_EMPTY | RX_EMPTY)
#define	EN_NDP				(1 << 3)
#define	EN_OOB_RESET			(1 << 2)
#define	LINK_LIST_RDY			(1 << 1)
	EFUSEAR			= 0xdc,
#define	EFUSEAR_FLAG			0x80000000
#define	EFUSEAR_WRITE_CMD		0x80000000
#define	EFUSEAR_READ_CMD		0x00000000
#define	EFUSEAR_REG_MASK		0x03ff
#define	EFUSEAR_REG_SHIFT		8
#define	EFUSEAR_DATA_MASK		0xff
	MISC_1			= 0xf2,
#define	PFM_D3COLD_EN			(1 << 6)
};

enum rtl8168_registers {
	LED_FREQ		= 0x1a,
	EEE_LED			= 0x1b,
	ERIDR			= 0x70,
	ERIAR			= 0x74,
#define ERIAR_FLAG			0x80000000
#define ERIAR_WRITE_CMD			0x80000000
#define ERIAR_READ_CMD			0x00000000
#define ERIAR_ADDR_BYTE_ALIGN		4
#define ERIAR_TYPE_SHIFT		16
#define ERIAR_EXGMAC			(0x00 << ERIAR_TYPE_SHIFT)
#define ERIAR_MSIX			(0x01 << ERIAR_TYPE_SHIFT)
#define ERIAR_ASF			(0x02 << ERIAR_TYPE_SHIFT)
#define ERIAR_OOB			(0x02 << ERIAR_TYPE_SHIFT)
#define ERIAR_MASK_SHIFT		12
#define ERIAR_MASK_0001			(0x1 << ERIAR_MASK_SHIFT)
#define ERIAR_MASK_0011			(0x3 << ERIAR_MASK_SHIFT)
#define ERIAR_MASK_0100			(0x4 << ERIAR_MASK_SHIFT)
#define ERIAR_MASK_0101			(0x5 << ERIAR_MASK_SHIFT)
#define ERIAR_MASK_1111			(0xf << ERIAR_MASK_SHIFT)
	EPHY_RXER_NUM		= 0x7c,
	OCPDR			= 0xb0,	/* OCP GPHY access */
#define OCPDR_WRITE_CMD			0x80000000
#define OCPDR_READ_CMD			0x00000000
#define OCPDR_REG_MASK			0x7f
#define OCPDR_GPHY_REG_SHIFT		16
#define OCPDR_DATA_MASK			0xffff
	OCPAR			= 0xb4,
#define OCPAR_FLAG			0x80000000
#define OCPAR_GPHY_WRITE_CMD		0x8000f060
#define OCPAR_GPHY_READ_CMD		0x0000f060
	GPHY_OCP		= 0xb8,
	RDSAR1			= 0xd0,	/* 8168c only. Undocumented on 8168dp */
	MISC			= 0xf0,	/* 8168e only. */
#define TXPLA_RST			(1 << 29)
#define DISABLE_LAN_EN			(1 << 23) /* Enable GPIO pin */
#define PWM_EN				(1 << 22)
#define RXDV_GATED_EN			(1 << 19)
#define EARLY_TALLY_EN			(1 << 16)
};

enum rtl_register_content {
	/* InterruptStatusBits */
	SYSErr		= 0x8000,
	PCSTimeout	= 0x4000,
	SWInt		= 0x0100,
	TxDescUnavail	= 0x0080,
	RxFIFOOver	= 0x0040,
	LinkChg		= 0x0020,
	RxOverflow	= 0x0010,
	TxErr		= 0x0008,
	TxOK		= 0x0004,
	RxErr		= 0x0002,
	RxOK		= 0x0001,

	/* RxStatusDesc */
	RxBOVF	= (1 << 24),
	RxFOVF	= (1 << 23),
	RxRWT	= (1 << 22),
	RxRES	= (1 << 21),
	RxRUNT	= (1 << 20),
	RxCRC	= (1 << 19),

	/* ChipCmdBits */
	StopReq		= 0x80,
	CmdReset	= 0x10,
	CmdRxEnb	= 0x08,
	CmdTxEnb	= 0x04,
	RxBufEmpty	= 0x01,

	/* TXPoll register p.5 */
	HPQ		= 0x80,		/* Poll cmd on the high prio queue */
	NPQ		= 0x40,		/* Poll cmd on the low prio queue */
	FSWInt		= 0x01,		/* Forced software interrupt */

	/* Cfg9346Bits */
	Cfg9346_Lock	= 0x00,
	Cfg9346_Unlock	= 0xc0,

	/* rx_mode_bits */
	AcceptErr	= 0x20,
	AcceptRunt	= 0x10,
	AcceptBroadcast	= 0x08,
	AcceptMulticast	= 0x04,
	AcceptMyPhys	= 0x02,
	AcceptAllPhys	= 0x01,
#define RX_CONFIG_ACCEPT_MASK		0x3f

	/* TxConfigBits */
	TxInterFrameGapShift = 24,
	TxDMAShift = 8,	/* DMA burst value (0-7) is shift this many bits */

	/* Config1 register p.24 */
	LEDS1		= (1 << 7),
	LEDS0		= (1 << 6),
	Speed_down	= (1 << 4),
	MEMMAP		= (1 << 3),
	IOMAP		= (1 << 2),
	VPD		= (1 << 1),
	PMEnable	= (1 << 0),	/* Power Management Enable */

	/* Config2 register p. 25 */
	ClkReqEn	= (1 << 7),	/* Clock Request Enable */
	MSIEnable	= (1 << 5),	/* 8169 only. Reserved in the 8168. */
	PCI_Clock_66MHz = 0x01,
	PCI_Clock_33MHz = 0x00,

	/* Config3 register p.25 */
	MagicPacket	= (1 << 5),	/* Wake up when receives a Magic Packet */
	LinkUp		= (1 << 4),	/* Wake up when the cable connection is re-established */
	Jumbo_En0	= (1 << 2),	/* 8168 only. Reserved in the 8168b */
	Rdy_to_L23	= (1 << 1),	/* L23 Enable */
	Beacon_en	= (1 << 0),	/* 8168 only. Reserved in the 8168b */

	/* Config4 register */
	Jumbo_En1	= (1 << 1),	/* 8168 only. Reserved in the 8168b */

	/* Config5 register p.27 */
	BWF		= (1 << 6),	/* Accept Broadcast wakeup frame */
	MWF		= (1 << 5),	/* Accept Multicast wakeup frame */
	UWF		= (1 << 4),	/* Accept Unicast wakeup frame */
	Spi_en		= (1 << 3),
	LanWake		= (1 << 1),	/* LanWake enable/disable */
	PMEStatus	= (1 << 0),	/* PME status can be reset by PCI RST# */
	ASPM_en		= (1 << 0),	/* ASPM enable */

	/* CPlusCmd p.31 */
	EnableBist	= (1 << 15),	// 8168 8101
	Mac_dbgo_oe	= (1 << 14),	// 8168 8101
	Normal_mode	= (1 << 13),	// unused
	Force_half_dup	= (1 << 12),	// 8168 8101
	Force_rxflow_en	= (1 << 11),	// 8168 8101
	Force_txflow_en	= (1 << 10),	// 8168 8101
	Cxpl_dbg_sel	= (1 << 9),	// 8168 8101
	ASF		= (1 << 8),	// 8168 8101
	PktCntrDisable	= (1 << 7),	// 8168 8101
	Mac_dbgo_sel	= 0x001c,	// 8168
	RxVlan		= (1 << 6),
	RxChkSum	= (1 << 5),
	PCIDAC		= (1 << 4),
	PCIMulRW	= (1 << 3),
#define INTT_MASK	GENMASK(1, 0)

	/* rtl8169_PHYstatus */
	TBI_Enable	= 0x80,
	TxFlowCtrl	= 0x40,
	RxFlowCtrl	= 0x20,
	_1000bpsF	= 0x10,
	_100bps		= 0x08,
	_10bps		= 0x04,
	LinkStatus	= 0x02,
	FullDup		= 0x01,

	/* _TBICSRBit */
	TBILinkOK	= 0x02000000,

	/* ResetCounterCommand */
	CounterReset	= 0x1,

	/* DumpCounterCommand */
	CounterDump	= 0x8,

	/* magic enable v2 */
	MagicPacket_v2	= (1 << 16),	/* Wake up when receives a Magic Packet */
};

enum rtl_desc_bit {
	/* First doubleword. */
	DescOwn		= (1 << 31), /* Descriptor is owned by NIC */
	RingEnd		= (1 << 30), /* End of descriptor ring */
	FirstFrag	= (1 << 29), /* First segment of a packet */
	LastFrag	= (1 << 28), /* Final segment of a packet */
};

/* Generic case. */
enum rtl_tx_desc_bit {
	/* First doubleword. */
	TD_LSO		= (1 << 27),		/* Large Send Offload */
#define TD_MSS_MAX			0x07ffu	/* MSS value */

	/* Second doubleword. */
	TxVlanTag	= (1 << 17),		/* Add VLAN tag */
};

/* 8169, 8168b and 810x except 8102e. */
enum rtl_tx_desc_bit_0 {
	/* First doubleword. */
#define TD0_MSS_SHIFT			16	/* MSS position (11 bits) */
	TD0_TCP_CS	= (1 << 16),		/* Calculate TCP/IP checksum */
	TD0_UDP_CS	= (1 << 17),		/* Calculate UDP/IP checksum */
	TD0_IP_CS	= (1 << 18),		/* Calculate IP checksum */
};

/* 8102e, 8168c and beyond. */
enum rtl_tx_desc_bit_1 {
	/* First doubleword. */
	TD1_GTSENV4	= (1 << 26),		/* Giant Send for IPv4 */
	TD1_GTSENV6	= (1 << 25),		/* Giant Send for IPv6 */
#define GTTCPHO_SHIFT			18
#define GTTCPHO_MAX			0x7fU

	/* Second doubleword. */
#define TCPHO_SHIFT			18
#define TCPHO_MAX			0x3ffU
#define TD1_MSS_SHIFT			18	/* MSS position (11 bits) */
	TD1_IPv6_CS	= (1 << 28),		/* Calculate IPv6 checksum */
	TD1_IPv4_CS	= (1 << 29),		/* Calculate IPv4 checksum */
	TD1_TCP_CS	= (1 << 30),		/* Calculate TCP/IP checksum */
	TD1_UDP_CS	= (1 << 31),		/* Calculate UDP/IP checksum */
};

enum rtl_rx_desc_bit {
	/* Rx private */
	PID1		= (1 << 18), /* Protocol ID bit 1/2 */
	PID0		= (1 << 17), /* Protocol ID bit 0/2 */

#define RxProtoUDP	(PID1)
#define RxProtoTCP	(PID0)
#define RxProtoIP	(PID1 | PID0)
#define RxProtoMask	RxProtoIP

	IPFail		= (1 << 16), /* IP checksum failed */
	UDPFail		= (1 << 15), /* UDP/IP checksum failed */
	TCPFail		= (1 << 14), /* TCP/IP checksum failed */
	RxVlanTag	= (1 << 16), /* VLAN tag available */
};

#define RsvdMask	0x3fffc000
#define CPCMD_QUIRK_MASK	(Normal_mode | RxVlan | RxChkSum | INTT_MASK)

struct TxDesc {
	__le32 opts1;
	__le32 opts2;
	__le64 addr;
};

struct RxDesc {
	__le32 opts1;
	__le32 opts2;
	__le64 addr;
};

struct ring_info {
	struct sk_buff	*skb;
	u32		len;
};

struct rtl8169_counters {
	__le64	tx_packets;
	__le64	rx_packets;
	__le64	tx_errors;
	__le32	rx_errors;
	__le16	rx_missed;
	__le16	align_errors;
	__le32	tx_one_collision;
	__le32	tx_multi_collision;
	__le64	rx_unicast;
	__le64	rx_broadcast;
	__le32	rx_multicast;
	__le16	tx_aborted;
	__le16	tx_underun;
};

struct rtl8169_tc_offsets {
	bool	inited;
	__le64	tx_errors;
	__le32	tx_multi_collision;
	__le16	tx_aborted;
};

enum rtl_flag {
	RTL_FLAG_TASK_ENABLED = 0,
	RTL_FLAG_TASK_RESET_PENDING,
	RTL_FLAG_MAX
};

struct rtl8169_stats {
	u64			packets;
	u64			bytes;
	struct u64_stats_sync	syncp;
};

struct rtl8169_private {
	void __iomem *mmio_addr;	/* memory map physical address */
	struct pci_dev *pci_dev;
	struct net_device *dev;
	struct phy_device *phydev;
	struct napi_struct napi;
	u32 msg_enable;
	u16 mac_version;
	u32 cur_rx; /* Index into the Rx descriptor buffer of next Rx pkt. */
	u32 cur_tx; /* Index into the Tx descriptor buffer of next Rx pkt. */
	u32 dirty_tx;
	struct rtl8169_stats rx_stats;
	struct rtl8169_stats tx_stats;
	struct TxDesc *TxDescArray;	/* 256-aligned Tx descriptor ring */
	struct RxDesc *RxDescArray;	/* 256-aligned Rx descriptor ring */
	dma_addr_t TxPhyAddr;
	dma_addr_t RxPhyAddr;
	void *Rx_databuff[NUM_RX_DESC];	/* Rx data buffers */
	struct ring_info tx_skb[NUM_TX_DESC];	/* Tx data buffers */
	u16 cp_cmd;

	u16 irq_mask;
	const struct rtl_coalesce_info *coalesce_info;
	struct clk *clk;

	struct mdio_ops {
		void (*write)(struct rtl8169_private *, int, int);
		int (*read)(struct rtl8169_private *, int);
	} mdio_ops;

	struct jumbo_ops {
		void (*enable)(struct rtl8169_private *);
		void (*disable)(struct rtl8169_private *);
	} jumbo_ops;

	void (*hw_start)(struct rtl8169_private *tp);
	bool (*tso_csum)(struct rtl8169_private *, struct sk_buff *, u32 *);

	struct {
		DECLARE_BITMAP(flags, RTL_FLAG_MAX);
		struct mutex mutex;
		struct work_struct work;
	} wk;

	unsigned irq_enabled:1;
	unsigned supports_gmii:1;
	dma_addr_t counters_phys_addr;
	struct rtl8169_counters *counters;
	struct rtl8169_tc_offsets tc_offset;
	u32 saved_wolopts;

	const char *fw_name;
	struct rtl_fw {
		const struct firmware *fw;

#define RTL_VER_SIZE		32

		char version[RTL_VER_SIZE];

		struct rtl_fw_phy_action {
			__le32 *code;
			size_t size;
		} phy_action;
	} *rtl_fw;

	u32 ocp_base;
};

typedef void (*rtl_generic_fct)(struct rtl8169_private *tp);

MODULE_AUTHOR("Realtek and the Linux r8169 crew <netdev@vger.kernel.org>");
MODULE_DESCRIPTION("RealTek RTL-8169 Gigabit Ethernet driver");
module_param_named(debug, debug.msg_enable, int, 0);
MODULE_PARM_DESC(debug, "Debug verbosity level (0=none, ..., 16=all)");
MODULE_SOFTDEP("pre: realtek");
MODULE_LICENSE("GPL");
MODULE_FIRMWARE(FIRMWARE_8168D_1);
MODULE_FIRMWARE(FIRMWARE_8168D_2);
MODULE_FIRMWARE(FIRMWARE_8168E_1);
MODULE_FIRMWARE(FIRMWARE_8168E_2);
MODULE_FIRMWARE(FIRMWARE_8168E_3);
MODULE_FIRMWARE(FIRMWARE_8105E_1);
MODULE_FIRMWARE(FIRMWARE_8168F_1);
MODULE_FIRMWARE(FIRMWARE_8168F_2);
MODULE_FIRMWARE(FIRMWARE_8402_1);
MODULE_FIRMWARE(FIRMWARE_8411_1);
MODULE_FIRMWARE(FIRMWARE_8411_2);
MODULE_FIRMWARE(FIRMWARE_8106E_1);
MODULE_FIRMWARE(FIRMWARE_8106E_2);
MODULE_FIRMWARE(FIRMWARE_8168G_2);
MODULE_FIRMWARE(FIRMWARE_8168G_3);
MODULE_FIRMWARE(FIRMWARE_8168H_1);
MODULE_FIRMWARE(FIRMWARE_8168H_2);
MODULE_FIRMWARE(FIRMWARE_8107E_1);
MODULE_FIRMWARE(FIRMWARE_8107E_2);

static inline struct device *tp_to_dev(struct rtl8169_private *tp)
{
	return &tp->pci_dev->dev;
}

static void rtl_lock_work(struct rtl8169_private *tp)
{
	mutex_lock(&tp->wk.mutex);
}

static void rtl_unlock_work(struct rtl8169_private *tp)
{
	mutex_unlock(&tp->wk.mutex);
}

static void rtl_lock_config_regs(struct rtl8169_private *tp)
{
	RTL_W8(tp, Cfg9346, Cfg9346_Lock);
}

static void rtl_unlock_config_regs(struct rtl8169_private *tp)
{
	RTL_W8(tp, Cfg9346, Cfg9346_Unlock);
}

static void rtl_tx_performance_tweak(struct rtl8169_private *tp, u16 force)
{
	pcie_capability_clear_and_set_word(tp->pci_dev, PCI_EXP_DEVCTL,
					   PCI_EXP_DEVCTL_READRQ, force);
}

struct rtl_cond {
	bool (*check)(struct rtl8169_private *);
	const char *msg;
};

static void rtl_udelay(unsigned int d)
{
	udelay(d);
}

static bool rtl_loop_wait(struct rtl8169_private *tp, const struct rtl_cond *c,
			  void (*delay)(unsigned int), unsigned int d, int n,
			  bool high)
{
	int i;

	for (i = 0; i < n; i++) {
		if (c->check(tp) == high)
			return true;
		delay(d);
	}
	netif_err(tp, drv, tp->dev, "%s == %d (loop: %d, delay: %d).\n",
		  c->msg, !high, n, d);
	return false;
}

static bool rtl_udelay_loop_wait_high(struct rtl8169_private *tp,
				      const struct rtl_cond *c,
				      unsigned int d, int n)
{
	return rtl_loop_wait(tp, c, rtl_udelay, d, n, true);
}

static bool rtl_udelay_loop_wait_low(struct rtl8169_private *tp,
				     const struct rtl_cond *c,
				     unsigned int d, int n)
{
	return rtl_loop_wait(tp, c, rtl_udelay, d, n, false);
}

static bool rtl_msleep_loop_wait_high(struct rtl8169_private *tp,
				      const struct rtl_cond *c,
				      unsigned int d, int n)
{
	return rtl_loop_wait(tp, c, msleep, d, n, true);
}

static bool rtl_msleep_loop_wait_low(struct rtl8169_private *tp,
				     const struct rtl_cond *c,
				     unsigned int d, int n)
{
	return rtl_loop_wait(tp, c, msleep, d, n, false);
}

#define DECLARE_RTL_COND(name)				\
static bool name ## _check(struct rtl8169_private *);	\
							\
static const struct rtl_cond name = {			\
	.check	= name ## _check,			\
	.msg	= #name					\
};							\
							\
static bool name ## _check(struct rtl8169_private *tp)

static bool rtl_ocp_reg_failure(struct rtl8169_private *tp, u32 reg)
{
	if (reg & 0xffff0001) {
		netif_err(tp, drv, tp->dev, "Invalid ocp reg %x!\n", reg);
		return true;
	}
	return false;
}

DECLARE_RTL_COND(rtl_ocp_gphy_cond)
{
	return RTL_R32(tp, GPHY_OCP) & OCPAR_FLAG;
}

static void r8168_phy_ocp_write(struct rtl8169_private *tp, u32 reg, u32 data)
{
	if (rtl_ocp_reg_failure(tp, reg))
		return;

	RTL_W32(tp, GPHY_OCP, OCPAR_FLAG | (reg << 15) | data);

	rtl_udelay_loop_wait_low(tp, &rtl_ocp_gphy_cond, 25, 10);
}

static u16 r8168_phy_ocp_read(struct rtl8169_private *tp, u32 reg)
{
	if (rtl_ocp_reg_failure(tp, reg))
		return 0;

	RTL_W32(tp, GPHY_OCP, reg << 15);

	return rtl_udelay_loop_wait_high(tp, &rtl_ocp_gphy_cond, 25, 10) ?
		(RTL_R32(tp, GPHY_OCP) & 0xffff) : ~0;
}

static void r8168_mac_ocp_write(struct rtl8169_private *tp, u32 reg, u32 data)
{
	if (rtl_ocp_reg_failure(tp, reg))
		return;

	RTL_W32(tp, OCPDR, OCPAR_FLAG | (reg << 15) | data);
}

static u16 r8168_mac_ocp_read(struct rtl8169_private *tp, u32 reg)
{
	if (rtl_ocp_reg_failure(tp, reg))
		return 0;

	RTL_W32(tp, OCPDR, reg << 15);

	return RTL_R32(tp, OCPDR);
}

#define OCP_STD_PHY_BASE	0xa400

static void r8168g_mdio_write(struct rtl8169_private *tp, int reg, int value)
{
	if (reg == 0x1f) {
		tp->ocp_base = value ? value << 4 : OCP_STD_PHY_BASE;
		return;
	}

	if (tp->ocp_base != OCP_STD_PHY_BASE)
		reg -= 0x10;

	r8168_phy_ocp_write(tp, tp->ocp_base + reg * 2, value);
}

static int r8168g_mdio_read(struct rtl8169_private *tp, int reg)
{
	if (tp->ocp_base != OCP_STD_PHY_BASE)
		reg -= 0x10;

	return r8168_phy_ocp_read(tp, tp->ocp_base + reg * 2);
}

static void mac_mcu_write(struct rtl8169_private *tp, int reg, int value)
{
	if (reg == 0x1f) {
		tp->ocp_base = value << 4;
		return;
	}

	r8168_mac_ocp_write(tp, tp->ocp_base + reg, value);
}

static int mac_mcu_read(struct rtl8169_private *tp, int reg)
{
	return r8168_mac_ocp_read(tp, tp->ocp_base + reg);
}

DECLARE_RTL_COND(rtl_phyar_cond)
{
	return RTL_R32(tp, PHYAR) & 0x80000000;
}

static void r8169_mdio_write(struct rtl8169_private *tp, int reg, int value)
{
	RTL_W32(tp, PHYAR, 0x80000000 | (reg & 0x1f) << 16 | (value & 0xffff));

	rtl_udelay_loop_wait_low(tp, &rtl_phyar_cond, 25, 20);
	/*
	 * According to hardware specs a 20us delay is required after write
	 * complete indication, but before sending next command.
	 */
	udelay(20);
}

static int r8169_mdio_read(struct rtl8169_private *tp, int reg)
{
	int value;

	RTL_W32(tp, PHYAR, 0x0 | (reg & 0x1f) << 16);

	value = rtl_udelay_loop_wait_high(tp, &rtl_phyar_cond, 25, 20) ?
		RTL_R32(tp, PHYAR) & 0xffff : ~0;

	/*
	 * According to hardware specs a 20us delay is required after read
	 * complete indication, but before sending next command.
	 */
	udelay(20);

	return value;
}

DECLARE_RTL_COND(rtl_ocpar_cond)
{
	return RTL_R32(tp, OCPAR) & OCPAR_FLAG;
}

static void r8168dp_1_mdio_access(struct rtl8169_private *tp, int reg, u32 data)
{
	RTL_W32(tp, OCPDR, data | ((reg & OCPDR_REG_MASK) << OCPDR_GPHY_REG_SHIFT));
	RTL_W32(tp, OCPAR, OCPAR_GPHY_WRITE_CMD);
	RTL_W32(tp, EPHY_RXER_NUM, 0);

	rtl_udelay_loop_wait_low(tp, &rtl_ocpar_cond, 1000, 100);
}

static void r8168dp_1_mdio_write(struct rtl8169_private *tp, int reg, int value)
{
	r8168dp_1_mdio_access(tp, reg,
			      OCPDR_WRITE_CMD | (value & OCPDR_DATA_MASK));
}

static int r8168dp_1_mdio_read(struct rtl8169_private *tp, int reg)
{
	r8168dp_1_mdio_access(tp, reg, OCPDR_READ_CMD);

	mdelay(1);
	RTL_W32(tp, OCPAR, OCPAR_GPHY_READ_CMD);
	RTL_W32(tp, EPHY_RXER_NUM, 0);

	return rtl_udelay_loop_wait_high(tp, &rtl_ocpar_cond, 1000, 100) ?
		RTL_R32(tp, OCPDR) & OCPDR_DATA_MASK : ~0;
}

#define R8168DP_1_MDIO_ACCESS_BIT	0x00020000

static void r8168dp_2_mdio_start(struct rtl8169_private *tp)
{
	RTL_W32(tp, 0xd0, RTL_R32(tp, 0xd0) & ~R8168DP_1_MDIO_ACCESS_BIT);
}

static void r8168dp_2_mdio_stop(struct rtl8169_private *tp)
{
	RTL_W32(tp, 0xd0, RTL_R32(tp, 0xd0) | R8168DP_1_MDIO_ACCESS_BIT);
}

static void r8168dp_2_mdio_write(struct rtl8169_private *tp, int reg, int value)
{
	r8168dp_2_mdio_start(tp);

	r8169_mdio_write(tp, reg, value);

	r8168dp_2_mdio_stop(tp);
}

static int r8168dp_2_mdio_read(struct rtl8169_private *tp, int reg)
{
	int value;

	r8168dp_2_mdio_start(tp);

	value = r8169_mdio_read(tp, reg);

	r8168dp_2_mdio_stop(tp);

	return value;
}

static void rtl_writephy(struct rtl8169_private *tp, int location, u32 val)
{
	tp->mdio_ops.write(tp, location, val);
}

static int rtl_readphy(struct rtl8169_private *tp, int location)
{
	return tp->mdio_ops.read(tp, location);
}

static void rtl_patchphy(struct rtl8169_private *tp, int reg_addr, int value)
{
	rtl_writephy(tp, reg_addr, rtl_readphy(tp, reg_addr) | value);
}

static void rtl_w0w1_phy(struct rtl8169_private *tp, int reg_addr, int p, int m)
{
	int val;

	val = rtl_readphy(tp, reg_addr);
	rtl_writephy(tp, reg_addr, (val & ~m) | p);
}

DECLARE_RTL_COND(rtl_ephyar_cond)
{
	return RTL_R32(tp, EPHYAR) & EPHYAR_FLAG;
}

static void rtl_ephy_write(struct rtl8169_private *tp, int reg_addr, int value)
{
	RTL_W32(tp, EPHYAR, EPHYAR_WRITE_CMD | (value & EPHYAR_DATA_MASK) |
		(reg_addr & EPHYAR_REG_MASK) << EPHYAR_REG_SHIFT);

	rtl_udelay_loop_wait_low(tp, &rtl_ephyar_cond, 10, 100);

	udelay(10);
}

static u16 rtl_ephy_read(struct rtl8169_private *tp, int reg_addr)
{
	RTL_W32(tp, EPHYAR, (reg_addr & EPHYAR_REG_MASK) << EPHYAR_REG_SHIFT);

	return rtl_udelay_loop_wait_high(tp, &rtl_ephyar_cond, 10, 100) ?
		RTL_R32(tp, EPHYAR) & EPHYAR_DATA_MASK : ~0;
}

DECLARE_RTL_COND(rtl_eriar_cond)
{
	return RTL_R32(tp, ERIAR) & ERIAR_FLAG;
}

static void _rtl_eri_write(struct rtl8169_private *tp, int addr, u32 mask,
			   u32 val, int type)
{
	BUG_ON((addr & 3) || (mask == 0));
	RTL_W32(tp, ERIDR, val);
	RTL_W32(tp, ERIAR, ERIAR_WRITE_CMD | type | mask | addr);

	rtl_udelay_loop_wait_low(tp, &rtl_eriar_cond, 100, 100);
}

static void rtl_eri_write(struct rtl8169_private *tp, int addr, u32 mask,
			  u32 val)
{
	_rtl_eri_write(tp, addr, mask, val, ERIAR_EXGMAC);
}

static u32 _rtl_eri_read(struct rtl8169_private *tp, int addr, int type)
{
	RTL_W32(tp, ERIAR, ERIAR_READ_CMD | type | ERIAR_MASK_1111 | addr);

	return rtl_udelay_loop_wait_high(tp, &rtl_eriar_cond, 100, 100) ?
		RTL_R32(tp, ERIDR) : ~0;
}

static u32 rtl_eri_read(struct rtl8169_private *tp, int addr)
{
	return _rtl_eri_read(tp, addr, ERIAR_EXGMAC);
}

static void rtl_w0w1_eri(struct rtl8169_private *tp, int addr, u32 mask, u32 p,
			 u32 m)
{
	u32 val;

	val = rtl_eri_read(tp, addr);
	rtl_eri_write(tp, addr, mask, (val & ~m) | p);
}

static void rtl_eri_set_bits(struct rtl8169_private *tp, int addr, u32 mask,
			     u32 p)
{
	rtl_w0w1_eri(tp, addr, mask, p, 0);
}

static void rtl_eri_clear_bits(struct rtl8169_private *tp, int addr, u32 mask,
			       u32 m)
{
	rtl_w0w1_eri(tp, addr, mask, 0, m);
}

static u32 r8168dp_ocp_read(struct rtl8169_private *tp, u8 mask, u16 reg)
{
	RTL_W32(tp, OCPAR, ((u32)mask & 0x0f) << 12 | (reg & 0x0fff));
	return rtl_udelay_loop_wait_high(tp, &rtl_ocpar_cond, 100, 20) ?
		RTL_R32(tp, OCPDR) : ~0;
}

static u32 r8168ep_ocp_read(struct rtl8169_private *tp, u8 mask, u16 reg)
{
<<<<<<< HEAD
	return rtl_eri_read(tp, reg, ERIAR_OOB);
=======
	return _rtl_eri_read(tp, reg, ERIAR_OOB);
>>>>>>> 0ecfebd2
}

static void r8168dp_ocp_write(struct rtl8169_private *tp, u8 mask, u16 reg,
			      u32 data)
{
	RTL_W32(tp, OCPDR, data);
	RTL_W32(tp, OCPAR, OCPAR_FLAG | ((u32)mask & 0x0f) << 12 | (reg & 0x0fff));
	rtl_udelay_loop_wait_low(tp, &rtl_ocpar_cond, 100, 20);
}

static void r8168ep_ocp_write(struct rtl8169_private *tp, u8 mask, u16 reg,
			      u32 data)
{
<<<<<<< HEAD
	rtl_eri_write(tp, reg, ((u32)mask & 0x0f) << ERIAR_MASK_SHIFT,
		      data, ERIAR_OOB);
=======
	_rtl_eri_write(tp, reg, ((u32)mask & 0x0f) << ERIAR_MASK_SHIFT,
		       data, ERIAR_OOB);
>>>>>>> 0ecfebd2
}

static void r8168dp_oob_notify(struct rtl8169_private *tp, u8 cmd)
{
	rtl_eri_write(tp, 0xe8, ERIAR_MASK_0001, cmd);

	r8168dp_ocp_write(tp, 0x1, 0x30, 0x00000001);
}

#define OOB_CMD_RESET		0x00
#define OOB_CMD_DRIVER_START	0x05
#define OOB_CMD_DRIVER_STOP	0x06

static u16 rtl8168_get_ocp_reg(struct rtl8169_private *tp)
{
	return (tp->mac_version == RTL_GIGA_MAC_VER_31) ? 0xb8 : 0x10;
}

DECLARE_RTL_COND(rtl_dp_ocp_read_cond)
{
	u16 reg;

	reg = rtl8168_get_ocp_reg(tp);

	return r8168dp_ocp_read(tp, 0x0f, reg) & 0x00000800;
}

DECLARE_RTL_COND(rtl_ep_ocp_read_cond)
{
	return r8168ep_ocp_read(tp, 0x0f, 0x124) & 0x00000001;
}

DECLARE_RTL_COND(rtl_ocp_tx_cond)
{
	return RTL_R8(tp, IBISR0) & 0x20;
}

static void rtl8168ep_stop_cmac(struct rtl8169_private *tp)
{
	RTL_W8(tp, IBCR2, RTL_R8(tp, IBCR2) & ~0x01);
	rtl_msleep_loop_wait_high(tp, &rtl_ocp_tx_cond, 50, 2000);
	RTL_W8(tp, IBISR0, RTL_R8(tp, IBISR0) | 0x20);
	RTL_W8(tp, IBCR0, RTL_R8(tp, IBCR0) & ~0x01);
}

static void rtl8168dp_driver_start(struct rtl8169_private *tp)
{
	r8168dp_oob_notify(tp, OOB_CMD_DRIVER_START);
	rtl_msleep_loop_wait_high(tp, &rtl_dp_ocp_read_cond, 10, 10);
}

static void rtl8168ep_driver_start(struct rtl8169_private *tp)
{
	r8168ep_ocp_write(tp, 0x01, 0x180, OOB_CMD_DRIVER_START);
	r8168ep_ocp_write(tp, 0x01, 0x30,
			  r8168ep_ocp_read(tp, 0x01, 0x30) | 0x01);
	rtl_msleep_loop_wait_high(tp, &rtl_ep_ocp_read_cond, 10, 10);
}

static void rtl8168_driver_start(struct rtl8169_private *tp)
{
	switch (tp->mac_version) {
	case RTL_GIGA_MAC_VER_27:
	case RTL_GIGA_MAC_VER_28:
	case RTL_GIGA_MAC_VER_31:
		rtl8168dp_driver_start(tp);
		break;
	case RTL_GIGA_MAC_VER_49:
	case RTL_GIGA_MAC_VER_50:
	case RTL_GIGA_MAC_VER_51:
		rtl8168ep_driver_start(tp);
		break;
	default:
		BUG();
		break;
	}
}

static void rtl8168dp_driver_stop(struct rtl8169_private *tp)
{
	r8168dp_oob_notify(tp, OOB_CMD_DRIVER_STOP);
	rtl_msleep_loop_wait_low(tp, &rtl_dp_ocp_read_cond, 10, 10);
}

static void rtl8168ep_driver_stop(struct rtl8169_private *tp)
{
	rtl8168ep_stop_cmac(tp);
	r8168ep_ocp_write(tp, 0x01, 0x180, OOB_CMD_DRIVER_STOP);
	r8168ep_ocp_write(tp, 0x01, 0x30,
			  r8168ep_ocp_read(tp, 0x01, 0x30) | 0x01);
	rtl_msleep_loop_wait_low(tp, &rtl_ep_ocp_read_cond, 10, 10);
}

static void rtl8168_driver_stop(struct rtl8169_private *tp)
{
	switch (tp->mac_version) {
	case RTL_GIGA_MAC_VER_27:
	case RTL_GIGA_MAC_VER_28:
	case RTL_GIGA_MAC_VER_31:
		rtl8168dp_driver_stop(tp);
		break;
	case RTL_GIGA_MAC_VER_49:
	case RTL_GIGA_MAC_VER_50:
	case RTL_GIGA_MAC_VER_51:
		rtl8168ep_driver_stop(tp);
		break;
	default:
		BUG();
		break;
	}
}

static bool r8168dp_check_dash(struct rtl8169_private *tp)
{
	u16 reg = rtl8168_get_ocp_reg(tp);

	return !!(r8168dp_ocp_read(tp, 0x0f, reg) & 0x00008000);
}

static bool r8168ep_check_dash(struct rtl8169_private *tp)
{
	return !!(r8168ep_ocp_read(tp, 0x0f, 0x128) & 0x00000001);
}

static bool r8168_check_dash(struct rtl8169_private *tp)
{
	switch (tp->mac_version) {
	case RTL_GIGA_MAC_VER_27:
	case RTL_GIGA_MAC_VER_28:
	case RTL_GIGA_MAC_VER_31:
		return r8168dp_check_dash(tp);
	case RTL_GIGA_MAC_VER_49:
	case RTL_GIGA_MAC_VER_50:
	case RTL_GIGA_MAC_VER_51:
		return r8168ep_check_dash(tp);
	default:
		return false;
	}
}

static void rtl_reset_packet_filter(struct rtl8169_private *tp)
{
	rtl_eri_clear_bits(tp, 0xdc, ERIAR_MASK_0001, BIT(0));
	rtl_eri_set_bits(tp, 0xdc, ERIAR_MASK_0001, BIT(0));
}

DECLARE_RTL_COND(rtl_efusear_cond)
{
	return RTL_R32(tp, EFUSEAR) & EFUSEAR_FLAG;
}

static u8 rtl8168d_efuse_read(struct rtl8169_private *tp, int reg_addr)
{
	RTL_W32(tp, EFUSEAR, (reg_addr & EFUSEAR_REG_MASK) << EFUSEAR_REG_SHIFT);

	return rtl_udelay_loop_wait_high(tp, &rtl_efusear_cond, 100, 300) ?
		RTL_R32(tp, EFUSEAR) & EFUSEAR_DATA_MASK : ~0;
}

static void rtl_ack_events(struct rtl8169_private *tp, u16 bits)
{
	RTL_W16(tp, IntrStatus, bits);
}

static void rtl_irq_disable(struct rtl8169_private *tp)
{
	RTL_W16(tp, IntrMask, 0);
	tp->irq_enabled = 0;
}

#define RTL_EVENT_NAPI_RX	(RxOK | RxErr)
#define RTL_EVENT_NAPI_TX	(TxOK | TxErr)
#define RTL_EVENT_NAPI		(RTL_EVENT_NAPI_RX | RTL_EVENT_NAPI_TX)

static void rtl_irq_enable(struct rtl8169_private *tp)
{
	tp->irq_enabled = 1;
	RTL_W16(tp, IntrMask, tp->irq_mask);
}

static void rtl8169_irq_mask_and_ack(struct rtl8169_private *tp)
{
	rtl_irq_disable(tp);
	rtl_ack_events(tp, 0xffff);
	/* PCI commit */
	RTL_R8(tp, ChipCmd);
}

static void rtl_link_chg_patch(struct rtl8169_private *tp)
{
	struct net_device *dev = tp->dev;
	struct phy_device *phydev = tp->phydev;

	if (!netif_running(dev))
		return;

	if (tp->mac_version == RTL_GIGA_MAC_VER_34 ||
	    tp->mac_version == RTL_GIGA_MAC_VER_38) {
		if (phydev->speed == SPEED_1000) {
			rtl_eri_write(tp, 0x1bc, ERIAR_MASK_1111, 0x00000011);
			rtl_eri_write(tp, 0x1dc, ERIAR_MASK_1111, 0x00000005);
		} else if (phydev->speed == SPEED_100) {
			rtl_eri_write(tp, 0x1bc, ERIAR_MASK_1111, 0x0000001f);
			rtl_eri_write(tp, 0x1dc, ERIAR_MASK_1111, 0x00000005);
		} else {
			rtl_eri_write(tp, 0x1bc, ERIAR_MASK_1111, 0x0000001f);
			rtl_eri_write(tp, 0x1dc, ERIAR_MASK_1111, 0x0000003f);
		}
		rtl_reset_packet_filter(tp);
	} else if (tp->mac_version == RTL_GIGA_MAC_VER_35 ||
		   tp->mac_version == RTL_GIGA_MAC_VER_36) {
		if (phydev->speed == SPEED_1000) {
			rtl_eri_write(tp, 0x1bc, ERIAR_MASK_1111, 0x00000011);
			rtl_eri_write(tp, 0x1dc, ERIAR_MASK_1111, 0x00000005);
		} else {
			rtl_eri_write(tp, 0x1bc, ERIAR_MASK_1111, 0x0000001f);
			rtl_eri_write(tp, 0x1dc, ERIAR_MASK_1111, 0x0000003f);
		}
	} else if (tp->mac_version == RTL_GIGA_MAC_VER_37) {
		if (phydev->speed == SPEED_10) {
			rtl_eri_write(tp, 0x1d0, ERIAR_MASK_0011, 0x4d02);
			rtl_eri_write(tp, 0x1dc, ERIAR_MASK_0011, 0x0060a);
		} else {
			rtl_eri_write(tp, 0x1d0, ERIAR_MASK_0011, 0x0000);
		}
	}
}

#define WAKE_ANY (WAKE_PHY | WAKE_MAGIC | WAKE_UCAST | WAKE_BCAST | WAKE_MCAST)

static void rtl8169_get_wol(struct net_device *dev, struct ethtool_wolinfo *wol)
{
	struct rtl8169_private *tp = netdev_priv(dev);

	rtl_lock_work(tp);
	wol->supported = WAKE_ANY;
	wol->wolopts = tp->saved_wolopts;
	rtl_unlock_work(tp);
}

static void __rtl8169_set_wol(struct rtl8169_private *tp, u32 wolopts)
{
	unsigned int i, tmp;
	static const struct {
		u32 opt;
		u16 reg;
		u8  mask;
	} cfg[] = {
		{ WAKE_PHY,   Config3, LinkUp },
		{ WAKE_UCAST, Config5, UWF },
		{ WAKE_BCAST, Config5, BWF },
		{ WAKE_MCAST, Config5, MWF },
		{ WAKE_ANY,   Config5, LanWake },
		{ WAKE_MAGIC, Config3, MagicPacket }
	};
	u8 options;

	rtl_unlock_config_regs(tp);

	switch (tp->mac_version) {
	case RTL_GIGA_MAC_VER_34 ... RTL_GIGA_MAC_VER_38:
	case RTL_GIGA_MAC_VER_40 ... RTL_GIGA_MAC_VER_51:
		tmp = ARRAY_SIZE(cfg) - 1;
		if (wolopts & WAKE_MAGIC)
			rtl_eri_set_bits(tp, 0x0dc, ERIAR_MASK_0100,
					 MagicPacket_v2);
		else
			rtl_eri_clear_bits(tp, 0x0dc, ERIAR_MASK_0100,
					   MagicPacket_v2);
		break;
	default:
		tmp = ARRAY_SIZE(cfg);
		break;
	}

	for (i = 0; i < tmp; i++) {
		options = RTL_R8(tp, cfg[i].reg) & ~cfg[i].mask;
		if (wolopts & cfg[i].opt)
			options |= cfg[i].mask;
		RTL_W8(tp, cfg[i].reg, options);
	}

	switch (tp->mac_version) {
	case RTL_GIGA_MAC_VER_01 ... RTL_GIGA_MAC_VER_17:
		options = RTL_R8(tp, Config1) & ~PMEnable;
		if (wolopts)
			options |= PMEnable;
		RTL_W8(tp, Config1, options);
		break;
	default:
		options = RTL_R8(tp, Config2) & ~PME_SIGNAL;
		if (wolopts)
			options |= PME_SIGNAL;
		RTL_W8(tp, Config2, options);
		break;
	}

	rtl_lock_config_regs(tp);

	device_set_wakeup_enable(tp_to_dev(tp), wolopts);
}

static int rtl8169_set_wol(struct net_device *dev, struct ethtool_wolinfo *wol)
{
	struct rtl8169_private *tp = netdev_priv(dev);
	struct device *d = tp_to_dev(tp);

	if (wol->wolopts & ~WAKE_ANY)
		return -EINVAL;

	pm_runtime_get_noresume(d);

	rtl_lock_work(tp);

	tp->saved_wolopts = wol->wolopts;

	if (pm_runtime_active(d))
		__rtl8169_set_wol(tp, tp->saved_wolopts);

	rtl_unlock_work(tp);

	pm_runtime_put_noidle(d);

	return 0;
}

static void rtl8169_get_drvinfo(struct net_device *dev,
				struct ethtool_drvinfo *info)
{
	struct rtl8169_private *tp = netdev_priv(dev);
	struct rtl_fw *rtl_fw = tp->rtl_fw;

	strlcpy(info->driver, MODULENAME, sizeof(info->driver));
	strlcpy(info->bus_info, pci_name(tp->pci_dev), sizeof(info->bus_info));
	BUILD_BUG_ON(sizeof(info->fw_version) < sizeof(rtl_fw->version));
	if (rtl_fw)
		strlcpy(info->fw_version, rtl_fw->version,
			sizeof(info->fw_version));
}

static int rtl8169_get_regs_len(struct net_device *dev)
{
	return R8169_REGS_SIZE;
}

static netdev_features_t rtl8169_fix_features(struct net_device *dev,
	netdev_features_t features)
{
	struct rtl8169_private *tp = netdev_priv(dev);

	if (dev->mtu > TD_MSS_MAX)
		features &= ~NETIF_F_ALL_TSO;

	if (dev->mtu > JUMBO_1K &&
	    tp->mac_version > RTL_GIGA_MAC_VER_06)
		features &= ~NETIF_F_IP_CSUM;

	return features;
}

static int rtl8169_set_features(struct net_device *dev,
				netdev_features_t features)
{
	struct rtl8169_private *tp = netdev_priv(dev);
	u32 rx_config;

	rtl_lock_work(tp);

	rx_config = RTL_R32(tp, RxConfig);
	if (features & NETIF_F_RXALL)
		rx_config |= (AcceptErr | AcceptRunt);
	else
		rx_config &= ~(AcceptErr | AcceptRunt);

	RTL_W32(tp, RxConfig, rx_config);

	if (features & NETIF_F_RXCSUM)
		tp->cp_cmd |= RxChkSum;
	else
		tp->cp_cmd &= ~RxChkSum;

	if (features & NETIF_F_HW_VLAN_CTAG_RX)
		tp->cp_cmd |= RxVlan;
	else
		tp->cp_cmd &= ~RxVlan;

	RTL_W16(tp, CPlusCmd, tp->cp_cmd);
	RTL_R16(tp, CPlusCmd);

	rtl_unlock_work(tp);

	return 0;
}

static inline u32 rtl8169_tx_vlan_tag(struct sk_buff *skb)
{
	return (skb_vlan_tag_present(skb)) ?
		TxVlanTag | swab16(skb_vlan_tag_get(skb)) : 0x00;
}

static void rtl8169_rx_vlan_tag(struct RxDesc *desc, struct sk_buff *skb)
{
	u32 opts2 = le32_to_cpu(desc->opts2);

	if (opts2 & RxVlanTag)
		__vlan_hwaccel_put_tag(skb, htons(ETH_P_8021Q), swab16(opts2 & 0xffff));
}

static void rtl8169_get_regs(struct net_device *dev, struct ethtool_regs *regs,
			     void *p)
{
	struct rtl8169_private *tp = netdev_priv(dev);
	u32 __iomem *data = tp->mmio_addr;
	u32 *dw = p;
	int i;

	rtl_lock_work(tp);
	for (i = 0; i < R8169_REGS_SIZE; i += 4)
		memcpy_fromio(dw++, data++, 4);
	rtl_unlock_work(tp);
}

static u32 rtl8169_get_msglevel(struct net_device *dev)
{
	struct rtl8169_private *tp = netdev_priv(dev);

	return tp->msg_enable;
}

static void rtl8169_set_msglevel(struct net_device *dev, u32 value)
{
	struct rtl8169_private *tp = netdev_priv(dev);

	tp->msg_enable = value;
}

static const char rtl8169_gstrings[][ETH_GSTRING_LEN] = {
	"tx_packets",
	"rx_packets",
	"tx_errors",
	"rx_errors",
	"rx_missed",
	"align_errors",
	"tx_single_collisions",
	"tx_multi_collisions",
	"unicast",
	"broadcast",
	"multicast",
	"tx_aborted",
	"tx_underrun",
};

static int rtl8169_get_sset_count(struct net_device *dev, int sset)
{
	switch (sset) {
	case ETH_SS_STATS:
		return ARRAY_SIZE(rtl8169_gstrings);
	default:
		return -EOPNOTSUPP;
	}
}

DECLARE_RTL_COND(rtl_counters_cond)
{
	return RTL_R32(tp, CounterAddrLow) & (CounterReset | CounterDump);
}

static bool rtl8169_do_counters(struct rtl8169_private *tp, u32 counter_cmd)
{
	dma_addr_t paddr = tp->counters_phys_addr;
	u32 cmd;

	RTL_W32(tp, CounterAddrHigh, (u64)paddr >> 32);
	RTL_R32(tp, CounterAddrHigh);
	cmd = (u64)paddr & DMA_BIT_MASK(32);
	RTL_W32(tp, CounterAddrLow, cmd);
	RTL_W32(tp, CounterAddrLow, cmd | counter_cmd);

	return rtl_udelay_loop_wait_low(tp, &rtl_counters_cond, 10, 1000);
}

static bool rtl8169_reset_counters(struct rtl8169_private *tp)
{
	/*
	 * Versions prior to RTL_GIGA_MAC_VER_19 don't support resetting the
	 * tally counters.
	 */
	if (tp->mac_version < RTL_GIGA_MAC_VER_19)
		return true;

	return rtl8169_do_counters(tp, CounterReset);
}

static bool rtl8169_update_counters(struct rtl8169_private *tp)
{
	u8 val = RTL_R8(tp, ChipCmd);

	/*
	 * Some chips are unable to dump tally counters when the receiver
	 * is disabled. If 0xff chip may be in a PCI power-save state.
	 */
	if (!(val & CmdRxEnb) || val == 0xff)
		return true;

	return rtl8169_do_counters(tp, CounterDump);
}

static bool rtl8169_init_counter_offsets(struct rtl8169_private *tp)
{
	struct rtl8169_counters *counters = tp->counters;
	bool ret = false;

	/*
	 * rtl8169_init_counter_offsets is called from rtl_open.  On chip
	 * versions prior to RTL_GIGA_MAC_VER_19 the tally counters are only
	 * reset by a power cycle, while the counter values collected by the
	 * driver are reset at every driver unload/load cycle.
	 *
	 * To make sure the HW values returned by @get_stats64 match the SW
	 * values, we collect the initial values at first open(*) and use them
	 * as offsets to normalize the values returned by @get_stats64.
	 *
	 * (*) We can't call rtl8169_init_counter_offsets from rtl_init_one
	 * for the reason stated in rtl8169_update_counters; CmdRxEnb is only
	 * set at open time by rtl_hw_start.
	 */

	if (tp->tc_offset.inited)
		return true;

	/* If both, reset and update fail, propagate to caller. */
	if (rtl8169_reset_counters(tp))
		ret = true;

	if (rtl8169_update_counters(tp))
		ret = true;

	tp->tc_offset.tx_errors = counters->tx_errors;
	tp->tc_offset.tx_multi_collision = counters->tx_multi_collision;
	tp->tc_offset.tx_aborted = counters->tx_aborted;
	tp->tc_offset.inited = true;

	return ret;
}

static void rtl8169_get_ethtool_stats(struct net_device *dev,
				      struct ethtool_stats *stats, u64 *data)
{
	struct rtl8169_private *tp = netdev_priv(dev);
	struct device *d = tp_to_dev(tp);
	struct rtl8169_counters *counters = tp->counters;

	ASSERT_RTNL();

	pm_runtime_get_noresume(d);

	if (pm_runtime_active(d))
		rtl8169_update_counters(tp);

	pm_runtime_put_noidle(d);

	data[0] = le64_to_cpu(counters->tx_packets);
	data[1] = le64_to_cpu(counters->rx_packets);
	data[2] = le64_to_cpu(counters->tx_errors);
	data[3] = le32_to_cpu(counters->rx_errors);
	data[4] = le16_to_cpu(counters->rx_missed);
	data[5] = le16_to_cpu(counters->align_errors);
	data[6] = le32_to_cpu(counters->tx_one_collision);
	data[7] = le32_to_cpu(counters->tx_multi_collision);
	data[8] = le64_to_cpu(counters->rx_unicast);
	data[9] = le64_to_cpu(counters->rx_broadcast);
	data[10] = le32_to_cpu(counters->rx_multicast);
	data[11] = le16_to_cpu(counters->tx_aborted);
	data[12] = le16_to_cpu(counters->tx_underun);
}

static void rtl8169_get_strings(struct net_device *dev, u32 stringset, u8 *data)
{
	switch(stringset) {
	case ETH_SS_STATS:
		memcpy(data, *rtl8169_gstrings, sizeof(rtl8169_gstrings));
		break;
	}
}

/*
 * Interrupt coalescing
 *
 * > 1 - the availability of the IntrMitigate (0xe2) register through the
 * >     8169, 8168 and 810x line of chipsets
 *
 * 8169, 8168, and 8136(810x) serial chipsets support it.
 *
 * > 2 - the Tx timer unit at gigabit speed
 *
 * The unit of the timer depends on both the speed and the setting of CPlusCmd
 * (0xe0) bit 1 and bit 0.
 *
 * For 8169
 * bit[1:0] \ speed        1000M           100M            10M
 * 0 0                     320ns           2.56us          40.96us
 * 0 1                     2.56us          20.48us         327.7us
 * 1 0                     5.12us          40.96us         655.4us
 * 1 1                     10.24us         81.92us         1.31ms
 *
 * For the other
 * bit[1:0] \ speed        1000M           100M            10M
 * 0 0                     5us             2.56us          40.96us
 * 0 1                     40us            20.48us         327.7us
 * 1 0                     80us            40.96us         655.4us
 * 1 1                     160us           81.92us         1.31ms
 */

/* rx/tx scale factors for one particular CPlusCmd[0:1] value */
struct rtl_coalesce_scale {
	/* Rx / Tx */
	u32 nsecs[2];
};

/* rx/tx scale factors for all CPlusCmd[0:1] cases */
struct rtl_coalesce_info {
	u32 speed;
	struct rtl_coalesce_scale scalev[4];	/* each CPlusCmd[0:1] case */
};

/* produce (r,t) pairs with each being in series of *1, *8, *8*2, *8*2*2 */
#define rxtx_x1822(r, t) {		\
	{{(r),		(t)}},		\
	{{(r)*8,	(t)*8}},	\
	{{(r)*8*2,	(t)*8*2}},	\
	{{(r)*8*2*2,	(t)*8*2*2}},	\
}
static const struct rtl_coalesce_info rtl_coalesce_info_8169[] = {
	/* speed	delays:     rx00   tx00	*/
	{ SPEED_10,	rxtx_x1822(40960, 40960)	},
	{ SPEED_100,	rxtx_x1822( 2560,  2560)	},
	{ SPEED_1000,	rxtx_x1822(  320,   320)	},
	{ 0 },
};

static const struct rtl_coalesce_info rtl_coalesce_info_8168_8136[] = {
	/* speed	delays:     rx00   tx00	*/
	{ SPEED_10,	rxtx_x1822(40960, 40960)	},
	{ SPEED_100,	rxtx_x1822( 2560,  2560)	},
	{ SPEED_1000,	rxtx_x1822( 5000,  5000)	},
	{ 0 },
};
#undef rxtx_x1822

/* get rx/tx scale vector corresponding to current speed */
static const struct rtl_coalesce_info *rtl_coalesce_info(struct net_device *dev)
{
	struct rtl8169_private *tp = netdev_priv(dev);
	struct ethtool_link_ksettings ecmd;
	const struct rtl_coalesce_info *ci;
	int rc;

	rc = phy_ethtool_get_link_ksettings(dev, &ecmd);
	if (rc < 0)
		return ERR_PTR(rc);

	for (ci = tp->coalesce_info; ci->speed != 0; ci++) {
		if (ecmd.base.speed == ci->speed) {
			return ci;
		}
	}

	return ERR_PTR(-ELNRNG);
}

static int rtl_get_coalesce(struct net_device *dev, struct ethtool_coalesce *ec)
{
	struct rtl8169_private *tp = netdev_priv(dev);
	const struct rtl_coalesce_info *ci;
	const struct rtl_coalesce_scale *scale;
	struct {
		u32 *max_frames;
		u32 *usecs;
	} coal_settings [] = {
		{ &ec->rx_max_coalesced_frames, &ec->rx_coalesce_usecs },
		{ &ec->tx_max_coalesced_frames, &ec->tx_coalesce_usecs }
	}, *p = coal_settings;
	int i;
	u16 w;

	memset(ec, 0, sizeof(*ec));

	/* get rx/tx scale corresponding to current speed and CPlusCmd[0:1] */
	ci = rtl_coalesce_info(dev);
	if (IS_ERR(ci))
		return PTR_ERR(ci);

	scale = &ci->scalev[tp->cp_cmd & INTT_MASK];

	/* read IntrMitigate and adjust according to scale */
	for (w = RTL_R16(tp, IntrMitigate); w; w >>= RTL_COALESCE_SHIFT, p++) {
		*p->max_frames = (w & RTL_COALESCE_MASK) << 2;
		w >>= RTL_COALESCE_SHIFT;
		*p->usecs = w & RTL_COALESCE_MASK;
	}

	for (i = 0; i < 2; i++) {
		p = coal_settings + i;
		*p->usecs = (*p->usecs * scale->nsecs[i]) / 1000;

		/*
		 * ethtool_coalesce says it is illegal to set both usecs and
		 * max_frames to 0.
		 */
		if (!*p->usecs && !*p->max_frames)
			*p->max_frames = 1;
	}

	return 0;
}

/* choose appropriate scale factor and CPlusCmd[0:1] for (speed, nsec) */
static const struct rtl_coalesce_scale *rtl_coalesce_choose_scale(
			struct net_device *dev, u32 nsec, u16 *cp01)
{
	const struct rtl_coalesce_info *ci;
	u16 i;

	ci = rtl_coalesce_info(dev);
	if (IS_ERR(ci))
		return ERR_CAST(ci);

	for (i = 0; i < 4; i++) {
		u32 rxtx_maxscale = max(ci->scalev[i].nsecs[0],
					ci->scalev[i].nsecs[1]);
		if (nsec <= rxtx_maxscale * RTL_COALESCE_T_MAX) {
			*cp01 = i;
			return &ci->scalev[i];
		}
	}

	return ERR_PTR(-EINVAL);
}

static int rtl_set_coalesce(struct net_device *dev, struct ethtool_coalesce *ec)
{
	struct rtl8169_private *tp = netdev_priv(dev);
	const struct rtl_coalesce_scale *scale;
	struct {
		u32 frames;
		u32 usecs;
	} coal_settings [] = {
		{ ec->rx_max_coalesced_frames, ec->rx_coalesce_usecs },
		{ ec->tx_max_coalesced_frames, ec->tx_coalesce_usecs }
	}, *p = coal_settings;
	u16 w = 0, cp01;
	int i;

	scale = rtl_coalesce_choose_scale(dev,
			max(p[0].usecs, p[1].usecs) * 1000, &cp01);
	if (IS_ERR(scale))
		return PTR_ERR(scale);

	for (i = 0; i < 2; i++, p++) {
		u32 units;

		/*
		 * accept max_frames=1 we returned in rtl_get_coalesce.
		 * accept it not only when usecs=0 because of e.g. the following scenario:
		 *
		 * - both rx_usecs=0 & rx_frames=0 in hardware (no delay on RX)
		 * - rtl_get_coalesce returns rx_usecs=0, rx_frames=1
		 * - then user does `ethtool -C eth0 rx-usecs 100`
		 *
		 * since ethtool sends to kernel whole ethtool_coalesce
		 * settings, if we do not handle rx_usecs=!0, rx_frames=1
		 * we'll reject it below in `frames % 4 != 0`.
		 */
		if (p->frames == 1) {
			p->frames = 0;
		}

		units = p->usecs * 1000 / scale->nsecs[i];
		if (p->frames > RTL_COALESCE_FRAME_MAX || p->frames % 4)
			return -EINVAL;

		w <<= RTL_COALESCE_SHIFT;
		w |= units;
		w <<= RTL_COALESCE_SHIFT;
		w |= p->frames >> 2;
	}

	rtl_lock_work(tp);

	RTL_W16(tp, IntrMitigate, swab16(w));

	tp->cp_cmd = (tp->cp_cmd & ~INTT_MASK) | cp01;
	RTL_W16(tp, CPlusCmd, tp->cp_cmd);
	RTL_R16(tp, CPlusCmd);

	rtl_unlock_work(tp);

	return 0;
}

static int rtl_get_eee_supp(struct rtl8169_private *tp)
{
	struct phy_device *phydev = tp->phydev;
	int ret;

	switch (tp->mac_version) {
	case RTL_GIGA_MAC_VER_34:
	case RTL_GIGA_MAC_VER_35:
	case RTL_GIGA_MAC_VER_36:
	case RTL_GIGA_MAC_VER_38:
		ret = phy_read_mmd(phydev, MDIO_MMD_PCS, MDIO_PCS_EEE_ABLE);
		break;
	case RTL_GIGA_MAC_VER_40 ... RTL_GIGA_MAC_VER_51:
		phy_write(phydev, 0x1f, 0x0a5c);
		ret = phy_read(phydev, 0x12);
		phy_write(phydev, 0x1f, 0x0000);
		break;
	default:
		ret = -EPROTONOSUPPORT;
		break;
	}

	return ret;
}

static int rtl_get_eee_lpadv(struct rtl8169_private *tp)
{
	struct phy_device *phydev = tp->phydev;
	int ret;

	switch (tp->mac_version) {
	case RTL_GIGA_MAC_VER_34:
	case RTL_GIGA_MAC_VER_35:
	case RTL_GIGA_MAC_VER_36:
	case RTL_GIGA_MAC_VER_38:
		ret = phy_read_mmd(phydev, MDIO_MMD_AN, MDIO_AN_EEE_LPABLE);
		break;
	case RTL_GIGA_MAC_VER_40 ... RTL_GIGA_MAC_VER_51:
		phy_write(phydev, 0x1f, 0x0a5d);
		ret = phy_read(phydev, 0x11);
		phy_write(phydev, 0x1f, 0x0000);
		break;
	default:
		ret = -EPROTONOSUPPORT;
		break;
	}

	return ret;
}

static int rtl_get_eee_adv(struct rtl8169_private *tp)
{
	struct phy_device *phydev = tp->phydev;
	int ret;

	switch (tp->mac_version) {
	case RTL_GIGA_MAC_VER_34:
	case RTL_GIGA_MAC_VER_35:
	case RTL_GIGA_MAC_VER_36:
	case RTL_GIGA_MAC_VER_38:
		ret = phy_read_mmd(phydev, MDIO_MMD_AN, MDIO_AN_EEE_ADV);
		break;
	case RTL_GIGA_MAC_VER_40 ... RTL_GIGA_MAC_VER_51:
		phy_write(phydev, 0x1f, 0x0a5d);
		ret = phy_read(phydev, 0x10);
		phy_write(phydev, 0x1f, 0x0000);
		break;
	default:
		ret = -EPROTONOSUPPORT;
		break;
	}

	return ret;
}

static int rtl_set_eee_adv(struct rtl8169_private *tp, int val)
{
	struct phy_device *phydev = tp->phydev;
	int ret = 0;

	switch (tp->mac_version) {
	case RTL_GIGA_MAC_VER_34:
	case RTL_GIGA_MAC_VER_35:
	case RTL_GIGA_MAC_VER_36:
	case RTL_GIGA_MAC_VER_38:
		ret = phy_write_mmd(phydev, MDIO_MMD_AN, MDIO_AN_EEE_ADV, val);
		break;
	case RTL_GIGA_MAC_VER_40 ... RTL_GIGA_MAC_VER_51:
		phy_write(phydev, 0x1f, 0x0a5d);
		phy_write(phydev, 0x10, val);
		phy_write(phydev, 0x1f, 0x0000);
		break;
	default:
		ret = -EPROTONOSUPPORT;
		break;
	}

	return ret;
}

static int rtl8169_get_eee(struct net_device *dev, struct ethtool_eee *data)
{
	struct rtl8169_private *tp = netdev_priv(dev);
	struct device *d = tp_to_dev(tp);
	int ret;

	pm_runtime_get_noresume(d);

	if (!pm_runtime_active(d)) {
		ret = -EOPNOTSUPP;
		goto out;
	}

	/* Get Supported EEE */
	ret = rtl_get_eee_supp(tp);
	if (ret < 0)
		goto out;
	data->supported = mmd_eee_cap_to_ethtool_sup_t(ret);

	/* Get advertisement EEE */
	ret = rtl_get_eee_adv(tp);
	if (ret < 0)
		goto out;
	data->advertised = mmd_eee_adv_to_ethtool_adv_t(ret);
	data->eee_enabled = !!data->advertised;

	/* Get LP advertisement EEE */
	ret = rtl_get_eee_lpadv(tp);
	if (ret < 0)
		goto out;
	data->lp_advertised = mmd_eee_adv_to_ethtool_adv_t(ret);
	data->eee_active = !!(data->advertised & data->lp_advertised);
out:
	pm_runtime_put_noidle(d);
	return ret < 0 ? ret : 0;
}

static int rtl8169_set_eee(struct net_device *dev, struct ethtool_eee *data)
{
	struct rtl8169_private *tp = netdev_priv(dev);
	struct device *d = tp_to_dev(tp);
	int old_adv, adv = 0, cap, ret;

	pm_runtime_get_noresume(d);

	if (!dev->phydev || !pm_runtime_active(d)) {
		ret = -EOPNOTSUPP;
		goto out;
	}

	if (dev->phydev->autoneg == AUTONEG_DISABLE ||
	    dev->phydev->duplex != DUPLEX_FULL) {
		ret = -EPROTONOSUPPORT;
		goto out;
	}

	/* Get Supported EEE */
	ret = rtl_get_eee_supp(tp);
	if (ret < 0)
		goto out;
	cap = ret;

	ret = rtl_get_eee_adv(tp);
	if (ret < 0)
		goto out;
	old_adv = ret;

	if (data->eee_enabled) {
		adv = !data->advertised ? cap :
		      ethtool_adv_to_mmd_eee_adv_t(data->advertised) & cap;
		/* Mask prohibited EEE modes */
		adv &= ~dev->phydev->eee_broken_modes;
	}

	if (old_adv != adv) {
		ret = rtl_set_eee_adv(tp, adv);
		if (ret < 0)
			goto out;

		/* Restart autonegotiation so the new modes get sent to the
		 * link partner.
		 */
		ret = phy_restart_aneg(dev->phydev);
	}

out:
	pm_runtime_put_noidle(d);
	return ret < 0 ? ret : 0;
}

static const struct ethtool_ops rtl8169_ethtool_ops = {
	.get_drvinfo		= rtl8169_get_drvinfo,
	.get_regs_len		= rtl8169_get_regs_len,
	.get_link		= ethtool_op_get_link,
	.get_coalesce		= rtl_get_coalesce,
	.set_coalesce		= rtl_set_coalesce,
	.get_msglevel		= rtl8169_get_msglevel,
	.set_msglevel		= rtl8169_set_msglevel,
	.get_regs		= rtl8169_get_regs,
	.get_wol		= rtl8169_get_wol,
	.set_wol		= rtl8169_set_wol,
	.get_strings		= rtl8169_get_strings,
	.get_sset_count		= rtl8169_get_sset_count,
	.get_ethtool_stats	= rtl8169_get_ethtool_stats,
	.get_ts_info		= ethtool_op_get_ts_info,
	.nway_reset		= phy_ethtool_nway_reset,
	.get_eee		= rtl8169_get_eee,
	.set_eee		= rtl8169_set_eee,
	.get_link_ksettings	= phy_ethtool_get_link_ksettings,
	.set_link_ksettings	= phy_ethtool_set_link_ksettings,
};

static void rtl_enable_eee(struct rtl8169_private *tp)
{
	int supported = rtl_get_eee_supp(tp);

	if (supported > 0)
		rtl_set_eee_adv(tp, supported);
}

static void rtl8169_get_mac_version(struct rtl8169_private *tp)
{
	/*
	 * The driver currently handles the 8168Bf and the 8168Be identically
	 * but they can be identified more specifically through the test below
	 * if needed:
	 *
	 * (RTL_R32(tp, TxConfig) & 0x700000) == 0x500000 ? 8168Bf : 8168Be
	 *
	 * Same thing for the 8101Eb and the 8101Ec:
	 *
	 * (RTL_R32(tp, TxConfig) & 0x700000) == 0x200000 ? 8101Eb : 8101Ec
	 */
	static const struct rtl_mac_info {
		u16 mask;
		u16 val;
		u16 mac_version;
	} mac_info[] = {
		/* 8168EP family. */
		{ 0x7cf, 0x502,	RTL_GIGA_MAC_VER_51 },
		{ 0x7cf, 0x501,	RTL_GIGA_MAC_VER_50 },
		{ 0x7cf, 0x500,	RTL_GIGA_MAC_VER_49 },

		/* 8168H family. */
		{ 0x7cf, 0x541,	RTL_GIGA_MAC_VER_46 },
		{ 0x7cf, 0x540,	RTL_GIGA_MAC_VER_45 },

		/* 8168G family. */
		{ 0x7cf, 0x5c8,	RTL_GIGA_MAC_VER_44 },
		{ 0x7cf, 0x509,	RTL_GIGA_MAC_VER_42 },
		{ 0x7cf, 0x4c1,	RTL_GIGA_MAC_VER_41 },
		{ 0x7cf, 0x4c0,	RTL_GIGA_MAC_VER_40 },

		/* 8168F family. */
		{ 0x7c8, 0x488,	RTL_GIGA_MAC_VER_38 },
		{ 0x7cf, 0x481,	RTL_GIGA_MAC_VER_36 },
		{ 0x7cf, 0x480,	RTL_GIGA_MAC_VER_35 },

		/* 8168E family. */
		{ 0x7c8, 0x2c8,	RTL_GIGA_MAC_VER_34 },
		{ 0x7cf, 0x2c1,	RTL_GIGA_MAC_VER_32 },
		{ 0x7c8, 0x2c0,	RTL_GIGA_MAC_VER_33 },

		/* 8168D family. */
		{ 0x7cf, 0x281,	RTL_GIGA_MAC_VER_25 },
		{ 0x7c8, 0x280,	RTL_GIGA_MAC_VER_26 },

		/* 8168DP family. */
		{ 0x7cf, 0x288,	RTL_GIGA_MAC_VER_27 },
		{ 0x7cf, 0x28a,	RTL_GIGA_MAC_VER_28 },
		{ 0x7cf, 0x28b,	RTL_GIGA_MAC_VER_31 },

		/* 8168C family. */
		{ 0x7cf, 0x3c9,	RTL_GIGA_MAC_VER_23 },
		{ 0x7cf, 0x3c8,	RTL_GIGA_MAC_VER_18 },
		{ 0x7c8, 0x3c8,	RTL_GIGA_MAC_VER_24 },
		{ 0x7cf, 0x3c0,	RTL_GIGA_MAC_VER_19 },
		{ 0x7cf, 0x3c2,	RTL_GIGA_MAC_VER_20 },
		{ 0x7cf, 0x3c3,	RTL_GIGA_MAC_VER_21 },
		{ 0x7c8, 0x3c0,	RTL_GIGA_MAC_VER_22 },

		/* 8168B family. */
		{ 0x7cf, 0x380,	RTL_GIGA_MAC_VER_12 },
		{ 0x7c8, 0x380,	RTL_GIGA_MAC_VER_17 },
		{ 0x7c8, 0x300,	RTL_GIGA_MAC_VER_11 },

		/* 8101 family. */
		{ 0x7c8, 0x448,	RTL_GIGA_MAC_VER_39 },
		{ 0x7c8, 0x440,	RTL_GIGA_MAC_VER_37 },
		{ 0x7cf, 0x409,	RTL_GIGA_MAC_VER_29 },
		{ 0x7c8, 0x408,	RTL_GIGA_MAC_VER_30 },
		{ 0x7cf, 0x349,	RTL_GIGA_MAC_VER_08 },
		{ 0x7cf, 0x249,	RTL_GIGA_MAC_VER_08 },
		{ 0x7cf, 0x348,	RTL_GIGA_MAC_VER_07 },
		{ 0x7cf, 0x248,	RTL_GIGA_MAC_VER_07 },
		{ 0x7cf, 0x340,	RTL_GIGA_MAC_VER_13 },
		{ 0x7cf, 0x343,	RTL_GIGA_MAC_VER_10 },
		{ 0x7cf, 0x342,	RTL_GIGA_MAC_VER_16 },
		{ 0x7c8, 0x348,	RTL_GIGA_MAC_VER_09 },
		{ 0x7c8, 0x248,	RTL_GIGA_MAC_VER_09 },
		{ 0x7c8, 0x340,	RTL_GIGA_MAC_VER_16 },
		/* FIXME: where did these entries come from ? -- FR */
		{ 0xfc8, 0x388,	RTL_GIGA_MAC_VER_15 },
		{ 0xfc8, 0x308,	RTL_GIGA_MAC_VER_14 },

		/* 8110 family. */
		{ 0xfc8, 0x980,	RTL_GIGA_MAC_VER_06 },
		{ 0xfc8, 0x180,	RTL_GIGA_MAC_VER_05 },
		{ 0xfc8, 0x100,	RTL_GIGA_MAC_VER_04 },
		{ 0xfc8, 0x040,	RTL_GIGA_MAC_VER_03 },
		{ 0xfc8, 0x008,	RTL_GIGA_MAC_VER_02 },
		{ 0xfc8, 0x000,	RTL_GIGA_MAC_VER_01 },

		/* Catch-all */
		{ 0x000, 0x000,	RTL_GIGA_MAC_NONE   }
	};
	const struct rtl_mac_info *p = mac_info;
	u16 reg = RTL_R32(tp, TxConfig) >> 20;

	while ((reg & p->mask) != p->val)
		p++;
	tp->mac_version = p->mac_version;

	if (tp->mac_version == RTL_GIGA_MAC_NONE) {
		dev_err(tp_to_dev(tp), "unknown chip XID %03x\n", reg & 0xfcf);
	} else if (!tp->supports_gmii) {
		if (tp->mac_version == RTL_GIGA_MAC_VER_42)
			tp->mac_version = RTL_GIGA_MAC_VER_43;
		else if (tp->mac_version == RTL_GIGA_MAC_VER_45)
			tp->mac_version = RTL_GIGA_MAC_VER_47;
		else if (tp->mac_version == RTL_GIGA_MAC_VER_46)
			tp->mac_version = RTL_GIGA_MAC_VER_48;
	}
}

struct phy_reg {
	u16 reg;
	u16 val;
};

static void __rtl_writephy_batch(struct rtl8169_private *tp,
				 const struct phy_reg *regs, int len)
{
	while (len-- > 0) {
		rtl_writephy(tp, regs->reg, regs->val);
		regs++;
	}
}

#define rtl_writephy_batch(tp, a) __rtl_writephy_batch(tp, a, ARRAY_SIZE(a))

#define PHY_READ		0x00000000
#define PHY_DATA_OR		0x10000000
#define PHY_DATA_AND		0x20000000
#define PHY_BJMPN		0x30000000
#define PHY_MDIO_CHG		0x40000000
#define PHY_CLEAR_READCOUNT	0x70000000
#define PHY_WRITE		0x80000000
#define PHY_READCOUNT_EQ_SKIP	0x90000000
#define PHY_COMP_EQ_SKIPN	0xa0000000
#define PHY_COMP_NEQ_SKIPN	0xb0000000
#define PHY_WRITE_PREVIOUS	0xc0000000
#define PHY_SKIPN		0xd0000000
#define PHY_DELAY_MS		0xe0000000

struct fw_info {
	u32	magic;
	char	version[RTL_VER_SIZE];
	__le32	fw_start;
	__le32	fw_len;
	u8	chksum;
} __packed;

#define FW_OPCODE_SIZE	sizeof(typeof(*((struct rtl_fw_phy_action *)0)->code))

static bool rtl_fw_format_ok(struct rtl8169_private *tp, struct rtl_fw *rtl_fw)
{
	const struct firmware *fw = rtl_fw->fw;
	struct fw_info *fw_info = (struct fw_info *)fw->data;
	struct rtl_fw_phy_action *pa = &rtl_fw->phy_action;
	char *version = rtl_fw->version;
	bool rc = false;

	if (fw->size < FW_OPCODE_SIZE)
		goto out;

	if (!fw_info->magic) {
		size_t i, size, start;
		u8 checksum = 0;

		if (fw->size < sizeof(*fw_info))
			goto out;

		for (i = 0; i < fw->size; i++)
			checksum += fw->data[i];
		if (checksum != 0)
			goto out;

		start = le32_to_cpu(fw_info->fw_start);
		if (start > fw->size)
			goto out;

		size = le32_to_cpu(fw_info->fw_len);
		if (size > (fw->size - start) / FW_OPCODE_SIZE)
			goto out;

		memcpy(version, fw_info->version, RTL_VER_SIZE);

		pa->code = (__le32 *)(fw->data + start);
		pa->size = size;
	} else {
		if (fw->size % FW_OPCODE_SIZE)
			goto out;

		strlcpy(version, tp->fw_name, RTL_VER_SIZE);

		pa->code = (__le32 *)fw->data;
		pa->size = fw->size / FW_OPCODE_SIZE;
	}
	version[RTL_VER_SIZE - 1] = 0;

	rc = true;
out:
	return rc;
}

static bool rtl_fw_data_ok(struct rtl8169_private *tp, struct net_device *dev,
			   struct rtl_fw_phy_action *pa)
{
	bool rc = false;
	size_t index;

	for (index = 0; index < pa->size; index++) {
		u32 action = le32_to_cpu(pa->code[index]);
		u32 regno = (action & 0x0fff0000) >> 16;

		switch(action & 0xf0000000) {
		case PHY_READ:
		case PHY_DATA_OR:
		case PHY_DATA_AND:
		case PHY_MDIO_CHG:
		case PHY_CLEAR_READCOUNT:
		case PHY_WRITE:
		case PHY_WRITE_PREVIOUS:
		case PHY_DELAY_MS:
			break;

		case PHY_BJMPN:
			if (regno > index) {
				netif_err(tp, ifup, tp->dev,
					  "Out of range of firmware\n");
				goto out;
			}
			break;
		case PHY_READCOUNT_EQ_SKIP:
			if (index + 2 >= pa->size) {
				netif_err(tp, ifup, tp->dev,
					  "Out of range of firmware\n");
				goto out;
			}
			break;
		case PHY_COMP_EQ_SKIPN:
		case PHY_COMP_NEQ_SKIPN:
		case PHY_SKIPN:
			if (index + 1 + regno >= pa->size) {
				netif_err(tp, ifup, tp->dev,
					  "Out of range of firmware\n");
				goto out;
			}
			break;

		default:
			netif_err(tp, ifup, tp->dev,
				  "Invalid action 0x%08x\n", action);
			goto out;
		}
	}
	rc = true;
out:
	return rc;
}

static int rtl_check_firmware(struct rtl8169_private *tp, struct rtl_fw *rtl_fw)
{
	struct net_device *dev = tp->dev;
	int rc = -EINVAL;

	if (!rtl_fw_format_ok(tp, rtl_fw)) {
		netif_err(tp, ifup, dev, "invalid firmware\n");
		goto out;
	}

	if (rtl_fw_data_ok(tp, dev, &rtl_fw->phy_action))
		rc = 0;
out:
	return rc;
}

static void rtl_phy_write_fw(struct rtl8169_private *tp, struct rtl_fw *rtl_fw)
{
	struct rtl_fw_phy_action *pa = &rtl_fw->phy_action;
	struct mdio_ops org, *ops = &tp->mdio_ops;
	u32 predata, count;
	size_t index;

	predata = count = 0;
	org.write = ops->write;
	org.read = ops->read;

	for (index = 0; index < pa->size; ) {
		u32 action = le32_to_cpu(pa->code[index]);
		u32 data = action & 0x0000ffff;
		u32 regno = (action & 0x0fff0000) >> 16;

		if (!action)
			break;

		switch(action & 0xf0000000) {
		case PHY_READ:
			predata = rtl_readphy(tp, regno);
			count++;
			index++;
			break;
		case PHY_DATA_OR:
			predata |= data;
			index++;
			break;
		case PHY_DATA_AND:
			predata &= data;
			index++;
			break;
		case PHY_BJMPN:
			index -= regno;
			break;
		case PHY_MDIO_CHG:
			if (data == 0) {
				ops->write = org.write;
				ops->read = org.read;
			} else if (data == 1) {
				ops->write = mac_mcu_write;
				ops->read = mac_mcu_read;
			}

			index++;
			break;
		case PHY_CLEAR_READCOUNT:
			count = 0;
			index++;
			break;
		case PHY_WRITE:
			rtl_writephy(tp, regno, data);
			index++;
			break;
		case PHY_READCOUNT_EQ_SKIP:
			index += (count == data) ? 2 : 1;
			break;
		case PHY_COMP_EQ_SKIPN:
			if (predata == data)
				index += regno;
			index++;
			break;
		case PHY_COMP_NEQ_SKIPN:
			if (predata != data)
				index += regno;
			index++;
			break;
		case PHY_WRITE_PREVIOUS:
			rtl_writephy(tp, regno, predata);
			index++;
			break;
		case PHY_SKIPN:
			index += regno + 1;
			break;
		case PHY_DELAY_MS:
			mdelay(data);
			index++;
			break;

		default:
			BUG();
		}
	}

	ops->write = org.write;
	ops->read = org.read;
}

static void rtl_release_firmware(struct rtl8169_private *tp)
{
	if (tp->rtl_fw) {
		release_firmware(tp->rtl_fw->fw);
		kfree(tp->rtl_fw);
		tp->rtl_fw = NULL;
	}
}

static void rtl_apply_firmware(struct rtl8169_private *tp)
{
	/* TODO: release firmware once rtl_phy_write_fw signals failures. */
	if (tp->rtl_fw)
		rtl_phy_write_fw(tp, tp->rtl_fw);
}

static void rtl_apply_firmware_cond(struct rtl8169_private *tp, u8 reg, u16 val)
{
	if (rtl_readphy(tp, reg) != val)
		netif_warn(tp, hw, tp->dev, "chipset not ready for firmware\n");
	else
		rtl_apply_firmware(tp);
}

static void rtl8168_config_eee_mac(struct rtl8169_private *tp)
{
<<<<<<< HEAD
	rtl_w0w1_eri(tp, 0x1b0, ERIAR_MASK_1111, 0x0003, 0x0000, ERIAR_EXGMAC);
=======
	/* Adjust EEE LED frequency */
	if (tp->mac_version != RTL_GIGA_MAC_VER_38)
		RTL_W8(tp, EEE_LED, RTL_R8(tp, EEE_LED) & ~0x07);

	rtl_eri_set_bits(tp, 0x1b0, ERIAR_MASK_1111, 0x0003);
>>>>>>> 0ecfebd2
}

static void rtl8168f_config_eee_phy(struct rtl8169_private *tp)
{
	struct phy_device *phydev = tp->phydev;

	phy_write(phydev, 0x1f, 0x0007);
	phy_write(phydev, 0x1e, 0x0020);
	phy_set_bits(phydev, 0x15, BIT(8));

	phy_write(phydev, 0x1f, 0x0005);
	phy_write(phydev, 0x05, 0x8b85);
	phy_set_bits(phydev, 0x06, BIT(13));

	phy_write(phydev, 0x1f, 0x0000);
}

static void rtl8168g_config_eee_phy(struct rtl8169_private *tp)
{
	phy_write(tp->phydev, 0x1f, 0x0a43);
	phy_set_bits(tp->phydev, 0x11, BIT(4));
	phy_write(tp->phydev, 0x1f, 0x0000);
}

static void rtl8169s_hw_phy_config(struct rtl8169_private *tp)
{
	static const struct phy_reg phy_reg_init[] = {
		{ 0x1f, 0x0001 },
		{ 0x06, 0x006e },
		{ 0x08, 0x0708 },
		{ 0x15, 0x4000 },
		{ 0x18, 0x65c7 },

		{ 0x1f, 0x0001 },
		{ 0x03, 0x00a1 },
		{ 0x02, 0x0008 },
		{ 0x01, 0x0120 },
		{ 0x00, 0x1000 },
		{ 0x04, 0x0800 },
		{ 0x04, 0x0000 },

		{ 0x03, 0xff41 },
		{ 0x02, 0xdf60 },
		{ 0x01, 0x0140 },
		{ 0x00, 0x0077 },
		{ 0x04, 0x7800 },
		{ 0x04, 0x7000 },

		{ 0x03, 0x802f },
		{ 0x02, 0x4f02 },
		{ 0x01, 0x0409 },
		{ 0x00, 0xf0f9 },
		{ 0x04, 0x9800 },
		{ 0x04, 0x9000 },

		{ 0x03, 0xdf01 },
		{ 0x02, 0xdf20 },
		{ 0x01, 0xff95 },
		{ 0x00, 0xba00 },
		{ 0x04, 0xa800 },
		{ 0x04, 0xa000 },

		{ 0x03, 0xff41 },
		{ 0x02, 0xdf20 },
		{ 0x01, 0x0140 },
		{ 0x00, 0x00bb },
		{ 0x04, 0xb800 },
		{ 0x04, 0xb000 },

		{ 0x03, 0xdf41 },
		{ 0x02, 0xdc60 },
		{ 0x01, 0x6340 },
		{ 0x00, 0x007d },
		{ 0x04, 0xd800 },
		{ 0x04, 0xd000 },

		{ 0x03, 0xdf01 },
		{ 0x02, 0xdf20 },
		{ 0x01, 0x100a },
		{ 0x00, 0xa0ff },
		{ 0x04, 0xf800 },
		{ 0x04, 0xf000 },

		{ 0x1f, 0x0000 },
		{ 0x0b, 0x0000 },
		{ 0x00, 0x9200 }
	};

	rtl_writephy_batch(tp, phy_reg_init);
}

static void rtl8169sb_hw_phy_config(struct rtl8169_private *tp)
{
	static const struct phy_reg phy_reg_init[] = {
		{ 0x1f, 0x0002 },
		{ 0x01, 0x90d0 },
		{ 0x1f, 0x0000 }
	};

	rtl_writephy_batch(tp, phy_reg_init);
}

static void rtl8169scd_hw_phy_config_quirk(struct rtl8169_private *tp)
{
	struct pci_dev *pdev = tp->pci_dev;

	if ((pdev->subsystem_vendor != PCI_VENDOR_ID_GIGABYTE) ||
	    (pdev->subsystem_device != 0xe000))
		return;

	rtl_writephy(tp, 0x1f, 0x0001);
	rtl_writephy(tp, 0x10, 0xf01b);
	rtl_writephy(tp, 0x1f, 0x0000);
}

static void rtl8169scd_hw_phy_config(struct rtl8169_private *tp)
{
	static const struct phy_reg phy_reg_init[] = {
		{ 0x1f, 0x0001 },
		{ 0x04, 0x0000 },
		{ 0x03, 0x00a1 },
		{ 0x02, 0x0008 },
		{ 0x01, 0x0120 },
		{ 0x00, 0x1000 },
		{ 0x04, 0x0800 },
		{ 0x04, 0x9000 },
		{ 0x03, 0x802f },
		{ 0x02, 0x4f02 },
		{ 0x01, 0x0409 },
		{ 0x00, 0xf099 },
		{ 0x04, 0x9800 },
		{ 0x04, 0xa000 },
		{ 0x03, 0xdf01 },
		{ 0x02, 0xdf20 },
		{ 0x01, 0xff95 },
		{ 0x00, 0xba00 },
		{ 0x04, 0xa800 },
		{ 0x04, 0xf000 },
		{ 0x03, 0xdf01 },
		{ 0x02, 0xdf20 },
		{ 0x01, 0x101a },
		{ 0x00, 0xa0ff },
		{ 0x04, 0xf800 },
		{ 0x04, 0x0000 },
		{ 0x1f, 0x0000 },

		{ 0x1f, 0x0001 },
		{ 0x10, 0xf41b },
		{ 0x14, 0xfb54 },
		{ 0x18, 0xf5c7 },
		{ 0x1f, 0x0000 },

		{ 0x1f, 0x0001 },
		{ 0x17, 0x0cc0 },
		{ 0x1f, 0x0000 }
	};

	rtl_writephy_batch(tp, phy_reg_init);

	rtl8169scd_hw_phy_config_quirk(tp);
}

static void rtl8169sce_hw_phy_config(struct rtl8169_private *tp)
{
	static const struct phy_reg phy_reg_init[] = {
		{ 0x1f, 0x0001 },
		{ 0x04, 0x0000 },
		{ 0x03, 0x00a1 },
		{ 0x02, 0x0008 },
		{ 0x01, 0x0120 },
		{ 0x00, 0x1000 },
		{ 0x04, 0x0800 },
		{ 0x04, 0x9000 },
		{ 0x03, 0x802f },
		{ 0x02, 0x4f02 },
		{ 0x01, 0x0409 },
		{ 0x00, 0xf099 },
		{ 0x04, 0x9800 },
		{ 0x04, 0xa000 },
		{ 0x03, 0xdf01 },
		{ 0x02, 0xdf20 },
		{ 0x01, 0xff95 },
		{ 0x00, 0xba00 },
		{ 0x04, 0xa800 },
		{ 0x04, 0xf000 },
		{ 0x03, 0xdf01 },
		{ 0x02, 0xdf20 },
		{ 0x01, 0x101a },
		{ 0x00, 0xa0ff },
		{ 0x04, 0xf800 },
		{ 0x04, 0x0000 },
		{ 0x1f, 0x0000 },

		{ 0x1f, 0x0001 },
		{ 0x0b, 0x8480 },
		{ 0x1f, 0x0000 },

		{ 0x1f, 0x0001 },
		{ 0x18, 0x67c7 },
		{ 0x04, 0x2000 },
		{ 0x03, 0x002f },
		{ 0x02, 0x4360 },
		{ 0x01, 0x0109 },
		{ 0x00, 0x3022 },
		{ 0x04, 0x2800 },
		{ 0x1f, 0x0000 },

		{ 0x1f, 0x0001 },
		{ 0x17, 0x0cc0 },
		{ 0x1f, 0x0000 }
	};

	rtl_writephy_batch(tp, phy_reg_init);
}

static void rtl8168bb_hw_phy_config(struct rtl8169_private *tp)
{
	static const struct phy_reg phy_reg_init[] = {
		{ 0x10, 0xf41b },
		{ 0x1f, 0x0000 }
	};

	rtl_writephy(tp, 0x1f, 0x0001);
	rtl_patchphy(tp, 0x16, 1 << 0);

	rtl_writephy_batch(tp, phy_reg_init);
}

static void rtl8168bef_hw_phy_config(struct rtl8169_private *tp)
{
	static const struct phy_reg phy_reg_init[] = {
		{ 0x1f, 0x0001 },
		{ 0x10, 0xf41b },
		{ 0x1f, 0x0000 }
	};

	rtl_writephy_batch(tp, phy_reg_init);
}

static void rtl8168cp_1_hw_phy_config(struct rtl8169_private *tp)
{
	static const struct phy_reg phy_reg_init[] = {
		{ 0x1f, 0x0000 },
		{ 0x1d, 0x0f00 },
		{ 0x1f, 0x0002 },
		{ 0x0c, 0x1ec8 },
		{ 0x1f, 0x0000 }
	};

	rtl_writephy_batch(tp, phy_reg_init);
}

static void rtl8168cp_2_hw_phy_config(struct rtl8169_private *tp)
{
	static const struct phy_reg phy_reg_init[] = {
		{ 0x1f, 0x0001 },
		{ 0x1d, 0x3d98 },
		{ 0x1f, 0x0000 }
	};

	rtl_writephy(tp, 0x1f, 0x0000);
	rtl_patchphy(tp, 0x14, 1 << 5);
	rtl_patchphy(tp, 0x0d, 1 << 5);

	rtl_writephy_batch(tp, phy_reg_init);
}

static void rtl8168c_1_hw_phy_config(struct rtl8169_private *tp)
{
	static const struct phy_reg phy_reg_init[] = {
		{ 0x1f, 0x0001 },
		{ 0x12, 0x2300 },
		{ 0x1f, 0x0002 },
		{ 0x00, 0x88d4 },
		{ 0x01, 0x82b1 },
		{ 0x03, 0x7002 },
		{ 0x08, 0x9e30 },
		{ 0x09, 0x01f0 },
		{ 0x0a, 0x5500 },
		{ 0x0c, 0x00c8 },
		{ 0x1f, 0x0003 },
		{ 0x12, 0xc096 },
		{ 0x16, 0x000a },
		{ 0x1f, 0x0000 },
		{ 0x1f, 0x0000 },
		{ 0x09, 0x2000 },
		{ 0x09, 0x0000 }
	};

	rtl_writephy_batch(tp, phy_reg_init);

	rtl_patchphy(tp, 0x14, 1 << 5);
	rtl_patchphy(tp, 0x0d, 1 << 5);
	rtl_writephy(tp, 0x1f, 0x0000);
}

static void rtl8168c_2_hw_phy_config(struct rtl8169_private *tp)
{
	static const struct phy_reg phy_reg_init[] = {
		{ 0x1f, 0x0001 },
		{ 0x12, 0x2300 },
		{ 0x03, 0x802f },
		{ 0x02, 0x4f02 },
		{ 0x01, 0x0409 },
		{ 0x00, 0xf099 },
		{ 0x04, 0x9800 },
		{ 0x04, 0x9000 },
		{ 0x1d, 0x3d98 },
		{ 0x1f, 0x0002 },
		{ 0x0c, 0x7eb8 },
		{ 0x06, 0x0761 },
		{ 0x1f, 0x0003 },
		{ 0x16, 0x0f0a },
		{ 0x1f, 0x0000 }
	};

	rtl_writephy_batch(tp, phy_reg_init);

	rtl_patchphy(tp, 0x16, 1 << 0);
	rtl_patchphy(tp, 0x14, 1 << 5);
	rtl_patchphy(tp, 0x0d, 1 << 5);
	rtl_writephy(tp, 0x1f, 0x0000);
}

static void rtl8168c_3_hw_phy_config(struct rtl8169_private *tp)
{
	static const struct phy_reg phy_reg_init[] = {
		{ 0x1f, 0x0001 },
		{ 0x12, 0x2300 },
		{ 0x1d, 0x3d98 },
		{ 0x1f, 0x0002 },
		{ 0x0c, 0x7eb8 },
		{ 0x06, 0x5461 },
		{ 0x1f, 0x0003 },
		{ 0x16, 0x0f0a },
		{ 0x1f, 0x0000 }
	};

	rtl_writephy_batch(tp, phy_reg_init);

	rtl_patchphy(tp, 0x16, 1 << 0);
	rtl_patchphy(tp, 0x14, 1 << 5);
	rtl_patchphy(tp, 0x0d, 1 << 5);
	rtl_writephy(tp, 0x1f, 0x0000);
}

static void rtl8168c_4_hw_phy_config(struct rtl8169_private *tp)
{
	rtl8168c_3_hw_phy_config(tp);
}

static void rtl8168d_1_hw_phy_config(struct rtl8169_private *tp)
{
	static const struct phy_reg phy_reg_init_0[] = {
		/* Channel Estimation */
		{ 0x1f, 0x0001 },
		{ 0x06, 0x4064 },
		{ 0x07, 0x2863 },
		{ 0x08, 0x059c },
		{ 0x09, 0x26b4 },
		{ 0x0a, 0x6a19 },
		{ 0x0b, 0xdcc8 },
		{ 0x10, 0xf06d },
		{ 0x14, 0x7f68 },
		{ 0x18, 0x7fd9 },
		{ 0x1c, 0xf0ff },
		{ 0x1d, 0x3d9c },
		{ 0x1f, 0x0003 },
		{ 0x12, 0xf49f },
		{ 0x13, 0x070b },
		{ 0x1a, 0x05ad },
		{ 0x14, 0x94c0 },

		/*
		 * Tx Error Issue
		 * Enhance line driver power
		 */
		{ 0x1f, 0x0002 },
		{ 0x06, 0x5561 },
		{ 0x1f, 0x0005 },
		{ 0x05, 0x8332 },
		{ 0x06, 0x5561 },

		/*
		 * Can not link to 1Gbps with bad cable
		 * Decrease SNR threshold form 21.07dB to 19.04dB
		 */
		{ 0x1f, 0x0001 },
		{ 0x17, 0x0cc0 },

		{ 0x1f, 0x0000 },
		{ 0x0d, 0xf880 }
	};

	rtl_writephy_batch(tp, phy_reg_init_0);

	/*
	 * Rx Error Issue
	 * Fine Tune Switching regulator parameter
	 */
	rtl_writephy(tp, 0x1f, 0x0002);
	rtl_w0w1_phy(tp, 0x0b, 0x0010, 0x00ef);
	rtl_w0w1_phy(tp, 0x0c, 0xa200, 0x5d00);

	if (rtl8168d_efuse_read(tp, 0x01) == 0xb1) {
		static const struct phy_reg phy_reg_init[] = {
			{ 0x1f, 0x0002 },
			{ 0x05, 0x669a },
			{ 0x1f, 0x0005 },
			{ 0x05, 0x8330 },
			{ 0x06, 0x669a },
			{ 0x1f, 0x0002 }
		};
		int val;

		rtl_writephy_batch(tp, phy_reg_init);

		val = rtl_readphy(tp, 0x0d);

		if ((val & 0x00ff) != 0x006c) {
			static const u32 set[] = {
				0x0065, 0x0066, 0x0067, 0x0068,
				0x0069, 0x006a, 0x006b, 0x006c
			};
			int i;

			rtl_writephy(tp, 0x1f, 0x0002);

			val &= 0xff00;
			for (i = 0; i < ARRAY_SIZE(set); i++)
				rtl_writephy(tp, 0x0d, val | set[i]);
		}
	} else {
		static const struct phy_reg phy_reg_init[] = {
			{ 0x1f, 0x0002 },
			{ 0x05, 0x6662 },
			{ 0x1f, 0x0005 },
			{ 0x05, 0x8330 },
			{ 0x06, 0x6662 }
		};

		rtl_writephy_batch(tp, phy_reg_init);
	}

	/* RSET couple improve */
	rtl_writephy(tp, 0x1f, 0x0002);
	rtl_patchphy(tp, 0x0d, 0x0300);
	rtl_patchphy(tp, 0x0f, 0x0010);

	/* Fine tune PLL performance */
	rtl_writephy(tp, 0x1f, 0x0002);
	rtl_w0w1_phy(tp, 0x02, 0x0100, 0x0600);
	rtl_w0w1_phy(tp, 0x03, 0x0000, 0xe000);

	rtl_writephy(tp, 0x1f, 0x0005);
	rtl_writephy(tp, 0x05, 0x001b);

	rtl_apply_firmware_cond(tp, MII_EXPANSION, 0xbf00);

	rtl_writephy(tp, 0x1f, 0x0000);
}

static void rtl8168d_2_hw_phy_config(struct rtl8169_private *tp)
{
	static const struct phy_reg phy_reg_init_0[] = {
		/* Channel Estimation */
		{ 0x1f, 0x0001 },
		{ 0x06, 0x4064 },
		{ 0x07, 0x2863 },
		{ 0x08, 0x059c },
		{ 0x09, 0x26b4 },
		{ 0x0a, 0x6a19 },
		{ 0x0b, 0xdcc8 },
		{ 0x10, 0xf06d },
		{ 0x14, 0x7f68 },
		{ 0x18, 0x7fd9 },
		{ 0x1c, 0xf0ff },
		{ 0x1d, 0x3d9c },
		{ 0x1f, 0x0003 },
		{ 0x12, 0xf49f },
		{ 0x13, 0x070b },
		{ 0x1a, 0x05ad },
		{ 0x14, 0x94c0 },

		/*
		 * Tx Error Issue
		 * Enhance line driver power
		 */
		{ 0x1f, 0x0002 },
		{ 0x06, 0x5561 },
		{ 0x1f, 0x0005 },
		{ 0x05, 0x8332 },
		{ 0x06, 0x5561 },

		/*
		 * Can not link to 1Gbps with bad cable
		 * Decrease SNR threshold form 21.07dB to 19.04dB
		 */
		{ 0x1f, 0x0001 },
		{ 0x17, 0x0cc0 },

		{ 0x1f, 0x0000 },
		{ 0x0d, 0xf880 }
	};

	rtl_writephy_batch(tp, phy_reg_init_0);

	if (rtl8168d_efuse_read(tp, 0x01) == 0xb1) {
		static const struct phy_reg phy_reg_init[] = {
			{ 0x1f, 0x0002 },
			{ 0x05, 0x669a },
			{ 0x1f, 0x0005 },
			{ 0x05, 0x8330 },
			{ 0x06, 0x669a },

			{ 0x1f, 0x0002 }
		};
		int val;

		rtl_writephy_batch(tp, phy_reg_init);

		val = rtl_readphy(tp, 0x0d);
		if ((val & 0x00ff) != 0x006c) {
			static const u32 set[] = {
				0x0065, 0x0066, 0x0067, 0x0068,
				0x0069, 0x006a, 0x006b, 0x006c
			};
			int i;

			rtl_writephy(tp, 0x1f, 0x0002);

			val &= 0xff00;
			for (i = 0; i < ARRAY_SIZE(set); i++)
				rtl_writephy(tp, 0x0d, val | set[i]);
		}
	} else {
		static const struct phy_reg phy_reg_init[] = {
			{ 0x1f, 0x0002 },
			{ 0x05, 0x2642 },
			{ 0x1f, 0x0005 },
			{ 0x05, 0x8330 },
			{ 0x06, 0x2642 }
		};

		rtl_writephy_batch(tp, phy_reg_init);
	}

	/* Fine tune PLL performance */
	rtl_writephy(tp, 0x1f, 0x0002);
	rtl_w0w1_phy(tp, 0x02, 0x0100, 0x0600);
	rtl_w0w1_phy(tp, 0x03, 0x0000, 0xe000);

	/* Switching regulator Slew rate */
	rtl_writephy(tp, 0x1f, 0x0002);
	rtl_patchphy(tp, 0x0f, 0x0017);

	rtl_writephy(tp, 0x1f, 0x0005);
	rtl_writephy(tp, 0x05, 0x001b);

	rtl_apply_firmware_cond(tp, MII_EXPANSION, 0xb300);

	rtl_writephy(tp, 0x1f, 0x0000);
}

static void rtl8168d_3_hw_phy_config(struct rtl8169_private *tp)
{
	static const struct phy_reg phy_reg_init[] = {
		{ 0x1f, 0x0002 },
		{ 0x10, 0x0008 },
		{ 0x0d, 0x006c },

		{ 0x1f, 0x0000 },
		{ 0x0d, 0xf880 },

		{ 0x1f, 0x0001 },
		{ 0x17, 0x0cc0 },

		{ 0x1f, 0x0001 },
		{ 0x0b, 0xa4d8 },
		{ 0x09, 0x281c },
		{ 0x07, 0x2883 },
		{ 0x0a, 0x6b35 },
		{ 0x1d, 0x3da4 },
		{ 0x1c, 0xeffd },
		{ 0x14, 0x7f52 },
		{ 0x18, 0x7fc6 },
		{ 0x08, 0x0601 },
		{ 0x06, 0x4063 },
		{ 0x10, 0xf074 },
		{ 0x1f, 0x0003 },
		{ 0x13, 0x0789 },
		{ 0x12, 0xf4bd },
		{ 0x1a, 0x04fd },
		{ 0x14, 0x84b0 },
		{ 0x1f, 0x0000 },
		{ 0x00, 0x9200 },

		{ 0x1f, 0x0005 },
		{ 0x01, 0x0340 },
		{ 0x1f, 0x0001 },
		{ 0x04, 0x4000 },
		{ 0x03, 0x1d21 },
		{ 0x02, 0x0c32 },
		{ 0x01, 0x0200 },
		{ 0x00, 0x5554 },
		{ 0x04, 0x4800 },
		{ 0x04, 0x4000 },
		{ 0x04, 0xf000 },
		{ 0x03, 0xdf01 },
		{ 0x02, 0xdf20 },
		{ 0x01, 0x101a },
		{ 0x00, 0xa0ff },
		{ 0x04, 0xf800 },
		{ 0x04, 0xf000 },
		{ 0x1f, 0x0000 },

		{ 0x1f, 0x0007 },
		{ 0x1e, 0x0023 },
		{ 0x16, 0x0000 },
		{ 0x1f, 0x0000 }
	};

	rtl_writephy_batch(tp, phy_reg_init);
}

static void rtl8168d_4_hw_phy_config(struct rtl8169_private *tp)
{
	static const struct phy_reg phy_reg_init[] = {
		{ 0x1f, 0x0001 },
		{ 0x17, 0x0cc0 },

		{ 0x1f, 0x0007 },
		{ 0x1e, 0x002d },
		{ 0x18, 0x0040 },
		{ 0x1f, 0x0000 }
	};

	rtl_writephy_batch(tp, phy_reg_init);
	rtl_patchphy(tp, 0x0d, 1 << 5);
}

static void rtl8168e_1_hw_phy_config(struct rtl8169_private *tp)
{
	static const struct phy_reg phy_reg_init[] = {
		/* Enable Delay cap */
		{ 0x1f, 0x0005 },
		{ 0x05, 0x8b80 },
		{ 0x06, 0xc896 },
		{ 0x1f, 0x0000 },

		/* Channel estimation fine tune */
		{ 0x1f, 0x0001 },
		{ 0x0b, 0x6c20 },
		{ 0x07, 0x2872 },
		{ 0x1c, 0xefff },
		{ 0x1f, 0x0003 },
		{ 0x14, 0x6420 },
		{ 0x1f, 0x0000 },

		/* Update PFM & 10M TX idle timer */
		{ 0x1f, 0x0007 },
		{ 0x1e, 0x002f },
		{ 0x15, 0x1919 },
		{ 0x1f, 0x0000 },

		{ 0x1f, 0x0007 },
		{ 0x1e, 0x00ac },
		{ 0x18, 0x0006 },
		{ 0x1f, 0x0000 }
	};

	rtl_apply_firmware(tp);

	rtl_writephy_batch(tp, phy_reg_init);

	/* DCO enable for 10M IDLE Power */
	rtl_writephy(tp, 0x1f, 0x0007);
	rtl_writephy(tp, 0x1e, 0x0023);
	rtl_w0w1_phy(tp, 0x17, 0x0006, 0x0000);
	rtl_writephy(tp, 0x1f, 0x0000);

	/* For impedance matching */
	rtl_writephy(tp, 0x1f, 0x0002);
	rtl_w0w1_phy(tp, 0x08, 0x8000, 0x7f00);
	rtl_writephy(tp, 0x1f, 0x0000);

	/* PHY auto speed down */
	rtl_writephy(tp, 0x1f, 0x0007);
	rtl_writephy(tp, 0x1e, 0x002d);
	rtl_w0w1_phy(tp, 0x18, 0x0050, 0x0000);
	rtl_writephy(tp, 0x1f, 0x0000);
	rtl_w0w1_phy(tp, 0x14, 0x8000, 0x0000);

	rtl_writephy(tp, 0x1f, 0x0005);
	rtl_writephy(tp, 0x05, 0x8b86);
	rtl_w0w1_phy(tp, 0x06, 0x0001, 0x0000);
	rtl_writephy(tp, 0x1f, 0x0000);

	rtl_writephy(tp, 0x1f, 0x0005);
	rtl_writephy(tp, 0x05, 0x8b85);
	rtl_w0w1_phy(tp, 0x06, 0x0000, 0x2000);
	rtl_writephy(tp, 0x1f, 0x0007);
	rtl_writephy(tp, 0x1e, 0x0020);
	rtl_w0w1_phy(tp, 0x15, 0x0000, 0x1100);
	rtl_writephy(tp, 0x1f, 0x0006);
	rtl_writephy(tp, 0x00, 0x5a00);
	rtl_writephy(tp, 0x1f, 0x0000);
	rtl_writephy(tp, 0x0d, 0x0007);
	rtl_writephy(tp, 0x0e, 0x003c);
	rtl_writephy(tp, 0x0d, 0x4007);
	rtl_writephy(tp, 0x0e, 0x0000);
	rtl_writephy(tp, 0x0d, 0x0000);
}

static void rtl_rar_exgmac_set(struct rtl8169_private *tp, u8 *addr)
{
	const u16 w[] = {
		addr[0] | (addr[1] << 8),
		addr[2] | (addr[3] << 8),
		addr[4] | (addr[5] << 8)
	};

	rtl_eri_write(tp, 0xe0, ERIAR_MASK_1111, w[0] | (w[1] << 16));
	rtl_eri_write(tp, 0xe4, ERIAR_MASK_1111, w[2]);
	rtl_eri_write(tp, 0xf0, ERIAR_MASK_1111, w[0] << 16);
	rtl_eri_write(tp, 0xf4, ERIAR_MASK_1111, w[1] | (w[2] << 16));
}

static void rtl8168e_2_hw_phy_config(struct rtl8169_private *tp)
{
	static const struct phy_reg phy_reg_init[] = {
		/* Enable Delay cap */
		{ 0x1f, 0x0004 },
		{ 0x1f, 0x0007 },
		{ 0x1e, 0x00ac },
		{ 0x18, 0x0006 },
		{ 0x1f, 0x0002 },
		{ 0x1f, 0x0000 },
		{ 0x1f, 0x0000 },

		/* Channel estimation fine tune */
		{ 0x1f, 0x0003 },
		{ 0x09, 0xa20f },
		{ 0x1f, 0x0000 },
		{ 0x1f, 0x0000 },

		/* Green Setting */
		{ 0x1f, 0x0005 },
		{ 0x05, 0x8b5b },
		{ 0x06, 0x9222 },
		{ 0x05, 0x8b6d },
		{ 0x06, 0x8000 },
		{ 0x05, 0x8b76 },
		{ 0x06, 0x8000 },
		{ 0x1f, 0x0000 }
	};

	rtl_apply_firmware(tp);

	rtl_writephy_batch(tp, phy_reg_init);

	/* For 4-corner performance improve */
	rtl_writephy(tp, 0x1f, 0x0005);
	rtl_writephy(tp, 0x05, 0x8b80);
	rtl_w0w1_phy(tp, 0x17, 0x0006, 0x0000);
	rtl_writephy(tp, 0x1f, 0x0000);

	/* PHY auto speed down */
	rtl_writephy(tp, 0x1f, 0x0004);
	rtl_writephy(tp, 0x1f, 0x0007);
	rtl_writephy(tp, 0x1e, 0x002d);
	rtl_w0w1_phy(tp, 0x18, 0x0010, 0x0000);
	rtl_writephy(tp, 0x1f, 0x0002);
	rtl_writephy(tp, 0x1f, 0x0000);
	rtl_w0w1_phy(tp, 0x14, 0x8000, 0x0000);

	/* improve 10M EEE waveform */
	rtl_writephy(tp, 0x1f, 0x0005);
	rtl_writephy(tp, 0x05, 0x8b86);
	rtl_w0w1_phy(tp, 0x06, 0x0001, 0x0000);
	rtl_writephy(tp, 0x1f, 0x0000);

	/* Improve 2-pair detection performance */
	rtl_writephy(tp, 0x1f, 0x0005);
	rtl_writephy(tp, 0x05, 0x8b85);
	rtl_w0w1_phy(tp, 0x06, 0x4000, 0x0000);
	rtl_writephy(tp, 0x1f, 0x0000);

	rtl8168f_config_eee_phy(tp);
	rtl_enable_eee(tp);

	/* Green feature */
	rtl_writephy(tp, 0x1f, 0x0003);
	rtl_w0w1_phy(tp, 0x19, 0x0001, 0x0000);
	rtl_w0w1_phy(tp, 0x10, 0x0400, 0x0000);
	rtl_writephy(tp, 0x1f, 0x0000);
	rtl_writephy(tp, 0x1f, 0x0005);
	rtl_w0w1_phy(tp, 0x01, 0x0100, 0x0000);
	rtl_writephy(tp, 0x1f, 0x0000);

	/* Broken BIOS workaround: feed GigaMAC registers with MAC address. */
	rtl_rar_exgmac_set(tp, tp->dev->dev_addr);
}

static void rtl8168f_hw_phy_config(struct rtl8169_private *tp)
{
	/* For 4-corner performance improve */
	rtl_writephy(tp, 0x1f, 0x0005);
	rtl_writephy(tp, 0x05, 0x8b80);
	rtl_w0w1_phy(tp, 0x06, 0x0006, 0x0000);
	rtl_writephy(tp, 0x1f, 0x0000);

	/* PHY auto speed down */
	rtl_writephy(tp, 0x1f, 0x0007);
	rtl_writephy(tp, 0x1e, 0x002d);
	rtl_w0w1_phy(tp, 0x18, 0x0010, 0x0000);
	rtl_writephy(tp, 0x1f, 0x0000);
	rtl_w0w1_phy(tp, 0x14, 0x8000, 0x0000);

	/* Improve 10M EEE waveform */
	rtl_writephy(tp, 0x1f, 0x0005);
	rtl_writephy(tp, 0x05, 0x8b86);
	rtl_w0w1_phy(tp, 0x06, 0x0001, 0x0000);
	rtl_writephy(tp, 0x1f, 0x0000);

	rtl8168f_config_eee_phy(tp);
	rtl_enable_eee(tp);
}

static void rtl8168f_1_hw_phy_config(struct rtl8169_private *tp)
{
	static const struct phy_reg phy_reg_init[] = {
		/* Channel estimation fine tune */
		{ 0x1f, 0x0003 },
		{ 0x09, 0xa20f },
		{ 0x1f, 0x0000 },

		/* Modify green table for giga & fnet */
		{ 0x1f, 0x0005 },
		{ 0x05, 0x8b55 },
		{ 0x06, 0x0000 },
		{ 0x05, 0x8b5e },
		{ 0x06, 0x0000 },
		{ 0x05, 0x8b67 },
		{ 0x06, 0x0000 },
		{ 0x05, 0x8b70 },
		{ 0x06, 0x0000 },
		{ 0x1f, 0x0000 },
		{ 0x1f, 0x0007 },
		{ 0x1e, 0x0078 },
		{ 0x17, 0x0000 },
		{ 0x19, 0x00fb },
		{ 0x1f, 0x0000 },

		/* Modify green table for 10M */
		{ 0x1f, 0x0005 },
		{ 0x05, 0x8b79 },
		{ 0x06, 0xaa00 },
		{ 0x1f, 0x0000 },

		/* Disable hiimpedance detection (RTCT) */
		{ 0x1f, 0x0003 },
		{ 0x01, 0x328a },
		{ 0x1f, 0x0000 }
	};

	rtl_apply_firmware(tp);

	rtl_writephy_batch(tp, phy_reg_init);

	rtl8168f_hw_phy_config(tp);

	/* Improve 2-pair detection performance */
	rtl_writephy(tp, 0x1f, 0x0005);
	rtl_writephy(tp, 0x05, 0x8b85);
	rtl_w0w1_phy(tp, 0x06, 0x4000, 0x0000);
	rtl_writephy(tp, 0x1f, 0x0000);
}

static void rtl8168f_2_hw_phy_config(struct rtl8169_private *tp)
{
	rtl_apply_firmware(tp);

	rtl8168f_hw_phy_config(tp);
}

static void rtl8411_hw_phy_config(struct rtl8169_private *tp)
{
	static const struct phy_reg phy_reg_init[] = {
		/* Channel estimation fine tune */
		{ 0x1f, 0x0003 },
		{ 0x09, 0xa20f },
		{ 0x1f, 0x0000 },

		/* Modify green table for giga & fnet */
		{ 0x1f, 0x0005 },
		{ 0x05, 0x8b55 },
		{ 0x06, 0x0000 },
		{ 0x05, 0x8b5e },
		{ 0x06, 0x0000 },
		{ 0x05, 0x8b67 },
		{ 0x06, 0x0000 },
		{ 0x05, 0x8b70 },
		{ 0x06, 0x0000 },
		{ 0x1f, 0x0000 },
		{ 0x1f, 0x0007 },
		{ 0x1e, 0x0078 },
		{ 0x17, 0x0000 },
		{ 0x19, 0x00aa },
		{ 0x1f, 0x0000 },

		/* Modify green table for 10M */
		{ 0x1f, 0x0005 },
		{ 0x05, 0x8b79 },
		{ 0x06, 0xaa00 },
		{ 0x1f, 0x0000 },

		/* Disable hiimpedance detection (RTCT) */
		{ 0x1f, 0x0003 },
		{ 0x01, 0x328a },
		{ 0x1f, 0x0000 }
	};


	rtl_apply_firmware(tp);

	rtl8168f_hw_phy_config(tp);

	/* Improve 2-pair detection performance */
	rtl_writephy(tp, 0x1f, 0x0005);
	rtl_writephy(tp, 0x05, 0x8b85);
	rtl_w0w1_phy(tp, 0x06, 0x4000, 0x0000);
	rtl_writephy(tp, 0x1f, 0x0000);

	rtl_writephy_batch(tp, phy_reg_init);

	/* Modify green table for giga */
	rtl_writephy(tp, 0x1f, 0x0005);
	rtl_writephy(tp, 0x05, 0x8b54);
	rtl_w0w1_phy(tp, 0x06, 0x0000, 0x0800);
	rtl_writephy(tp, 0x05, 0x8b5d);
	rtl_w0w1_phy(tp, 0x06, 0x0000, 0x0800);
	rtl_writephy(tp, 0x05, 0x8a7c);
	rtl_w0w1_phy(tp, 0x06, 0x0000, 0x0100);
	rtl_writephy(tp, 0x05, 0x8a7f);
	rtl_w0w1_phy(tp, 0x06, 0x0100, 0x0000);
	rtl_writephy(tp, 0x05, 0x8a82);
	rtl_w0w1_phy(tp, 0x06, 0x0000, 0x0100);
	rtl_writephy(tp, 0x05, 0x8a85);
	rtl_w0w1_phy(tp, 0x06, 0x0000, 0x0100);
	rtl_writephy(tp, 0x05, 0x8a88);
	rtl_w0w1_phy(tp, 0x06, 0x0000, 0x0100);
	rtl_writephy(tp, 0x1f, 0x0000);

	/* uc same-seed solution */
	rtl_writephy(tp, 0x1f, 0x0005);
	rtl_writephy(tp, 0x05, 0x8b85);
	rtl_w0w1_phy(tp, 0x06, 0x8000, 0x0000);
	rtl_writephy(tp, 0x1f, 0x0000);

	/* Green feature */
	rtl_writephy(tp, 0x1f, 0x0003);
	rtl_w0w1_phy(tp, 0x19, 0x0000, 0x0001);
	rtl_w0w1_phy(tp, 0x10, 0x0000, 0x0400);
	rtl_writephy(tp, 0x1f, 0x0000);
}

static void rtl8168g_disable_aldps(struct rtl8169_private *tp)
{
	phy_write(tp->phydev, 0x1f, 0x0a43);
	phy_clear_bits(tp->phydev, 0x10, BIT(2));
}

static void rtl8168g_phy_adjust_10m_aldps(struct rtl8169_private *tp)
{
	struct phy_device *phydev = tp->phydev;

	phy_write(phydev, 0x1f, 0x0bcc);
	phy_clear_bits(phydev, 0x14, BIT(8));

	phy_write(phydev, 0x1f, 0x0a44);
	phy_set_bits(phydev, 0x11, BIT(7) | BIT(6));

	phy_write(phydev, 0x1f, 0x0a43);
	phy_write(phydev, 0x13, 0x8084);
	phy_clear_bits(phydev, 0x14, BIT(14) | BIT(13));
	phy_set_bits(phydev, 0x10, BIT(12) | BIT(1) | BIT(0));

	phy_write(phydev, 0x1f, 0x0000);
}

static void rtl8168g_1_hw_phy_config(struct rtl8169_private *tp)
{
	rtl_apply_firmware(tp);

	rtl_writephy(tp, 0x1f, 0x0a46);
	if (rtl_readphy(tp, 0x10) & 0x0100) {
		rtl_writephy(tp, 0x1f, 0x0bcc);
		rtl_w0w1_phy(tp, 0x12, 0x0000, 0x8000);
	} else {
		rtl_writephy(tp, 0x1f, 0x0bcc);
		rtl_w0w1_phy(tp, 0x12, 0x8000, 0x0000);
	}

	rtl_writephy(tp, 0x1f, 0x0a46);
	if (rtl_readphy(tp, 0x13) & 0x0100) {
		rtl_writephy(tp, 0x1f, 0x0c41);
		rtl_w0w1_phy(tp, 0x15, 0x0002, 0x0000);
	} else {
		rtl_writephy(tp, 0x1f, 0x0c41);
		rtl_w0w1_phy(tp, 0x15, 0x0000, 0x0002);
	}

	/* Enable PHY auto speed down */
	rtl_writephy(tp, 0x1f, 0x0a44);
	rtl_w0w1_phy(tp, 0x11, 0x000c, 0x0000);

	rtl8168g_phy_adjust_10m_aldps(tp);

	/* EEE auto-fallback function */
	rtl_writephy(tp, 0x1f, 0x0a4b);
	rtl_w0w1_phy(tp, 0x11, 0x0004, 0x0000);

	/* Enable UC LPF tune function */
	rtl_writephy(tp, 0x1f, 0x0a43);
	rtl_writephy(tp, 0x13, 0x8012);
	rtl_w0w1_phy(tp, 0x14, 0x8000, 0x0000);

	rtl_writephy(tp, 0x1f, 0x0c42);
	rtl_w0w1_phy(tp, 0x11, 0x4000, 0x2000);

	/* Improve SWR Efficiency */
	rtl_writephy(tp, 0x1f, 0x0bcd);
	rtl_writephy(tp, 0x14, 0x5065);
	rtl_writephy(tp, 0x14, 0xd065);
	rtl_writephy(tp, 0x1f, 0x0bc8);
	rtl_writephy(tp, 0x11, 0x5655);
	rtl_writephy(tp, 0x1f, 0x0bcd);
	rtl_writephy(tp, 0x14, 0x1065);
	rtl_writephy(tp, 0x14, 0x9065);
	rtl_writephy(tp, 0x14, 0x1065);

	rtl8168g_disable_aldps(tp);
	rtl8168g_config_eee_phy(tp);
	rtl_enable_eee(tp);
}

static void rtl8168g_2_hw_phy_config(struct rtl8169_private *tp)
{
	rtl_apply_firmware(tp);
	rtl8168g_config_eee_phy(tp);
	rtl_enable_eee(tp);
}

static void rtl8168h_1_hw_phy_config(struct rtl8169_private *tp)
{
	u16 dout_tapbin;
	u32 data;

	rtl_apply_firmware(tp);

	/* CHN EST parameters adjust - giga master */
	rtl_writephy(tp, 0x1f, 0x0a43);
	rtl_writephy(tp, 0x13, 0x809b);
	rtl_w0w1_phy(tp, 0x14, 0x8000, 0xf800);
	rtl_writephy(tp, 0x13, 0x80a2);
	rtl_w0w1_phy(tp, 0x14, 0x8000, 0xff00);
	rtl_writephy(tp, 0x13, 0x80a4);
	rtl_w0w1_phy(tp, 0x14, 0x8500, 0xff00);
	rtl_writephy(tp, 0x13, 0x809c);
	rtl_w0w1_phy(tp, 0x14, 0xbd00, 0xff00);
	rtl_writephy(tp, 0x1f, 0x0000);

	/* CHN EST parameters adjust - giga slave */
	rtl_writephy(tp, 0x1f, 0x0a43);
	rtl_writephy(tp, 0x13, 0x80ad);
	rtl_w0w1_phy(tp, 0x14, 0x7000, 0xf800);
	rtl_writephy(tp, 0x13, 0x80b4);
	rtl_w0w1_phy(tp, 0x14, 0x5000, 0xff00);
	rtl_writephy(tp, 0x13, 0x80ac);
	rtl_w0w1_phy(tp, 0x14, 0x4000, 0xff00);
	rtl_writephy(tp, 0x1f, 0x0000);

	/* CHN EST parameters adjust - fnet */
	rtl_writephy(tp, 0x1f, 0x0a43);
	rtl_writephy(tp, 0x13, 0x808e);
	rtl_w0w1_phy(tp, 0x14, 0x1200, 0xff00);
	rtl_writephy(tp, 0x13, 0x8090);
	rtl_w0w1_phy(tp, 0x14, 0xe500, 0xff00);
	rtl_writephy(tp, 0x13, 0x8092);
	rtl_w0w1_phy(tp, 0x14, 0x9f00, 0xff00);
	rtl_writephy(tp, 0x1f, 0x0000);

	/* enable R-tune & PGA-retune function */
	dout_tapbin = 0;
	rtl_writephy(tp, 0x1f, 0x0a46);
	data = rtl_readphy(tp, 0x13);
	data &= 3;
	data <<= 2;
	dout_tapbin |= data;
	data = rtl_readphy(tp, 0x12);
	data &= 0xc000;
	data >>= 14;
	dout_tapbin |= data;
	dout_tapbin = ~(dout_tapbin^0x08);
	dout_tapbin <<= 12;
	dout_tapbin &= 0xf000;
	rtl_writephy(tp, 0x1f, 0x0a43);
	rtl_writephy(tp, 0x13, 0x827a);
	rtl_w0w1_phy(tp, 0x14, dout_tapbin, 0xf000);
	rtl_writephy(tp, 0x13, 0x827b);
	rtl_w0w1_phy(tp, 0x14, dout_tapbin, 0xf000);
	rtl_writephy(tp, 0x13, 0x827c);
	rtl_w0w1_phy(tp, 0x14, dout_tapbin, 0xf000);
	rtl_writephy(tp, 0x13, 0x827d);
	rtl_w0w1_phy(tp, 0x14, dout_tapbin, 0xf000);

	rtl_writephy(tp, 0x1f, 0x0a43);
	rtl_writephy(tp, 0x13, 0x0811);
	rtl_w0w1_phy(tp, 0x14, 0x0800, 0x0000);
	rtl_writephy(tp, 0x1f, 0x0a42);
	rtl_w0w1_phy(tp, 0x16, 0x0002, 0x0000);
	rtl_writephy(tp, 0x1f, 0x0000);

	/* enable GPHY 10M */
	rtl_writephy(tp, 0x1f, 0x0a44);
	rtl_w0w1_phy(tp, 0x11, 0x0800, 0x0000);
	rtl_writephy(tp, 0x1f, 0x0000);

	/* SAR ADC performance */
	rtl_writephy(tp, 0x1f, 0x0bca);
	rtl_w0w1_phy(tp, 0x17, 0x4000, 0x3000);
	rtl_writephy(tp, 0x1f, 0x0000);

	rtl_writephy(tp, 0x1f, 0x0a43);
	rtl_writephy(tp, 0x13, 0x803f);
	rtl_w0w1_phy(tp, 0x14, 0x0000, 0x3000);
	rtl_writephy(tp, 0x13, 0x8047);
	rtl_w0w1_phy(tp, 0x14, 0x0000, 0x3000);
	rtl_writephy(tp, 0x13, 0x804f);
	rtl_w0w1_phy(tp, 0x14, 0x0000, 0x3000);
	rtl_writephy(tp, 0x13, 0x8057);
	rtl_w0w1_phy(tp, 0x14, 0x0000, 0x3000);
	rtl_writephy(tp, 0x13, 0x805f);
	rtl_w0w1_phy(tp, 0x14, 0x0000, 0x3000);
	rtl_writephy(tp, 0x13, 0x8067);
	rtl_w0w1_phy(tp, 0x14, 0x0000, 0x3000);
	rtl_writephy(tp, 0x13, 0x806f);
	rtl_w0w1_phy(tp, 0x14, 0x0000, 0x3000);
	rtl_writephy(tp, 0x1f, 0x0000);

	/* disable phy pfm mode */
	rtl_writephy(tp, 0x1f, 0x0a44);
	rtl_w0w1_phy(tp, 0x11, 0x0000, 0x0080);
	rtl_writephy(tp, 0x1f, 0x0000);

	rtl8168g_disable_aldps(tp);
	rtl8168g_config_eee_phy(tp);
	rtl_enable_eee(tp);
}

static void rtl8168h_2_hw_phy_config(struct rtl8169_private *tp)
{
	u16 ioffset_p3, ioffset_p2, ioffset_p1, ioffset_p0;
	u16 rlen;
	u32 data;

	rtl_apply_firmware(tp);

	/* CHIN EST parameter update */
	rtl_writephy(tp, 0x1f, 0x0a43);
	rtl_writephy(tp, 0x13, 0x808a);
	rtl_w0w1_phy(tp, 0x14, 0x000a, 0x003f);
	rtl_writephy(tp, 0x1f, 0x0000);

	/* enable R-tune & PGA-retune function */
	rtl_writephy(tp, 0x1f, 0x0a43);
	rtl_writephy(tp, 0x13, 0x0811);
	rtl_w0w1_phy(tp, 0x14, 0x0800, 0x0000);
	rtl_writephy(tp, 0x1f, 0x0a42);
	rtl_w0w1_phy(tp, 0x16, 0x0002, 0x0000);
	rtl_writephy(tp, 0x1f, 0x0000);

	/* enable GPHY 10M */
	rtl_writephy(tp, 0x1f, 0x0a44);
	rtl_w0w1_phy(tp, 0x11, 0x0800, 0x0000);
	rtl_writephy(tp, 0x1f, 0x0000);

	r8168_mac_ocp_write(tp, 0xdd02, 0x807d);
	data = r8168_mac_ocp_read(tp, 0xdd02);
	ioffset_p3 = ((data & 0x80)>>7);
	ioffset_p3 <<= 3;

	data = r8168_mac_ocp_read(tp, 0xdd00);
	ioffset_p3 |= ((data & (0xe000))>>13);
	ioffset_p2 = ((data & (0x1e00))>>9);
	ioffset_p1 = ((data & (0x01e0))>>5);
	ioffset_p0 = ((data & 0x0010)>>4);
	ioffset_p0 <<= 3;
	ioffset_p0 |= (data & (0x07));
	data = (ioffset_p3<<12)|(ioffset_p2<<8)|(ioffset_p1<<4)|(ioffset_p0);

	if ((ioffset_p3 != 0x0f) || (ioffset_p2 != 0x0f) ||
	    (ioffset_p1 != 0x0f) || (ioffset_p0 != 0x0f)) {
		rtl_writephy(tp, 0x1f, 0x0bcf);
		rtl_writephy(tp, 0x16, data);
		rtl_writephy(tp, 0x1f, 0x0000);
	}

	/* Modify rlen (TX LPF corner frequency) level */
	rtl_writephy(tp, 0x1f, 0x0bcd);
	data = rtl_readphy(tp, 0x16);
	data &= 0x000f;
	rlen = 0;
	if (data > 3)
		rlen = data - 3;
	data = rlen | (rlen<<4) | (rlen<<8) | (rlen<<12);
	rtl_writephy(tp, 0x17, data);
	rtl_writephy(tp, 0x1f, 0x0bcd);
	rtl_writephy(tp, 0x1f, 0x0000);

	/* disable phy pfm mode */
	rtl_writephy(tp, 0x1f, 0x0a44);
	rtl_w0w1_phy(tp, 0x11, 0x0000, 0x0080);
	rtl_writephy(tp, 0x1f, 0x0000);

	rtl8168g_disable_aldps(tp);
	rtl8168g_config_eee_phy(tp);
	rtl_enable_eee(tp);
}

static void rtl8168ep_1_hw_phy_config(struct rtl8169_private *tp)
{
	/* Enable PHY auto speed down */
	rtl_writephy(tp, 0x1f, 0x0a44);
	rtl_w0w1_phy(tp, 0x11, 0x000c, 0x0000);
	rtl_writephy(tp, 0x1f, 0x0000);

	rtl8168g_phy_adjust_10m_aldps(tp);

	/* Enable EEE auto-fallback function */
	rtl_writephy(tp, 0x1f, 0x0a4b);
	rtl_w0w1_phy(tp, 0x11, 0x0004, 0x0000);
	rtl_writephy(tp, 0x1f, 0x0000);

	/* Enable UC LPF tune function */
	rtl_writephy(tp, 0x1f, 0x0a43);
	rtl_writephy(tp, 0x13, 0x8012);
	rtl_w0w1_phy(tp, 0x14, 0x8000, 0x0000);
	rtl_writephy(tp, 0x1f, 0x0000);

	/* set rg_sel_sdm_rate */
	rtl_writephy(tp, 0x1f, 0x0c42);
	rtl_w0w1_phy(tp, 0x11, 0x4000, 0x2000);
	rtl_writephy(tp, 0x1f, 0x0000);

	rtl8168g_disable_aldps(tp);
	rtl8168g_config_eee_phy(tp);
	rtl_enable_eee(tp);
}

static void rtl8168ep_2_hw_phy_config(struct rtl8169_private *tp)
{
	rtl8168g_phy_adjust_10m_aldps(tp);

	/* Enable UC LPF tune function */
	rtl_writephy(tp, 0x1f, 0x0a43);
	rtl_writephy(tp, 0x13, 0x8012);
	rtl_w0w1_phy(tp, 0x14, 0x8000, 0x0000);
	rtl_writephy(tp, 0x1f, 0x0000);

	/* Set rg_sel_sdm_rate */
	rtl_writephy(tp, 0x1f, 0x0c42);
	rtl_w0w1_phy(tp, 0x11, 0x4000, 0x2000);
	rtl_writephy(tp, 0x1f, 0x0000);

	/* Channel estimation parameters */
	rtl_writephy(tp, 0x1f, 0x0a43);
	rtl_writephy(tp, 0x13, 0x80f3);
	rtl_w0w1_phy(tp, 0x14, 0x8b00, ~0x8bff);
	rtl_writephy(tp, 0x13, 0x80f0);
	rtl_w0w1_phy(tp, 0x14, 0x3a00, ~0x3aff);
	rtl_writephy(tp, 0x13, 0x80ef);
	rtl_w0w1_phy(tp, 0x14, 0x0500, ~0x05ff);
	rtl_writephy(tp, 0x13, 0x80f6);
	rtl_w0w1_phy(tp, 0x14, 0x6e00, ~0x6eff);
	rtl_writephy(tp, 0x13, 0x80ec);
	rtl_w0w1_phy(tp, 0x14, 0x6800, ~0x68ff);
	rtl_writephy(tp, 0x13, 0x80ed);
	rtl_w0w1_phy(tp, 0x14, 0x7c00, ~0x7cff);
	rtl_writephy(tp, 0x13, 0x80f2);
	rtl_w0w1_phy(tp, 0x14, 0xf400, ~0xf4ff);
	rtl_writephy(tp, 0x13, 0x80f4);
	rtl_w0w1_phy(tp, 0x14, 0x8500, ~0x85ff);
	rtl_writephy(tp, 0x1f, 0x0a43);
	rtl_writephy(tp, 0x13, 0x8110);
	rtl_w0w1_phy(tp, 0x14, 0xa800, ~0xa8ff);
	rtl_writephy(tp, 0x13, 0x810f);
	rtl_w0w1_phy(tp, 0x14, 0x1d00, ~0x1dff);
	rtl_writephy(tp, 0x13, 0x8111);
	rtl_w0w1_phy(tp, 0x14, 0xf500, ~0xf5ff);
	rtl_writephy(tp, 0x13, 0x8113);
	rtl_w0w1_phy(tp, 0x14, 0x6100, ~0x61ff);
	rtl_writephy(tp, 0x13, 0x8115);
	rtl_w0w1_phy(tp, 0x14, 0x9200, ~0x92ff);
	rtl_writephy(tp, 0x13, 0x810e);
	rtl_w0w1_phy(tp, 0x14, 0x0400, ~0x04ff);
	rtl_writephy(tp, 0x13, 0x810c);
	rtl_w0w1_phy(tp, 0x14, 0x7c00, ~0x7cff);
	rtl_writephy(tp, 0x13, 0x810b);
	rtl_w0w1_phy(tp, 0x14, 0x5a00, ~0x5aff);
	rtl_writephy(tp, 0x1f, 0x0a43);
	rtl_writephy(tp, 0x13, 0x80d1);
	rtl_w0w1_phy(tp, 0x14, 0xff00, ~0xffff);
	rtl_writephy(tp, 0x13, 0x80cd);
	rtl_w0w1_phy(tp, 0x14, 0x9e00, ~0x9eff);
	rtl_writephy(tp, 0x13, 0x80d3);
	rtl_w0w1_phy(tp, 0x14, 0x0e00, ~0x0eff);
	rtl_writephy(tp, 0x13, 0x80d5);
	rtl_w0w1_phy(tp, 0x14, 0xca00, ~0xcaff);
	rtl_writephy(tp, 0x13, 0x80d7);
	rtl_w0w1_phy(tp, 0x14, 0x8400, ~0x84ff);

	/* Force PWM-mode */
	rtl_writephy(tp, 0x1f, 0x0bcd);
	rtl_writephy(tp, 0x14, 0x5065);
	rtl_writephy(tp, 0x14, 0xd065);
	rtl_writephy(tp, 0x1f, 0x0bc8);
	rtl_writephy(tp, 0x12, 0x00ed);
	rtl_writephy(tp, 0x1f, 0x0bcd);
	rtl_writephy(tp, 0x14, 0x1065);
	rtl_writephy(tp, 0x14, 0x9065);
	rtl_writephy(tp, 0x14, 0x1065);
	rtl_writephy(tp, 0x1f, 0x0000);

	rtl8168g_disable_aldps(tp);
	rtl8168g_config_eee_phy(tp);
	rtl_enable_eee(tp);
}

static void rtl8102e_hw_phy_config(struct rtl8169_private *tp)
{
	static const struct phy_reg phy_reg_init[] = {
		{ 0x1f, 0x0003 },
		{ 0x08, 0x441d },
		{ 0x01, 0x9100 },
		{ 0x1f, 0x0000 }
	};

	rtl_writephy(tp, 0x1f, 0x0000);
	rtl_patchphy(tp, 0x11, 1 << 12);
	rtl_patchphy(tp, 0x19, 1 << 13);
	rtl_patchphy(tp, 0x10, 1 << 15);

	rtl_writephy_batch(tp, phy_reg_init);
}

static void rtl8105e_hw_phy_config(struct rtl8169_private *tp)
{
	static const struct phy_reg phy_reg_init[] = {
		{ 0x1f, 0x0005 },
		{ 0x1a, 0x0000 },
		{ 0x1f, 0x0000 },

		{ 0x1f, 0x0004 },
		{ 0x1c, 0x0000 },
		{ 0x1f, 0x0000 },

		{ 0x1f, 0x0001 },
		{ 0x15, 0x7701 },
		{ 0x1f, 0x0000 }
	};

	/* Disable ALDPS before ram code */
	rtl_writephy(tp, 0x1f, 0x0000);
	rtl_writephy(tp, 0x18, 0x0310);
	msleep(100);

	rtl_apply_firmware(tp);

	rtl_writephy_batch(tp, phy_reg_init);
}

static void rtl8402_hw_phy_config(struct rtl8169_private *tp)
{
	/* Disable ALDPS before setting firmware */
	rtl_writephy(tp, 0x1f, 0x0000);
	rtl_writephy(tp, 0x18, 0x0310);
	msleep(20);

	rtl_apply_firmware(tp);

	/* EEE setting */
	rtl_eri_write(tp, 0x1b0, ERIAR_MASK_0011, 0x0000);
	rtl_writephy(tp, 0x1f, 0x0004);
	rtl_writephy(tp, 0x10, 0x401f);
	rtl_writephy(tp, 0x19, 0x7030);
	rtl_writephy(tp, 0x1f, 0x0000);
}

static void rtl8106e_hw_phy_config(struct rtl8169_private *tp)
{
	static const struct phy_reg phy_reg_init[] = {
		{ 0x1f, 0x0004 },
		{ 0x10, 0xc07f },
		{ 0x19, 0x7030 },
		{ 0x1f, 0x0000 }
	};

	/* Disable ALDPS before ram code */
	rtl_writephy(tp, 0x1f, 0x0000);
	rtl_writephy(tp, 0x18, 0x0310);
	msleep(100);

	rtl_apply_firmware(tp);

	rtl_eri_write(tp, 0x1b0, ERIAR_MASK_0011, 0x0000);
	rtl_writephy_batch(tp, phy_reg_init);

	rtl_eri_write(tp, 0x1d0, ERIAR_MASK_0011, 0x0000);
}

static void rtl_hw_phy_config(struct net_device *dev)
{
	static const rtl_generic_fct phy_configs[] = {
		/* PCI devices. */
		[RTL_GIGA_MAC_VER_01] = NULL,
		[RTL_GIGA_MAC_VER_02] = rtl8169s_hw_phy_config,
		[RTL_GIGA_MAC_VER_03] = rtl8169s_hw_phy_config,
		[RTL_GIGA_MAC_VER_04] = rtl8169sb_hw_phy_config,
		[RTL_GIGA_MAC_VER_05] = rtl8169scd_hw_phy_config,
		[RTL_GIGA_MAC_VER_06] = rtl8169sce_hw_phy_config,
		/* PCI-E devices. */
		[RTL_GIGA_MAC_VER_07] = rtl8102e_hw_phy_config,
		[RTL_GIGA_MAC_VER_08] = rtl8102e_hw_phy_config,
		[RTL_GIGA_MAC_VER_09] = rtl8102e_hw_phy_config,
		[RTL_GIGA_MAC_VER_10] = NULL,
		[RTL_GIGA_MAC_VER_11] = rtl8168bb_hw_phy_config,
		[RTL_GIGA_MAC_VER_12] = rtl8168bef_hw_phy_config,
		[RTL_GIGA_MAC_VER_13] = NULL,
		[RTL_GIGA_MAC_VER_14] = NULL,
		[RTL_GIGA_MAC_VER_15] = NULL,
		[RTL_GIGA_MAC_VER_16] = NULL,
		[RTL_GIGA_MAC_VER_17] = rtl8168bef_hw_phy_config,
		[RTL_GIGA_MAC_VER_18] = rtl8168cp_1_hw_phy_config,
		[RTL_GIGA_MAC_VER_19] = rtl8168c_1_hw_phy_config,
		[RTL_GIGA_MAC_VER_20] = rtl8168c_2_hw_phy_config,
		[RTL_GIGA_MAC_VER_21] = rtl8168c_3_hw_phy_config,
		[RTL_GIGA_MAC_VER_22] = rtl8168c_4_hw_phy_config,
		[RTL_GIGA_MAC_VER_23] = rtl8168cp_2_hw_phy_config,
		[RTL_GIGA_MAC_VER_24] = rtl8168cp_2_hw_phy_config,
		[RTL_GIGA_MAC_VER_25] = rtl8168d_1_hw_phy_config,
		[RTL_GIGA_MAC_VER_26] = rtl8168d_2_hw_phy_config,
		[RTL_GIGA_MAC_VER_27] = rtl8168d_3_hw_phy_config,
		[RTL_GIGA_MAC_VER_28] = rtl8168d_4_hw_phy_config,
		[RTL_GIGA_MAC_VER_29] = rtl8105e_hw_phy_config,
		[RTL_GIGA_MAC_VER_30] = rtl8105e_hw_phy_config,
		[RTL_GIGA_MAC_VER_31] = NULL,
		[RTL_GIGA_MAC_VER_32] = rtl8168e_1_hw_phy_config,
		[RTL_GIGA_MAC_VER_33] = rtl8168e_1_hw_phy_config,
		[RTL_GIGA_MAC_VER_34] = rtl8168e_2_hw_phy_config,
		[RTL_GIGA_MAC_VER_35] = rtl8168f_1_hw_phy_config,
		[RTL_GIGA_MAC_VER_36] = rtl8168f_2_hw_phy_config,
		[RTL_GIGA_MAC_VER_37] = rtl8402_hw_phy_config,
		[RTL_GIGA_MAC_VER_38] = rtl8411_hw_phy_config,
		[RTL_GIGA_MAC_VER_39] = rtl8106e_hw_phy_config,
		[RTL_GIGA_MAC_VER_40] = rtl8168g_1_hw_phy_config,
		[RTL_GIGA_MAC_VER_41] = NULL,
		[RTL_GIGA_MAC_VER_42] = rtl8168g_2_hw_phy_config,
		[RTL_GIGA_MAC_VER_43] = rtl8168g_2_hw_phy_config,
		[RTL_GIGA_MAC_VER_44] = rtl8168g_2_hw_phy_config,
		[RTL_GIGA_MAC_VER_45] = rtl8168h_1_hw_phy_config,
		[RTL_GIGA_MAC_VER_46] = rtl8168h_2_hw_phy_config,
		[RTL_GIGA_MAC_VER_47] = rtl8168h_1_hw_phy_config,
		[RTL_GIGA_MAC_VER_48] = rtl8168h_2_hw_phy_config,
		[RTL_GIGA_MAC_VER_49] = rtl8168ep_1_hw_phy_config,
		[RTL_GIGA_MAC_VER_50] = rtl8168ep_2_hw_phy_config,
		[RTL_GIGA_MAC_VER_51] = rtl8168ep_2_hw_phy_config,
	};
	struct rtl8169_private *tp = netdev_priv(dev);

<<<<<<< HEAD
	switch (tp->mac_version) {
	case RTL_GIGA_MAC_VER_01:
		break;
	case RTL_GIGA_MAC_VER_02:
	case RTL_GIGA_MAC_VER_03:
		rtl8169s_hw_phy_config(tp);
		break;
	case RTL_GIGA_MAC_VER_04:
		rtl8169sb_hw_phy_config(tp);
		break;
	case RTL_GIGA_MAC_VER_05:
		rtl8169scd_hw_phy_config(tp);
		break;
	case RTL_GIGA_MAC_VER_06:
		rtl8169sce_hw_phy_config(tp);
		break;
	case RTL_GIGA_MAC_VER_07:
	case RTL_GIGA_MAC_VER_08:
	case RTL_GIGA_MAC_VER_09:
		rtl8102e_hw_phy_config(tp);
		break;
	case RTL_GIGA_MAC_VER_11:
		rtl8168bb_hw_phy_config(tp);
		break;
	case RTL_GIGA_MAC_VER_12:
		rtl8168bef_hw_phy_config(tp);
		break;
	case RTL_GIGA_MAC_VER_17:
		rtl8168bef_hw_phy_config(tp);
		break;
	case RTL_GIGA_MAC_VER_18:
		rtl8168cp_1_hw_phy_config(tp);
		break;
	case RTL_GIGA_MAC_VER_19:
		rtl8168c_1_hw_phy_config(tp);
		break;
	case RTL_GIGA_MAC_VER_20:
		rtl8168c_2_hw_phy_config(tp);
		break;
	case RTL_GIGA_MAC_VER_21:
		rtl8168c_3_hw_phy_config(tp);
		break;
	case RTL_GIGA_MAC_VER_22:
		rtl8168c_4_hw_phy_config(tp);
		break;
	case RTL_GIGA_MAC_VER_23:
	case RTL_GIGA_MAC_VER_24:
		rtl8168cp_2_hw_phy_config(tp);
		break;
	case RTL_GIGA_MAC_VER_25:
		rtl8168d_1_hw_phy_config(tp);
		break;
	case RTL_GIGA_MAC_VER_26:
		rtl8168d_2_hw_phy_config(tp);
		break;
	case RTL_GIGA_MAC_VER_27:
		rtl8168d_3_hw_phy_config(tp);
		break;
	case RTL_GIGA_MAC_VER_28:
		rtl8168d_4_hw_phy_config(tp);
		break;
	case RTL_GIGA_MAC_VER_29:
	case RTL_GIGA_MAC_VER_30:
		rtl8105e_hw_phy_config(tp);
		break;
	case RTL_GIGA_MAC_VER_31:
		/* None. */
		break;
	case RTL_GIGA_MAC_VER_32:
	case RTL_GIGA_MAC_VER_33:
		rtl8168e_1_hw_phy_config(tp);
		break;
	case RTL_GIGA_MAC_VER_34:
		rtl8168e_2_hw_phy_config(tp);
		break;
	case RTL_GIGA_MAC_VER_35:
		rtl8168f_1_hw_phy_config(tp);
		break;
	case RTL_GIGA_MAC_VER_36:
		rtl8168f_2_hw_phy_config(tp);
		break;

	case RTL_GIGA_MAC_VER_37:
		rtl8402_hw_phy_config(tp);
		break;

	case RTL_GIGA_MAC_VER_38:
		rtl8411_hw_phy_config(tp);
		break;

	case RTL_GIGA_MAC_VER_39:
		rtl8106e_hw_phy_config(tp);
		break;

	case RTL_GIGA_MAC_VER_40:
		rtl8168g_1_hw_phy_config(tp);
		break;
	case RTL_GIGA_MAC_VER_42:
	case RTL_GIGA_MAC_VER_43:
	case RTL_GIGA_MAC_VER_44:
		rtl8168g_2_hw_phy_config(tp);
		break;
	case RTL_GIGA_MAC_VER_45:
	case RTL_GIGA_MAC_VER_47:
		rtl8168h_1_hw_phy_config(tp);
		break;
	case RTL_GIGA_MAC_VER_46:
	case RTL_GIGA_MAC_VER_48:
		rtl8168h_2_hw_phy_config(tp);
		break;

	case RTL_GIGA_MAC_VER_49:
		rtl8168ep_1_hw_phy_config(tp);
		break;
	case RTL_GIGA_MAC_VER_50:
	case RTL_GIGA_MAC_VER_51:
		rtl8168ep_2_hw_phy_config(tp);
		break;

	case RTL_GIGA_MAC_VER_41:
	default:
		break;
	}
=======
	if (phy_configs[tp->mac_version])
		phy_configs[tp->mac_version](tp);
>>>>>>> 0ecfebd2
}

static void rtl_schedule_task(struct rtl8169_private *tp, enum rtl_flag flag)
{
	if (!test_and_set_bit(flag, tp->wk.flags))
		schedule_work(&tp->wk.work);
}

static bool rtl_tbi_enabled(struct rtl8169_private *tp)
{
	return (tp->mac_version == RTL_GIGA_MAC_VER_01) &&
	       (RTL_R8(tp, PHYstatus) & TBI_Enable);
}

static void rtl8169_init_phy(struct net_device *dev, struct rtl8169_private *tp)
{
	rtl_hw_phy_config(dev);

	if (tp->mac_version <= RTL_GIGA_MAC_VER_06) {
		pci_write_config_byte(tp->pci_dev, PCI_LATENCY_TIMER, 0x40);
		pci_write_config_byte(tp->pci_dev, PCI_CACHE_LINE_SIZE, 0x08);
		netif_dbg(tp, drv, dev,
			  "Set MAC Reg C+CR Offset 0x82h = 0x01h\n");
		RTL_W8(tp, 0x82, 0x01);
	}

	/* We may have called phy_speed_down before */
	phy_speed_up(tp->phydev);
<<<<<<< HEAD

	genphy_soft_reset(tp->phydev);

	/* It was reported that several chips end up with 10MBit/Half on a
	 * 1GBit link after resuming from S3. For whatever reason the PHY on
	 * these chips doesn't properly start a renegotiation when soft-reset.
	 * Explicitly requesting a renegotiation fixes this.
	 */
	if (tp->phydev->autoneg == AUTONEG_ENABLE)
		phy_restart_aneg(tp->phydev);
=======

	genphy_soft_reset(tp->phydev);
>>>>>>> 0ecfebd2
}

static void rtl_rar_set(struct rtl8169_private *tp, u8 *addr)
{
	rtl_lock_work(tp);

	rtl_unlock_config_regs(tp);

	RTL_W32(tp, MAC4, addr[4] | addr[5] << 8);
	RTL_R32(tp, MAC4);

	RTL_W32(tp, MAC0, addr[0] | addr[1] << 8 | addr[2] << 16 | addr[3] << 24);
	RTL_R32(tp, MAC0);

	if (tp->mac_version == RTL_GIGA_MAC_VER_34)
		rtl_rar_exgmac_set(tp, addr);

	rtl_lock_config_regs(tp);

	rtl_unlock_work(tp);
}

static int rtl_set_mac_address(struct net_device *dev, void *p)
{
	struct rtl8169_private *tp = netdev_priv(dev);
	struct device *d = tp_to_dev(tp);
	int ret;

	ret = eth_mac_addr(dev, p);
	if (ret)
		return ret;

	pm_runtime_get_noresume(d);

	if (pm_runtime_active(d))
		rtl_rar_set(tp, dev->dev_addr);

	pm_runtime_put_noidle(d);

	return 0;
}

static int rtl8169_ioctl(struct net_device *dev, struct ifreq *ifr, int cmd)
{
	struct rtl8169_private *tp = netdev_priv(dev);

	if (!netif_running(dev))
		return -ENODEV;

	return phy_mii_ioctl(tp->phydev, ifr, cmd);
}

static void rtl_init_mdio_ops(struct rtl8169_private *tp)
{
	struct mdio_ops *ops = &tp->mdio_ops;

	switch (tp->mac_version) {
	case RTL_GIGA_MAC_VER_27:
		ops->write	= r8168dp_1_mdio_write;
		ops->read	= r8168dp_1_mdio_read;
		break;
	case RTL_GIGA_MAC_VER_28:
	case RTL_GIGA_MAC_VER_31:
		ops->write	= r8168dp_2_mdio_write;
		ops->read	= r8168dp_2_mdio_read;
		break;
	case RTL_GIGA_MAC_VER_40 ... RTL_GIGA_MAC_VER_51:
		ops->write	= r8168g_mdio_write;
		ops->read	= r8168g_mdio_read;
		break;
	default:
		ops->write	= r8169_mdio_write;
		ops->read	= r8169_mdio_read;
		break;
	}
}

static void rtl_wol_suspend_quirk(struct rtl8169_private *tp)
{
	switch (tp->mac_version) {
	case RTL_GIGA_MAC_VER_25:
	case RTL_GIGA_MAC_VER_26:
	case RTL_GIGA_MAC_VER_29:
	case RTL_GIGA_MAC_VER_30:
	case RTL_GIGA_MAC_VER_32:
	case RTL_GIGA_MAC_VER_33:
	case RTL_GIGA_MAC_VER_34:
	case RTL_GIGA_MAC_VER_37 ... RTL_GIGA_MAC_VER_51:
		RTL_W32(tp, RxConfig, RTL_R32(tp, RxConfig) |
			AcceptBroadcast | AcceptMulticast | AcceptMyPhys);
		break;
	default:
		break;
	}
}

static void r8168_pll_power_down(struct rtl8169_private *tp)
{
	if (r8168_check_dash(tp))
		return;

	if (tp->mac_version == RTL_GIGA_MAC_VER_32 ||
	    tp->mac_version == RTL_GIGA_MAC_VER_33)
		rtl_ephy_write(tp, 0x19, 0xff64);

	if (device_may_wakeup(tp_to_dev(tp))) {
		phy_speed_down(tp->phydev, false);
		rtl_wol_suspend_quirk(tp);
		return;
	}

	switch (tp->mac_version) {
	case RTL_GIGA_MAC_VER_25 ... RTL_GIGA_MAC_VER_33:
	case RTL_GIGA_MAC_VER_37:
	case RTL_GIGA_MAC_VER_39:
	case RTL_GIGA_MAC_VER_43:
	case RTL_GIGA_MAC_VER_44:
	case RTL_GIGA_MAC_VER_45:
	case RTL_GIGA_MAC_VER_46:
	case RTL_GIGA_MAC_VER_47:
	case RTL_GIGA_MAC_VER_48:
	case RTL_GIGA_MAC_VER_50:
	case RTL_GIGA_MAC_VER_51:
		RTL_W8(tp, PMCH, RTL_R8(tp, PMCH) & ~0x80);
		break;
	case RTL_GIGA_MAC_VER_40:
	case RTL_GIGA_MAC_VER_41:
	case RTL_GIGA_MAC_VER_49:
		rtl_eri_clear_bits(tp, 0x1a8, ERIAR_MASK_1111, 0xfc000000);
		RTL_W8(tp, PMCH, RTL_R8(tp, PMCH) & ~0x80);
		break;
	}
}

static void r8168_pll_power_up(struct rtl8169_private *tp)
{
	switch (tp->mac_version) {
	case RTL_GIGA_MAC_VER_25 ... RTL_GIGA_MAC_VER_33:
	case RTL_GIGA_MAC_VER_37:
	case RTL_GIGA_MAC_VER_39:
	case RTL_GIGA_MAC_VER_43:
		RTL_W8(tp, PMCH, RTL_R8(tp, PMCH) | 0x80);
		break;
	case RTL_GIGA_MAC_VER_44:
	case RTL_GIGA_MAC_VER_45:
	case RTL_GIGA_MAC_VER_46:
	case RTL_GIGA_MAC_VER_47:
	case RTL_GIGA_MAC_VER_48:
	case RTL_GIGA_MAC_VER_50:
	case RTL_GIGA_MAC_VER_51:
		RTL_W8(tp, PMCH, RTL_R8(tp, PMCH) | 0xc0);
		break;
	case RTL_GIGA_MAC_VER_40:
	case RTL_GIGA_MAC_VER_41:
	case RTL_GIGA_MAC_VER_49:
		RTL_W8(tp, PMCH, RTL_R8(tp, PMCH) | 0xc0);
		rtl_eri_set_bits(tp, 0x1a8, ERIAR_MASK_1111, 0xfc000000);
		break;
	}

	phy_resume(tp->phydev);
	/* give MAC/PHY some time to resume */
	msleep(20);
}

static void rtl_pll_power_down(struct rtl8169_private *tp)
{
	switch (tp->mac_version) {
	case RTL_GIGA_MAC_VER_01 ... RTL_GIGA_MAC_VER_06:
	case RTL_GIGA_MAC_VER_13 ... RTL_GIGA_MAC_VER_15:
		break;
	default:
		r8168_pll_power_down(tp);
	}
}

static void rtl_pll_power_up(struct rtl8169_private *tp)
{
	switch (tp->mac_version) {
	case RTL_GIGA_MAC_VER_01 ... RTL_GIGA_MAC_VER_06:
	case RTL_GIGA_MAC_VER_13 ... RTL_GIGA_MAC_VER_15:
		break;
	default:
		r8168_pll_power_up(tp);
	}
}

static void rtl_init_rxcfg(struct rtl8169_private *tp)
{
	switch (tp->mac_version) {
	case RTL_GIGA_MAC_VER_01 ... RTL_GIGA_MAC_VER_06:
	case RTL_GIGA_MAC_VER_10 ... RTL_GIGA_MAC_VER_17:
		RTL_W32(tp, RxConfig, RX_FIFO_THRESH | RX_DMA_BURST);
		break;
	case RTL_GIGA_MAC_VER_18 ... RTL_GIGA_MAC_VER_24:
	case RTL_GIGA_MAC_VER_34 ... RTL_GIGA_MAC_VER_36:
	case RTL_GIGA_MAC_VER_38:
		RTL_W32(tp, RxConfig, RX128_INT_EN | RX_MULTI_EN | RX_DMA_BURST);
		break;
	case RTL_GIGA_MAC_VER_40 ... RTL_GIGA_MAC_VER_51:
		RTL_W32(tp, RxConfig, RX128_INT_EN | RX_MULTI_EN | RX_DMA_BURST | RX_EARLY_OFF);
		break;
	default:
		RTL_W32(tp, RxConfig, RX128_INT_EN | RX_DMA_BURST);
		break;
	}
}

static void rtl8169_init_ring_indexes(struct rtl8169_private *tp)
{
	tp->dirty_tx = tp->cur_tx = tp->cur_rx = 0;
}

static void rtl_hw_jumbo_enable(struct rtl8169_private *tp)
{
	if (tp->jumbo_ops.enable) {
		rtl_unlock_config_regs(tp);
		tp->jumbo_ops.enable(tp);
		rtl_lock_config_regs(tp);
	}
}

static void rtl_hw_jumbo_disable(struct rtl8169_private *tp)
{
	if (tp->jumbo_ops.disable) {
		rtl_unlock_config_regs(tp);
		tp->jumbo_ops.disable(tp);
		rtl_lock_config_regs(tp);
	}
}

static void r8168c_hw_jumbo_enable(struct rtl8169_private *tp)
{
	RTL_W8(tp, Config3, RTL_R8(tp, Config3) | Jumbo_En0);
	RTL_W8(tp, Config4, RTL_R8(tp, Config4) | Jumbo_En1);
	rtl_tx_performance_tweak(tp, PCI_EXP_DEVCTL_READRQ_512B);
}

static void r8168c_hw_jumbo_disable(struct rtl8169_private *tp)
{
	RTL_W8(tp, Config3, RTL_R8(tp, Config3) & ~Jumbo_En0);
	RTL_W8(tp, Config4, RTL_R8(tp, Config4) & ~Jumbo_En1);
	rtl_tx_performance_tweak(tp, PCI_EXP_DEVCTL_READRQ_4096B);
}

static void r8168dp_hw_jumbo_enable(struct rtl8169_private *tp)
{
	RTL_W8(tp, Config3, RTL_R8(tp, Config3) | Jumbo_En0);
}

static void r8168dp_hw_jumbo_disable(struct rtl8169_private *tp)
{
	RTL_W8(tp, Config3, RTL_R8(tp, Config3) & ~Jumbo_En0);
}

static void r8168e_hw_jumbo_enable(struct rtl8169_private *tp)
{
	RTL_W8(tp, MaxTxPacketSize, 0x3f);
	RTL_W8(tp, Config3, RTL_R8(tp, Config3) | Jumbo_En0);
	RTL_W8(tp, Config4, RTL_R8(tp, Config4) | 0x01);
	rtl_tx_performance_tweak(tp, PCI_EXP_DEVCTL_READRQ_512B);
}

static void r8168e_hw_jumbo_disable(struct rtl8169_private *tp)
{
	RTL_W8(tp, MaxTxPacketSize, 0x0c);
	RTL_W8(tp, Config3, RTL_R8(tp, Config3) & ~Jumbo_En0);
	RTL_W8(tp, Config4, RTL_R8(tp, Config4) & ~0x01);
	rtl_tx_performance_tweak(tp, PCI_EXP_DEVCTL_READRQ_4096B);
}

static void r8168b_0_hw_jumbo_enable(struct rtl8169_private *tp)
{
	rtl_tx_performance_tweak(tp,
		PCI_EXP_DEVCTL_READRQ_512B | PCI_EXP_DEVCTL_NOSNOOP_EN);
}

static void r8168b_0_hw_jumbo_disable(struct rtl8169_private *tp)
{
	rtl_tx_performance_tweak(tp,
		PCI_EXP_DEVCTL_READRQ_4096B | PCI_EXP_DEVCTL_NOSNOOP_EN);
}

static void r8168b_1_hw_jumbo_enable(struct rtl8169_private *tp)
{
	r8168b_0_hw_jumbo_enable(tp);

	RTL_W8(tp, Config4, RTL_R8(tp, Config4) | (1 << 0));
}

static void r8168b_1_hw_jumbo_disable(struct rtl8169_private *tp)
{
	r8168b_0_hw_jumbo_disable(tp);

	RTL_W8(tp, Config4, RTL_R8(tp, Config4) & ~(1 << 0));
}

static void rtl_init_jumbo_ops(struct rtl8169_private *tp)
{
	struct jumbo_ops *ops = &tp->jumbo_ops;

	switch (tp->mac_version) {
	case RTL_GIGA_MAC_VER_11:
		ops->disable	= r8168b_0_hw_jumbo_disable;
		ops->enable	= r8168b_0_hw_jumbo_enable;
		break;
	case RTL_GIGA_MAC_VER_12:
	case RTL_GIGA_MAC_VER_17:
		ops->disable	= r8168b_1_hw_jumbo_disable;
		ops->enable	= r8168b_1_hw_jumbo_enable;
		break;
	case RTL_GIGA_MAC_VER_18: /* Wild guess. Needs info from Realtek. */
	case RTL_GIGA_MAC_VER_19:
	case RTL_GIGA_MAC_VER_20:
	case RTL_GIGA_MAC_VER_21: /* Wild guess. Needs info from Realtek. */
	case RTL_GIGA_MAC_VER_22:
	case RTL_GIGA_MAC_VER_23:
	case RTL_GIGA_MAC_VER_24:
	case RTL_GIGA_MAC_VER_25:
	case RTL_GIGA_MAC_VER_26:
		ops->disable	= r8168c_hw_jumbo_disable;
		ops->enable	= r8168c_hw_jumbo_enable;
		break;
	case RTL_GIGA_MAC_VER_27:
	case RTL_GIGA_MAC_VER_28:
		ops->disable	= r8168dp_hw_jumbo_disable;
		ops->enable	= r8168dp_hw_jumbo_enable;
		break;
	case RTL_GIGA_MAC_VER_31: /* Wild guess. Needs info from Realtek. */
	case RTL_GIGA_MAC_VER_32:
	case RTL_GIGA_MAC_VER_33:
	case RTL_GIGA_MAC_VER_34:
		ops->disable	= r8168e_hw_jumbo_disable;
		ops->enable	= r8168e_hw_jumbo_enable;
		break;

	/*
	 * No action needed for jumbo frames with 8169.
	 * No jumbo for 810x at all.
	 */
	case RTL_GIGA_MAC_VER_40 ... RTL_GIGA_MAC_VER_51:
	default:
		ops->disable	= NULL;
		ops->enable	= NULL;
		break;
	}
}

DECLARE_RTL_COND(rtl_chipcmd_cond)
{
	return RTL_R8(tp, ChipCmd) & CmdReset;
}

static void rtl_hw_reset(struct rtl8169_private *tp)
{
	RTL_W8(tp, ChipCmd, CmdReset);

	rtl_udelay_loop_wait_low(tp, &rtl_chipcmd_cond, 100, 100);
}

static void rtl_request_firmware(struct rtl8169_private *tp)
{
	struct rtl_fw *rtl_fw;
	int rc = -ENOMEM;

	/* firmware loaded already or no firmware available */
	if (tp->rtl_fw || !tp->fw_name)
		return;

	rtl_fw = kzalloc(sizeof(*rtl_fw), GFP_KERNEL);
	if (!rtl_fw)
		goto err_warn;

	rc = request_firmware(&rtl_fw->fw, tp->fw_name, tp_to_dev(tp));
	if (rc < 0)
		goto err_free;

	rc = rtl_check_firmware(tp, rtl_fw);
	if (rc < 0)
		goto err_release_firmware;

	tp->rtl_fw = rtl_fw;

	return;

err_release_firmware:
	release_firmware(rtl_fw->fw);
err_free:
	kfree(rtl_fw);
err_warn:
	netif_warn(tp, ifup, tp->dev, "unable to load firmware patch %s (%d)\n",
		   tp->fw_name, rc);
}

static void rtl_rx_close(struct rtl8169_private *tp)
{
	RTL_W32(tp, RxConfig, RTL_R32(tp, RxConfig) & ~RX_CONFIG_ACCEPT_MASK);
}

DECLARE_RTL_COND(rtl_npq_cond)
{
	return RTL_R8(tp, TxPoll) & NPQ;
}

DECLARE_RTL_COND(rtl_txcfg_empty_cond)
{
	return RTL_R32(tp, TxConfig) & TXCFG_EMPTY;
}

static void rtl8169_hw_reset(struct rtl8169_private *tp)
{
	/* Disable interrupts */
	rtl8169_irq_mask_and_ack(tp);

	rtl_rx_close(tp);

	switch (tp->mac_version) {
	case RTL_GIGA_MAC_VER_27:
	case RTL_GIGA_MAC_VER_28:
	case RTL_GIGA_MAC_VER_31:
		rtl_udelay_loop_wait_low(tp, &rtl_npq_cond, 20, 42*42);
		break;
	case RTL_GIGA_MAC_VER_34 ... RTL_GIGA_MAC_VER_38:
	case RTL_GIGA_MAC_VER_40 ... RTL_GIGA_MAC_VER_51:
		RTL_W8(tp, ChipCmd, RTL_R8(tp, ChipCmd) | StopReq);
		rtl_udelay_loop_wait_high(tp, &rtl_txcfg_empty_cond, 100, 666);
		break;
	default:
		RTL_W8(tp, ChipCmd, RTL_R8(tp, ChipCmd) | StopReq);
		udelay(100);
		break;
	}

	rtl_hw_reset(tp);
}

static void rtl_set_tx_config_registers(struct rtl8169_private *tp)
{
	u32 val = TX_DMA_BURST << TxDMAShift |
		  InterFrameGap << TxInterFrameGapShift;

	if (tp->mac_version >= RTL_GIGA_MAC_VER_34 &&
	    tp->mac_version != RTL_GIGA_MAC_VER_39)
		val |= TXCFG_AUTO_FIFO;

	RTL_W32(tp, TxConfig, val);
}

static void rtl_set_rx_max_size(struct rtl8169_private *tp)
{
	/* Low hurts. Let's disable the filtering. */
	RTL_W16(tp, RxMaxSize, R8169_RX_BUF_SIZE + 1);
}

static void rtl_set_rx_tx_desc_registers(struct rtl8169_private *tp)
{
	/*
	 * Magic spell: some iop3xx ARM board needs the TxDescAddrHigh
	 * register to be written before TxDescAddrLow to work.
	 * Switching from MMIO to I/O access fixes the issue as well.
	 */
	RTL_W32(tp, TxDescStartAddrHigh, ((u64) tp->TxPhyAddr) >> 32);
	RTL_W32(tp, TxDescStartAddrLow, ((u64) tp->TxPhyAddr) & DMA_BIT_MASK(32));
	RTL_W32(tp, RxDescAddrHigh, ((u64) tp->RxPhyAddr) >> 32);
	RTL_W32(tp, RxDescAddrLow, ((u64) tp->RxPhyAddr) & DMA_BIT_MASK(32));
}

static void rtl8169_set_magic_reg(struct rtl8169_private *tp, unsigned mac_version)
{
	u32 val;

	if (tp->mac_version == RTL_GIGA_MAC_VER_05)
		val = 0x000fff00;
	else if (tp->mac_version == RTL_GIGA_MAC_VER_06)
		val = 0x00ffff00;
	else
		return;

	if (RTL_R8(tp, Config2) & PCI_Clock_66MHz)
		val |= 0xff;

	RTL_W32(tp, 0x7c, val);
}

static void rtl_set_rx_mode(struct net_device *dev)
{
	struct rtl8169_private *tp = netdev_priv(dev);
	u32 mc_filter[2];	/* Multicast hash filter */
	int rx_mode;
	u32 tmp = 0;

	if (dev->flags & IFF_PROMISC) {
		/* Unconditionally log net taps. */
		netif_notice(tp, link, dev, "Promiscuous mode enabled\n");
		rx_mode =
		    AcceptBroadcast | AcceptMulticast | AcceptMyPhys |
		    AcceptAllPhys;
		mc_filter[1] = mc_filter[0] = 0xffffffff;
	} else if ((netdev_mc_count(dev) > multicast_filter_limit) ||
		   (dev->flags & IFF_ALLMULTI)) {
		/* Too many to filter perfectly -- accept all multicasts. */
		rx_mode = AcceptBroadcast | AcceptMulticast | AcceptMyPhys;
		mc_filter[1] = mc_filter[0] = 0xffffffff;
	} else {
		struct netdev_hw_addr *ha;

		rx_mode = AcceptBroadcast | AcceptMyPhys;
		mc_filter[1] = mc_filter[0] = 0;
		netdev_for_each_mc_addr(ha, dev) {
			int bit_nr = ether_crc(ETH_ALEN, ha->addr) >> 26;
			mc_filter[bit_nr >> 5] |= 1 << (bit_nr & 31);
			rx_mode |= AcceptMulticast;
		}
	}

	if (dev->features & NETIF_F_RXALL)
		rx_mode |= (AcceptErr | AcceptRunt);

	tmp = (RTL_R32(tp, RxConfig) & ~RX_CONFIG_ACCEPT_MASK) | rx_mode;

	if (tp->mac_version > RTL_GIGA_MAC_VER_06) {
		u32 data = mc_filter[0];

		mc_filter[0] = swab32(mc_filter[1]);
		mc_filter[1] = swab32(data);
	}

	if (tp->mac_version == RTL_GIGA_MAC_VER_35)
		mc_filter[1] = mc_filter[0] = 0xffffffff;

	RTL_W32(tp, MAR0 + 4, mc_filter[1]);
	RTL_W32(tp, MAR0 + 0, mc_filter[0]);

	RTL_W32(tp, RxConfig, tmp);
}

static void rtl_hw_start(struct  rtl8169_private *tp)
{
	rtl_unlock_config_regs(tp);

	tp->hw_start(tp);

	rtl_set_rx_max_size(tp);
	rtl_set_rx_tx_desc_registers(tp);
	rtl_lock_config_regs(tp);

	/* disable interrupt coalescing */
	RTL_W16(tp, IntrMitigate, 0x0000);
	/* Initially a 10 us delay. Turned it into a PCI commit. - FR */
	RTL_R8(tp, IntrMask);
	RTL_W8(tp, ChipCmd, CmdTxEnb | CmdRxEnb);
	rtl_init_rxcfg(tp);
	rtl_set_tx_config_registers(tp);

	rtl_set_rx_mode(tp->dev);
	/* no early-rx interrupts */
	RTL_W16(tp, MultiIntr, RTL_R16(tp, MultiIntr) & 0xf000);
	rtl_irq_enable(tp);
}

static void rtl_hw_start_8169(struct rtl8169_private *tp)
{
	if (tp->mac_version == RTL_GIGA_MAC_VER_05)
		pci_write_config_byte(tp->pci_dev, PCI_CACHE_LINE_SIZE, 0x08);

	RTL_W8(tp, EarlyTxThres, NoEarlyTx);

	tp->cp_cmd |= PCIMulRW;

	if (tp->mac_version == RTL_GIGA_MAC_VER_02 ||
	    tp->mac_version == RTL_GIGA_MAC_VER_03) {
		netif_dbg(tp, drv, tp->dev,
			  "Set MAC Reg C+CR Offset 0xe0. Bit 3 and Bit 14 MUST be 1\n");
		tp->cp_cmd |= (1 << 14);
	}

	RTL_W16(tp, CPlusCmd, tp->cp_cmd);

	rtl8169_set_magic_reg(tp, tp->mac_version);

	RTL_W32(tp, RxMissed, 0);
}

DECLARE_RTL_COND(rtl_csiar_cond)
{
	return RTL_R32(tp, CSIAR) & CSIAR_FLAG;
}

static void rtl_csi_write(struct rtl8169_private *tp, int addr, int value)
{
	u32 func = PCI_FUNC(tp->pci_dev->devfn);

	RTL_W32(tp, CSIDR, value);
	RTL_W32(tp, CSIAR, CSIAR_WRITE_CMD | (addr & CSIAR_ADDR_MASK) |
		CSIAR_BYTE_ENABLE | func << 16);

	rtl_udelay_loop_wait_low(tp, &rtl_csiar_cond, 10, 100);
}

static u32 rtl_csi_read(struct rtl8169_private *tp, int addr)
{
	u32 func = PCI_FUNC(tp->pci_dev->devfn);

	RTL_W32(tp, CSIAR, (addr & CSIAR_ADDR_MASK) | func << 16 |
		CSIAR_BYTE_ENABLE);

	return rtl_udelay_loop_wait_high(tp, &rtl_csiar_cond, 10, 100) ?
		RTL_R32(tp, CSIDR) : ~0;
}

static void rtl_csi_access_enable(struct rtl8169_private *tp, u8 val)
{
	struct pci_dev *pdev = tp->pci_dev;
	u32 csi;

	/* According to Realtek the value at config space address 0x070f
	 * controls the L0s/L1 entrance latency. We try standard ECAM access
	 * first and if it fails fall back to CSI.
	 */
	if (pdev->cfg_size > 0x070f &&
	    pci_write_config_byte(pdev, 0x070f, val) == PCIBIOS_SUCCESSFUL)
		return;

	netdev_notice_once(tp->dev,
		"No native access to PCI extended config space, falling back to CSI\n");
	csi = rtl_csi_read(tp, 0x070c) & 0x00ffffff;
	rtl_csi_write(tp, 0x070c, csi | val << 24);
}

static void rtl_set_def_aspm_entry_latency(struct rtl8169_private *tp)
{
	rtl_csi_access_enable(tp, 0x27);
}

struct ephy_info {
	unsigned int offset;
	u16 mask;
	u16 bits;
};

static void __rtl_ephy_init(struct rtl8169_private *tp,
			    const struct ephy_info *e, int len)
{
	u16 w;

	while (len-- > 0) {
		w = (rtl_ephy_read(tp, e->offset) & ~e->mask) | e->bits;
		rtl_ephy_write(tp, e->offset, w);
		e++;
	}
}

#define rtl_ephy_init(tp, a) __rtl_ephy_init(tp, a, ARRAY_SIZE(a))

static void rtl_disable_clock_request(struct rtl8169_private *tp)
{
	pcie_capability_clear_word(tp->pci_dev, PCI_EXP_LNKCTL,
				   PCI_EXP_LNKCTL_CLKREQ_EN);
}

static void rtl_enable_clock_request(struct rtl8169_private *tp)
{
	pcie_capability_set_word(tp->pci_dev, PCI_EXP_LNKCTL,
				 PCI_EXP_LNKCTL_CLKREQ_EN);
}

static void rtl_pcie_state_l2l3_disable(struct rtl8169_private *tp)
{
	/* work around an issue when PCI reset occurs during L2/L3 state */
	RTL_W8(tp, Config3, RTL_R8(tp, Config3) & ~Rdy_to_L23);
}

static void rtl_hw_aspm_clkreq_enable(struct rtl8169_private *tp, bool enable)
{
	if (enable) {
		RTL_W8(tp, Config5, RTL_R8(tp, Config5) | ASPM_en);
		RTL_W8(tp, Config2, RTL_R8(tp, Config2) | ClkReqEn);
	} else {
		RTL_W8(tp, Config2, RTL_R8(tp, Config2) & ~ClkReqEn);
		RTL_W8(tp, Config5, RTL_R8(tp, Config5) & ~ASPM_en);
	}

	udelay(10);
}

static void rtl_set_fifo_size(struct rtl8169_private *tp, u16 rx_stat,
			      u16 tx_stat, u16 rx_dyn, u16 tx_dyn)
{
	/* Usage of dynamic vs. static FIFO is controlled by bit
	 * TXCFG_AUTO_FIFO. Exact meaning of FIFO values isn't known.
	 */
	rtl_eri_write(tp, 0xc8, ERIAR_MASK_1111, (rx_stat << 16) | rx_dyn);
	rtl_eri_write(tp, 0xe8, ERIAR_MASK_1111, (tx_stat << 16) | tx_dyn);
}

static void rtl8168g_set_pause_thresholds(struct rtl8169_private *tp,
					  u8 low, u8 high)
{
	/* FIFO thresholds for pause flow control */
	rtl_eri_write(tp, 0xcc, ERIAR_MASK_0001, low);
	rtl_eri_write(tp, 0xd0, ERIAR_MASK_0001, high);
}

static void rtl_hw_start_8168bb(struct rtl8169_private *tp)
{
	RTL_W8(tp, Config3, RTL_R8(tp, Config3) & ~Beacon_en);

	tp->cp_cmd &= CPCMD_QUIRK_MASK;
	RTL_W16(tp, CPlusCmd, tp->cp_cmd);

	if (tp->dev->mtu <= ETH_DATA_LEN) {
		rtl_tx_performance_tweak(tp, PCI_EXP_DEVCTL_READRQ_4096B |
					 PCI_EXP_DEVCTL_NOSNOOP_EN);
	}
}

static void rtl_hw_start_8168bef(struct rtl8169_private *tp)
{
	rtl_hw_start_8168bb(tp);

	RTL_W8(tp, MaxTxPacketSize, TxPacketMax);

	RTL_W8(tp, Config4, RTL_R8(tp, Config4) & ~(1 << 0));
}

static void __rtl_hw_start_8168cp(struct rtl8169_private *tp)
{
	RTL_W8(tp, Config1, RTL_R8(tp, Config1) | Speed_down);

	RTL_W8(tp, Config3, RTL_R8(tp, Config3) & ~Beacon_en);

	if (tp->dev->mtu <= ETH_DATA_LEN)
		rtl_tx_performance_tweak(tp, PCI_EXP_DEVCTL_READRQ_4096B);

	rtl_disable_clock_request(tp);

	tp->cp_cmd &= CPCMD_QUIRK_MASK;
	RTL_W16(tp, CPlusCmd, tp->cp_cmd);
}

static void rtl_hw_start_8168cp_1(struct rtl8169_private *tp)
{
	static const struct ephy_info e_info_8168cp[] = {
		{ 0x01, 0,	0x0001 },
		{ 0x02, 0x0800,	0x1000 },
		{ 0x03, 0,	0x0042 },
		{ 0x06, 0x0080,	0x0000 },
		{ 0x07, 0,	0x2000 }
	};

	rtl_set_def_aspm_entry_latency(tp);

	rtl_ephy_init(tp, e_info_8168cp);

	__rtl_hw_start_8168cp(tp);
}

static void rtl_hw_start_8168cp_2(struct rtl8169_private *tp)
{
	rtl_set_def_aspm_entry_latency(tp);

	RTL_W8(tp, Config3, RTL_R8(tp, Config3) & ~Beacon_en);

	if (tp->dev->mtu <= ETH_DATA_LEN)
		rtl_tx_performance_tweak(tp, PCI_EXP_DEVCTL_READRQ_4096B);

	tp->cp_cmd &= CPCMD_QUIRK_MASK;
	RTL_W16(tp, CPlusCmd, tp->cp_cmd);
}

static void rtl_hw_start_8168cp_3(struct rtl8169_private *tp)
{
	rtl_set_def_aspm_entry_latency(tp);

	RTL_W8(tp, Config3, RTL_R8(tp, Config3) & ~Beacon_en);

	/* Magic. */
	RTL_W8(tp, DBG_REG, 0x20);

	RTL_W8(tp, MaxTxPacketSize, TxPacketMax);

	if (tp->dev->mtu <= ETH_DATA_LEN)
		rtl_tx_performance_tweak(tp, PCI_EXP_DEVCTL_READRQ_4096B);

	tp->cp_cmd &= CPCMD_QUIRK_MASK;
	RTL_W16(tp, CPlusCmd, tp->cp_cmd);
}

static void rtl_hw_start_8168c_1(struct rtl8169_private *tp)
{
	static const struct ephy_info e_info_8168c_1[] = {
		{ 0x02, 0x0800,	0x1000 },
		{ 0x03, 0,	0x0002 },
		{ 0x06, 0x0080,	0x0000 }
	};

	rtl_set_def_aspm_entry_latency(tp);

	RTL_W8(tp, DBG_REG, 0x06 | FIX_NAK_1 | FIX_NAK_2);

	rtl_ephy_init(tp, e_info_8168c_1);

	__rtl_hw_start_8168cp(tp);
}

static void rtl_hw_start_8168c_2(struct rtl8169_private *tp)
{
	static const struct ephy_info e_info_8168c_2[] = {
		{ 0x01, 0,	0x0001 },
		{ 0x03, 0x0400,	0x0220 }
	};

	rtl_set_def_aspm_entry_latency(tp);

	rtl_ephy_init(tp, e_info_8168c_2);

	__rtl_hw_start_8168cp(tp);
}

static void rtl_hw_start_8168c_3(struct rtl8169_private *tp)
{
	rtl_hw_start_8168c_2(tp);
}

static void rtl_hw_start_8168c_4(struct rtl8169_private *tp)
{
	rtl_set_def_aspm_entry_latency(tp);

	__rtl_hw_start_8168cp(tp);
}

static void rtl_hw_start_8168d(struct rtl8169_private *tp)
{
	rtl_set_def_aspm_entry_latency(tp);

	rtl_disable_clock_request(tp);

	RTL_W8(tp, MaxTxPacketSize, TxPacketMax);

	if (tp->dev->mtu <= ETH_DATA_LEN)
		rtl_tx_performance_tweak(tp, PCI_EXP_DEVCTL_READRQ_4096B);

	tp->cp_cmd &= CPCMD_QUIRK_MASK;
	RTL_W16(tp, CPlusCmd, tp->cp_cmd);
}

static void rtl_hw_start_8168dp(struct rtl8169_private *tp)
{
	rtl_set_def_aspm_entry_latency(tp);

	if (tp->dev->mtu <= ETH_DATA_LEN)
		rtl_tx_performance_tweak(tp, PCI_EXP_DEVCTL_READRQ_4096B);

	RTL_W8(tp, MaxTxPacketSize, TxPacketMax);

	rtl_disable_clock_request(tp);
}

static void rtl_hw_start_8168d_4(struct rtl8169_private *tp)
{
	static const struct ephy_info e_info_8168d_4[] = {
		{ 0x0b, 0x0000,	0x0048 },
		{ 0x19, 0x0020,	0x0050 },
		{ 0x0c, 0x0100,	0x0020 }
	};

	rtl_set_def_aspm_entry_latency(tp);

	rtl_tx_performance_tweak(tp, PCI_EXP_DEVCTL_READRQ_4096B);

	RTL_W8(tp, MaxTxPacketSize, TxPacketMax);

	rtl_ephy_init(tp, e_info_8168d_4);

	rtl_enable_clock_request(tp);
}

static void rtl_hw_start_8168e_1(struct rtl8169_private *tp)
{
	static const struct ephy_info e_info_8168e_1[] = {
		{ 0x00, 0x0200,	0x0100 },
		{ 0x00, 0x0000,	0x0004 },
		{ 0x06, 0x0002,	0x0001 },
		{ 0x06, 0x0000,	0x0030 },
		{ 0x07, 0x0000,	0x2000 },
		{ 0x00, 0x0000,	0x0020 },
		{ 0x03, 0x5800,	0x2000 },
		{ 0x03, 0x0000,	0x0001 },
		{ 0x01, 0x0800,	0x1000 },
		{ 0x07, 0x0000,	0x4000 },
		{ 0x1e, 0x0000,	0x2000 },
		{ 0x19, 0xffff,	0xfe6c },
		{ 0x0a, 0x0000,	0x0040 }
	};

	rtl_set_def_aspm_entry_latency(tp);

	rtl_ephy_init(tp, e_info_8168e_1);

	if (tp->dev->mtu <= ETH_DATA_LEN)
		rtl_tx_performance_tweak(tp, PCI_EXP_DEVCTL_READRQ_4096B);

	RTL_W8(tp, MaxTxPacketSize, TxPacketMax);

	rtl_disable_clock_request(tp);

	/* Reset tx FIFO pointer */
	RTL_W32(tp, MISC, RTL_R32(tp, MISC) | TXPLA_RST);
	RTL_W32(tp, MISC, RTL_R32(tp, MISC) & ~TXPLA_RST);

	RTL_W8(tp, Config5, RTL_R8(tp, Config5) & ~Spi_en);
}

static void rtl_hw_start_8168e_2(struct rtl8169_private *tp)
{
	static const struct ephy_info e_info_8168e_2[] = {
		{ 0x09, 0x0000,	0x0080 },
		{ 0x19, 0x0000,	0x0224 }
	};

	rtl_set_def_aspm_entry_latency(tp);

	rtl_ephy_init(tp, e_info_8168e_2);

	if (tp->dev->mtu <= ETH_DATA_LEN)
		rtl_tx_performance_tweak(tp, PCI_EXP_DEVCTL_READRQ_4096B);

	rtl_eri_write(tp, 0xc0, ERIAR_MASK_0011, 0x0000);
	rtl_eri_write(tp, 0xb8, ERIAR_MASK_0011, 0x0000);
	rtl_set_fifo_size(tp, 0x10, 0x10, 0x02, 0x06);
	rtl_eri_write(tp, 0xcc, ERIAR_MASK_1111, 0x00000050);
	rtl_eri_write(tp, 0xd0, ERIAR_MASK_1111, 0x07ff0060);
	rtl_eri_set_bits(tp, 0x1b0, ERIAR_MASK_0001, BIT(4));
	rtl_w0w1_eri(tp, 0x0d4, ERIAR_MASK_0011, 0x0c00, 0xff00);

	RTL_W8(tp, MaxTxPacketSize, EarlySize);

	rtl_disable_clock_request(tp);

	RTL_W8(tp, MCU, RTL_R8(tp, MCU) & ~NOW_IS_OOB);

	rtl8168_config_eee_mac(tp);

	rtl8168_config_eee_mac(tp);

	RTL_W8(tp, DLLPR, RTL_R8(tp, DLLPR) | PFM_EN);
	RTL_W32(tp, MISC, RTL_R32(tp, MISC) | PWM_EN);
	RTL_W8(tp, Config5, RTL_R8(tp, Config5) & ~Spi_en);

	rtl_hw_aspm_clkreq_enable(tp, true);
}

static void rtl_hw_start_8168f(struct rtl8169_private *tp)
{
	rtl_set_def_aspm_entry_latency(tp);

	rtl_tx_performance_tweak(tp, PCI_EXP_DEVCTL_READRQ_4096B);

	rtl_eri_write(tp, 0xc0, ERIAR_MASK_0011, 0x0000);
	rtl_eri_write(tp, 0xb8, ERIAR_MASK_0011, 0x0000);
	rtl_set_fifo_size(tp, 0x10, 0x10, 0x02, 0x06);
	rtl_reset_packet_filter(tp);
	rtl_eri_set_bits(tp, 0x1b0, ERIAR_MASK_0001, BIT(4));
	rtl_eri_set_bits(tp, 0x1d0, ERIAR_MASK_0001, BIT(4));
	rtl_eri_write(tp, 0xcc, ERIAR_MASK_1111, 0x00000050);
	rtl_eri_write(tp, 0xd0, ERIAR_MASK_1111, 0x00000060);

	RTL_W8(tp, MaxTxPacketSize, EarlySize);

	rtl_disable_clock_request(tp);

	RTL_W8(tp, MCU, RTL_R8(tp, MCU) & ~NOW_IS_OOB);
	RTL_W8(tp, DLLPR, RTL_R8(tp, DLLPR) | PFM_EN);
	RTL_W32(tp, MISC, RTL_R32(tp, MISC) | PWM_EN);
	RTL_W8(tp, Config5, RTL_R8(tp, Config5) & ~Spi_en);

	rtl8168_config_eee_mac(tp);
}

static void rtl_hw_start_8168f_1(struct rtl8169_private *tp)
{
	static const struct ephy_info e_info_8168f_1[] = {
		{ 0x06, 0x00c0,	0x0020 },
		{ 0x08, 0x0001,	0x0002 },
		{ 0x09, 0x0000,	0x0080 },
		{ 0x19, 0x0000,	0x0224 }
	};

	rtl_hw_start_8168f(tp);

	rtl_ephy_init(tp, e_info_8168f_1);

	rtl_w0w1_eri(tp, 0x0d4, ERIAR_MASK_0011, 0x0c00, 0xff00);
}

static void rtl_hw_start_8411(struct rtl8169_private *tp)
{
	static const struct ephy_info e_info_8168f_1[] = {
		{ 0x06, 0x00c0,	0x0020 },
		{ 0x0f, 0xffff,	0x5200 },
		{ 0x1e, 0x0000,	0x4000 },
		{ 0x19, 0x0000,	0x0224 }
	};

	rtl_hw_start_8168f(tp);
	rtl_pcie_state_l2l3_disable(tp);

	rtl_ephy_init(tp, e_info_8168f_1);

	rtl_eri_set_bits(tp, 0x0d4, ERIAR_MASK_0011, 0x0c00);
}

static void rtl_hw_start_8168g(struct rtl8169_private *tp)
{
	rtl_set_fifo_size(tp, 0x08, 0x10, 0x02, 0x06);
	rtl8168g_set_pause_thresholds(tp, 0x38, 0x48);

	rtl_set_def_aspm_entry_latency(tp);

	rtl_tx_performance_tweak(tp, PCI_EXP_DEVCTL_READRQ_4096B);

	rtl_reset_packet_filter(tp);
	rtl_eri_write(tp, 0x2f8, ERIAR_MASK_0011, 0x1d8f);

	RTL_W32(tp, MISC, RTL_R32(tp, MISC) & ~RXDV_GATED_EN);
	RTL_W8(tp, MaxTxPacketSize, EarlySize);

	rtl_eri_write(tp, 0xc0, ERIAR_MASK_0011, 0x0000);
	rtl_eri_write(tp, 0xb8, ERIAR_MASK_0011, 0x0000);

	rtl8168_config_eee_mac(tp);

<<<<<<< HEAD
	rtl8168_config_eee_mac(tp);

	rtl_w0w1_eri(tp, 0x2fc, ERIAR_MASK_0001, 0x01, 0x06, ERIAR_EXGMAC);
	rtl_w0w1_eri(tp, 0x1b0, ERIAR_MASK_0011, 0x0000, 0x1000, ERIAR_EXGMAC);
=======
	rtl_w0w1_eri(tp, 0x2fc, ERIAR_MASK_0001, 0x01, 0x06);
	rtl_eri_clear_bits(tp, 0x1b0, ERIAR_MASK_0011, BIT(12));
>>>>>>> 0ecfebd2

	rtl_pcie_state_l2l3_disable(tp);
}

static void rtl_hw_start_8168g_1(struct rtl8169_private *tp)
{
	static const struct ephy_info e_info_8168g_1[] = {
		{ 0x00, 0x0000,	0x0008 },
		{ 0x0c, 0x37d0,	0x0820 },
		{ 0x1e, 0x0000,	0x0001 },
		{ 0x19, 0x8000,	0x0000 }
	};

	rtl_hw_start_8168g(tp);

	/* disable aspm and clock request before access ephy */
	rtl_hw_aspm_clkreq_enable(tp, false);
	rtl_ephy_init(tp, e_info_8168g_1);
	rtl_hw_aspm_clkreq_enable(tp, true);
}

static void rtl_hw_start_8168g_2(struct rtl8169_private *tp)
{
	static const struct ephy_info e_info_8168g_2[] = {
		{ 0x00, 0x0000,	0x0008 },
		{ 0x0c, 0x3df0,	0x0200 },
		{ 0x19, 0xffff,	0xfc00 },
		{ 0x1e, 0xffff,	0x20eb }
	};

	rtl_hw_start_8168g(tp);

	/* disable aspm and clock request before access ephy */
	RTL_W8(tp, Config2, RTL_R8(tp, Config2) & ~ClkReqEn);
	RTL_W8(tp, Config5, RTL_R8(tp, Config5) & ~ASPM_en);
	rtl_ephy_init(tp, e_info_8168g_2);
}

static void rtl_hw_start_8411_2(struct rtl8169_private *tp)
{
	static const struct ephy_info e_info_8411_2[] = {
		{ 0x00, 0x0000,	0x0008 },
		{ 0x0c, 0x3df0,	0x0200 },
		{ 0x0f, 0xffff,	0x5200 },
		{ 0x19, 0x0020,	0x0000 },
		{ 0x1e, 0x0000,	0x2000 }
	};

	rtl_hw_start_8168g(tp);

	/* disable aspm and clock request before access ephy */
	rtl_hw_aspm_clkreq_enable(tp, false);
	rtl_ephy_init(tp, e_info_8411_2);
	rtl_hw_aspm_clkreq_enable(tp, true);
}

static void rtl_hw_start_8168h_1(struct rtl8169_private *tp)
{
	int rg_saw_cnt;
	u32 data;
	static const struct ephy_info e_info_8168h_1[] = {
		{ 0x1e, 0x0800,	0x0001 },
		{ 0x1d, 0x0000,	0x0800 },
		{ 0x05, 0xffff,	0x2089 },
		{ 0x06, 0xffff,	0x5881 },
		{ 0x04, 0xffff,	0x154a },
		{ 0x01, 0xffff,	0x068b }
	};

	/* disable aspm and clock request before access ephy */
	rtl_hw_aspm_clkreq_enable(tp, false);
	rtl_ephy_init(tp, e_info_8168h_1);

	rtl_set_fifo_size(tp, 0x08, 0x10, 0x02, 0x06);
	rtl8168g_set_pause_thresholds(tp, 0x38, 0x48);

	rtl_set_def_aspm_entry_latency(tp);

	rtl_tx_performance_tweak(tp, PCI_EXP_DEVCTL_READRQ_4096B);

	rtl_reset_packet_filter(tp);

	rtl_eri_set_bits(tp, 0xdc, ERIAR_MASK_1111, BIT(4));

	rtl_eri_set_bits(tp, 0xd4, ERIAR_MASK_1111, 0x1f00);

	rtl_eri_write(tp, 0x5f0, ERIAR_MASK_0011, 0x4f87);

	RTL_W32(tp, MISC, RTL_R32(tp, MISC) & ~RXDV_GATED_EN);
	RTL_W8(tp, MaxTxPacketSize, EarlySize);

	rtl_eri_write(tp, 0xc0, ERIAR_MASK_0011, 0x0000);
	rtl_eri_write(tp, 0xb8, ERIAR_MASK_0011, 0x0000);

	rtl8168_config_eee_mac(tp);

	rtl8168_config_eee_mac(tp);

	RTL_W8(tp, DLLPR, RTL_R8(tp, DLLPR) & ~PFM_EN);
	RTL_W8(tp, MISC_1, RTL_R8(tp, MISC_1) & ~PFM_D3COLD_EN);

	RTL_W8(tp, DLLPR, RTL_R8(tp, DLLPR) & ~TX_10M_PS_EN);

	rtl_eri_clear_bits(tp, 0x1b0, ERIAR_MASK_0011, BIT(12));

	rtl_pcie_state_l2l3_disable(tp);

	rtl_writephy(tp, 0x1f, 0x0c42);
	rg_saw_cnt = (rtl_readphy(tp, 0x13) & 0x3fff);
	rtl_writephy(tp, 0x1f, 0x0000);
	if (rg_saw_cnt > 0) {
		u16 sw_cnt_1ms_ini;

		sw_cnt_1ms_ini = 16000000/rg_saw_cnt;
		sw_cnt_1ms_ini &= 0x0fff;
		data = r8168_mac_ocp_read(tp, 0xd412);
		data &= ~0x0fff;
		data |= sw_cnt_1ms_ini;
		r8168_mac_ocp_write(tp, 0xd412, data);
	}

	data = r8168_mac_ocp_read(tp, 0xe056);
	data &= ~0xf0;
	data |= 0x70;
	r8168_mac_ocp_write(tp, 0xe056, data);

	data = r8168_mac_ocp_read(tp, 0xe052);
	data &= ~0x6000;
	data |= 0x8008;
	r8168_mac_ocp_write(tp, 0xe052, data);

	data = r8168_mac_ocp_read(tp, 0xe0d6);
	data &= ~0x01ff;
	data |= 0x017f;
	r8168_mac_ocp_write(tp, 0xe0d6, data);

	data = r8168_mac_ocp_read(tp, 0xd420);
	data &= ~0x0fff;
	data |= 0x047f;
	r8168_mac_ocp_write(tp, 0xd420, data);

	r8168_mac_ocp_write(tp, 0xe63e, 0x0001);
	r8168_mac_ocp_write(tp, 0xe63e, 0x0000);
	r8168_mac_ocp_write(tp, 0xc094, 0x0000);
	r8168_mac_ocp_write(tp, 0xc09e, 0x0000);

	rtl_hw_aspm_clkreq_enable(tp, true);
}

static void rtl_hw_start_8168ep(struct rtl8169_private *tp)
{
	rtl8168ep_stop_cmac(tp);

	rtl_set_fifo_size(tp, 0x08, 0x10, 0x02, 0x06);
	rtl8168g_set_pause_thresholds(tp, 0x2f, 0x5f);

	rtl_set_def_aspm_entry_latency(tp);

	rtl_tx_performance_tweak(tp, PCI_EXP_DEVCTL_READRQ_4096B);

	rtl_reset_packet_filter(tp);

	rtl_eri_set_bits(tp, 0xd4, ERIAR_MASK_1111, 0x1f80);

	rtl_eri_write(tp, 0x5f0, ERIAR_MASK_0011, 0x4f87);

	RTL_W32(tp, MISC, RTL_R32(tp, MISC) & ~RXDV_GATED_EN);
	RTL_W8(tp, MaxTxPacketSize, EarlySize);

	rtl_eri_write(tp, 0xc0, ERIAR_MASK_0011, 0x0000);
	rtl_eri_write(tp, 0xb8, ERIAR_MASK_0011, 0x0000);

	rtl8168_config_eee_mac(tp);

<<<<<<< HEAD
	rtl8168_config_eee_mac(tp);

	rtl_w0w1_eri(tp, 0x2fc, ERIAR_MASK_0001, 0x01, 0x06, ERIAR_EXGMAC);
=======
	rtl_w0w1_eri(tp, 0x2fc, ERIAR_MASK_0001, 0x01, 0x06);
>>>>>>> 0ecfebd2

	RTL_W8(tp, DLLPR, RTL_R8(tp, DLLPR) & ~TX_10M_PS_EN);

	rtl_pcie_state_l2l3_disable(tp);
}

static void rtl_hw_start_8168ep_1(struct rtl8169_private *tp)
{
	static const struct ephy_info e_info_8168ep_1[] = {
		{ 0x00, 0xffff,	0x10ab },
		{ 0x06, 0xffff,	0xf030 },
		{ 0x08, 0xffff,	0x2006 },
		{ 0x0d, 0xffff,	0x1666 },
		{ 0x0c, 0x3ff0,	0x0000 }
	};

	/* disable aspm and clock request before access ephy */
	rtl_hw_aspm_clkreq_enable(tp, false);
	rtl_ephy_init(tp, e_info_8168ep_1);

	rtl_hw_start_8168ep(tp);

	rtl_hw_aspm_clkreq_enable(tp, true);
}

static void rtl_hw_start_8168ep_2(struct rtl8169_private *tp)
{
	static const struct ephy_info e_info_8168ep_2[] = {
		{ 0x00, 0xffff,	0x10a3 },
		{ 0x19, 0xffff,	0xfc00 },
		{ 0x1e, 0xffff,	0x20ea }
	};

	/* disable aspm and clock request before access ephy */
	rtl_hw_aspm_clkreq_enable(tp, false);
	rtl_ephy_init(tp, e_info_8168ep_2);

	rtl_hw_start_8168ep(tp);

	RTL_W8(tp, DLLPR, RTL_R8(tp, DLLPR) & ~PFM_EN);
	RTL_W8(tp, MISC_1, RTL_R8(tp, MISC_1) & ~PFM_D3COLD_EN);

	rtl_hw_aspm_clkreq_enable(tp, true);
}

static void rtl_hw_start_8168ep_3(struct rtl8169_private *tp)
{
	u32 data;
	static const struct ephy_info e_info_8168ep_3[] = {
		{ 0x00, 0xffff,	0x10a3 },
		{ 0x19, 0xffff,	0x7c00 },
		{ 0x1e, 0xffff,	0x20eb },
		{ 0x0d, 0xffff,	0x1666 }
	};

	/* disable aspm and clock request before access ephy */
	rtl_hw_aspm_clkreq_enable(tp, false);
	rtl_ephy_init(tp, e_info_8168ep_3);

	rtl_hw_start_8168ep(tp);

	RTL_W8(tp, DLLPR, RTL_R8(tp, DLLPR) & ~PFM_EN);
	RTL_W8(tp, MISC_1, RTL_R8(tp, MISC_1) & ~PFM_D3COLD_EN);

	data = r8168_mac_ocp_read(tp, 0xd3e2);
	data &= 0xf000;
	data |= 0x0271;
	r8168_mac_ocp_write(tp, 0xd3e2, data);

	data = r8168_mac_ocp_read(tp, 0xd3e4);
	data &= 0xff00;
	r8168_mac_ocp_write(tp, 0xd3e4, data);

	data = r8168_mac_ocp_read(tp, 0xe860);
	data |= 0x0080;
	r8168_mac_ocp_write(tp, 0xe860, data);

	rtl_hw_aspm_clkreq_enable(tp, true);
}

<<<<<<< HEAD
static void rtl_hw_start_8168(struct rtl8169_private *tp)
{
	RTL_W8(tp, MaxTxPacketSize, TxPacketMax);

	tp->cp_cmd &= ~INTT_MASK;
	tp->cp_cmd |= PktCntrDisable | INTT_1;
	RTL_W16(tp, CPlusCmd, tp->cp_cmd);

	RTL_W16(tp, IntrMitigate, 0x5100);

	/* Work around for RxFIFO overflow. */
	if (tp->mac_version == RTL_GIGA_MAC_VER_11) {
		tp->irq_mask |= RxFIFOOver;
		tp->irq_mask &= ~RxOverflow;
	}

	switch (tp->mac_version) {
	case RTL_GIGA_MAC_VER_11:
		rtl_hw_start_8168bb(tp);
		break;

	case RTL_GIGA_MAC_VER_12:
	case RTL_GIGA_MAC_VER_17:
		rtl_hw_start_8168bef(tp);
		break;

	case RTL_GIGA_MAC_VER_18:
		rtl_hw_start_8168cp_1(tp);
		break;

	case RTL_GIGA_MAC_VER_19:
		rtl_hw_start_8168c_1(tp);
		break;

	case RTL_GIGA_MAC_VER_20:
		rtl_hw_start_8168c_2(tp);
		break;

	case RTL_GIGA_MAC_VER_21:
		rtl_hw_start_8168c_3(tp);
		break;

	case RTL_GIGA_MAC_VER_22:
		rtl_hw_start_8168c_4(tp);
		break;

	case RTL_GIGA_MAC_VER_23:
		rtl_hw_start_8168cp_2(tp);
		break;

	case RTL_GIGA_MAC_VER_24:
		rtl_hw_start_8168cp_3(tp);
		break;

	case RTL_GIGA_MAC_VER_25:
	case RTL_GIGA_MAC_VER_26:
	case RTL_GIGA_MAC_VER_27:
		rtl_hw_start_8168d(tp);
		break;

	case RTL_GIGA_MAC_VER_28:
		rtl_hw_start_8168d_4(tp);
		break;

	case RTL_GIGA_MAC_VER_31:
		rtl_hw_start_8168dp(tp);
		break;

	case RTL_GIGA_MAC_VER_32:
	case RTL_GIGA_MAC_VER_33:
		rtl_hw_start_8168e_1(tp);
		break;
	case RTL_GIGA_MAC_VER_34:
		rtl_hw_start_8168e_2(tp);
		break;

	case RTL_GIGA_MAC_VER_35:
	case RTL_GIGA_MAC_VER_36:
		rtl_hw_start_8168f_1(tp);
		break;

	case RTL_GIGA_MAC_VER_38:
		rtl_hw_start_8411(tp);
		break;

	case RTL_GIGA_MAC_VER_40:
	case RTL_GIGA_MAC_VER_41:
		rtl_hw_start_8168g_1(tp);
		break;
	case RTL_GIGA_MAC_VER_42:
		rtl_hw_start_8168g_2(tp);
		break;

	case RTL_GIGA_MAC_VER_44:
		rtl_hw_start_8411_2(tp);
		break;

	case RTL_GIGA_MAC_VER_45:
	case RTL_GIGA_MAC_VER_46:
		rtl_hw_start_8168h_1(tp);
		break;

	case RTL_GIGA_MAC_VER_49:
		rtl_hw_start_8168ep_1(tp);
		break;

	case RTL_GIGA_MAC_VER_50:
		rtl_hw_start_8168ep_2(tp);
		break;

	case RTL_GIGA_MAC_VER_51:
		rtl_hw_start_8168ep_3(tp);
		break;

	default:
		netif_err(tp, drv, tp->dev,
			  "unknown chipset (mac_version = %d)\n",
			  tp->mac_version);
		break;
	}
}

=======
>>>>>>> 0ecfebd2
static void rtl_hw_start_8102e_1(struct rtl8169_private *tp)
{
	static const struct ephy_info e_info_8102e_1[] = {
		{ 0x01,	0, 0x6e65 },
		{ 0x02,	0, 0x091f },
		{ 0x03,	0, 0xc2f9 },
		{ 0x06,	0, 0xafb5 },
		{ 0x07,	0, 0x0e00 },
		{ 0x19,	0, 0xec80 },
		{ 0x01,	0, 0x2e65 },
		{ 0x01,	0, 0x6e65 }
	};
	u8 cfg1;

	rtl_set_def_aspm_entry_latency(tp);

	RTL_W8(tp, DBG_REG, FIX_NAK_1);

	rtl_tx_performance_tweak(tp, PCI_EXP_DEVCTL_READRQ_4096B);

	RTL_W8(tp, Config1,
	       LEDS1 | LEDS0 | Speed_down | MEMMAP | IOMAP | VPD | PMEnable);
	RTL_W8(tp, Config3, RTL_R8(tp, Config3) & ~Beacon_en);

	cfg1 = RTL_R8(tp, Config1);
	if ((cfg1 & LEDS0) && (cfg1 & LEDS1))
		RTL_W8(tp, Config1, cfg1 & ~LEDS0);

	rtl_ephy_init(tp, e_info_8102e_1);
}

static void rtl_hw_start_8102e_2(struct rtl8169_private *tp)
{
	rtl_set_def_aspm_entry_latency(tp);

	rtl_tx_performance_tweak(tp, PCI_EXP_DEVCTL_READRQ_4096B);

	RTL_W8(tp, Config1, MEMMAP | IOMAP | VPD | PMEnable);
	RTL_W8(tp, Config3, RTL_R8(tp, Config3) & ~Beacon_en);
}

static void rtl_hw_start_8102e_3(struct rtl8169_private *tp)
{
	rtl_hw_start_8102e_2(tp);

	rtl_ephy_write(tp, 0x03, 0xc2f9);
}

static void rtl_hw_start_8105e_1(struct rtl8169_private *tp)
{
	static const struct ephy_info e_info_8105e_1[] = {
		{ 0x07,	0, 0x4000 },
		{ 0x19,	0, 0x0200 },
		{ 0x19,	0, 0x0020 },
		{ 0x1e,	0, 0x2000 },
		{ 0x03,	0, 0x0001 },
		{ 0x19,	0, 0x0100 },
		{ 0x19,	0, 0x0004 },
		{ 0x0a,	0, 0x0020 }
	};

	/* Force LAN exit from ASPM if Rx/Tx are not idle */
	RTL_W32(tp, FuncEvent, RTL_R32(tp, FuncEvent) | 0x002800);

	/* Disable Early Tally Counter */
	RTL_W32(tp, FuncEvent, RTL_R32(tp, FuncEvent) & ~0x010000);

	RTL_W8(tp, MCU, RTL_R8(tp, MCU) | EN_NDP | EN_OOB_RESET);
	RTL_W8(tp, DLLPR, RTL_R8(tp, DLLPR) | PFM_EN);

	rtl_ephy_init(tp, e_info_8105e_1);

	rtl_pcie_state_l2l3_disable(tp);
}

static void rtl_hw_start_8105e_2(struct rtl8169_private *tp)
{
	rtl_hw_start_8105e_1(tp);
	rtl_ephy_write(tp, 0x1e, rtl_ephy_read(tp, 0x1e) | 0x8000);
}

static void rtl_hw_start_8402(struct rtl8169_private *tp)
{
	static const struct ephy_info e_info_8402[] = {
		{ 0x19,	0xffff, 0xff64 },
		{ 0x1e,	0, 0x4000 }
	};

	rtl_set_def_aspm_entry_latency(tp);

	/* Force LAN exit from ASPM if Rx/Tx are not idle */
	RTL_W32(tp, FuncEvent, RTL_R32(tp, FuncEvent) | 0x002800);

	RTL_W8(tp, MCU, RTL_R8(tp, MCU) & ~NOW_IS_OOB);

	rtl_ephy_init(tp, e_info_8402);

	rtl_tx_performance_tweak(tp, PCI_EXP_DEVCTL_READRQ_4096B);

	rtl_set_fifo_size(tp, 0x00, 0x00, 0x02, 0x06);
	rtl_reset_packet_filter(tp);
	rtl_eri_write(tp, 0xc0, ERIAR_MASK_0011, 0x0000);
	rtl_eri_write(tp, 0xb8, ERIAR_MASK_0011, 0x0000);
	rtl_w0w1_eri(tp, 0x0d4, ERIAR_MASK_0011, 0x0e00, 0xff00);

	rtl_pcie_state_l2l3_disable(tp);
}

static void rtl_hw_start_8106(struct rtl8169_private *tp)
{
	rtl_hw_aspm_clkreq_enable(tp, false);

	/* Force LAN exit from ASPM if Rx/Tx are not idle */
	RTL_W32(tp, FuncEvent, RTL_R32(tp, FuncEvent) | 0x002800);

	RTL_W32(tp, MISC, (RTL_R32(tp, MISC) | DISABLE_LAN_EN) & ~EARLY_TALLY_EN);
	RTL_W8(tp, MCU, RTL_R8(tp, MCU) | EN_NDP | EN_OOB_RESET);
	RTL_W8(tp, DLLPR, RTL_R8(tp, DLLPR) & ~PFM_EN);

	rtl_pcie_state_l2l3_disable(tp);
	rtl_hw_aspm_clkreq_enable(tp, true);
}

static void rtl_hw_config(struct rtl8169_private *tp)
{
	static const rtl_generic_fct hw_configs[] = {
		[RTL_GIGA_MAC_VER_07] = rtl_hw_start_8102e_1,
		[RTL_GIGA_MAC_VER_08] = rtl_hw_start_8102e_3,
		[RTL_GIGA_MAC_VER_09] = rtl_hw_start_8102e_2,
		[RTL_GIGA_MAC_VER_10] = NULL,
		[RTL_GIGA_MAC_VER_11] = rtl_hw_start_8168bb,
		[RTL_GIGA_MAC_VER_12] = rtl_hw_start_8168bef,
		[RTL_GIGA_MAC_VER_13] = NULL,
		[RTL_GIGA_MAC_VER_14] = NULL,
		[RTL_GIGA_MAC_VER_15] = NULL,
		[RTL_GIGA_MAC_VER_16] = NULL,
		[RTL_GIGA_MAC_VER_17] = rtl_hw_start_8168bef,
		[RTL_GIGA_MAC_VER_18] = rtl_hw_start_8168cp_1,
		[RTL_GIGA_MAC_VER_19] = rtl_hw_start_8168c_1,
		[RTL_GIGA_MAC_VER_20] = rtl_hw_start_8168c_2,
		[RTL_GIGA_MAC_VER_21] = rtl_hw_start_8168c_3,
		[RTL_GIGA_MAC_VER_22] = rtl_hw_start_8168c_4,
		[RTL_GIGA_MAC_VER_23] = rtl_hw_start_8168cp_2,
		[RTL_GIGA_MAC_VER_24] = rtl_hw_start_8168cp_3,
		[RTL_GIGA_MAC_VER_25] = rtl_hw_start_8168d,
		[RTL_GIGA_MAC_VER_26] = rtl_hw_start_8168d,
		[RTL_GIGA_MAC_VER_27] = rtl_hw_start_8168d,
		[RTL_GIGA_MAC_VER_28] = rtl_hw_start_8168d_4,
		[RTL_GIGA_MAC_VER_29] = rtl_hw_start_8105e_1,
		[RTL_GIGA_MAC_VER_30] = rtl_hw_start_8105e_2,
		[RTL_GIGA_MAC_VER_31] = rtl_hw_start_8168dp,
		[RTL_GIGA_MAC_VER_32] = rtl_hw_start_8168e_1,
		[RTL_GIGA_MAC_VER_33] = rtl_hw_start_8168e_1,
		[RTL_GIGA_MAC_VER_34] = rtl_hw_start_8168e_2,
		[RTL_GIGA_MAC_VER_35] = rtl_hw_start_8168f_1,
		[RTL_GIGA_MAC_VER_36] = rtl_hw_start_8168f_1,
		[RTL_GIGA_MAC_VER_37] = rtl_hw_start_8402,
		[RTL_GIGA_MAC_VER_38] = rtl_hw_start_8411,
		[RTL_GIGA_MAC_VER_39] = rtl_hw_start_8106,
		[RTL_GIGA_MAC_VER_40] = rtl_hw_start_8168g_1,
		[RTL_GIGA_MAC_VER_41] = rtl_hw_start_8168g_1,
		[RTL_GIGA_MAC_VER_42] = rtl_hw_start_8168g_2,
		[RTL_GIGA_MAC_VER_43] = rtl_hw_start_8168g_2,
		[RTL_GIGA_MAC_VER_44] = rtl_hw_start_8411_2,
		[RTL_GIGA_MAC_VER_45] = rtl_hw_start_8168h_1,
		[RTL_GIGA_MAC_VER_46] = rtl_hw_start_8168h_1,
		[RTL_GIGA_MAC_VER_47] = rtl_hw_start_8168h_1,
		[RTL_GIGA_MAC_VER_48] = rtl_hw_start_8168h_1,
		[RTL_GIGA_MAC_VER_49] = rtl_hw_start_8168ep_1,
		[RTL_GIGA_MAC_VER_50] = rtl_hw_start_8168ep_2,
		[RTL_GIGA_MAC_VER_51] = rtl_hw_start_8168ep_3,
	};

	if (hw_configs[tp->mac_version])
		hw_configs[tp->mac_version](tp);
}

static void rtl_hw_start_8168(struct rtl8169_private *tp)
{
	RTL_W8(tp, MaxTxPacketSize, TxPacketMax);

	/* Workaround for RxFIFO overflow. */
	if (tp->mac_version == RTL_GIGA_MAC_VER_11) {
		tp->irq_mask |= RxFIFOOver;
		tp->irq_mask &= ~RxOverflow;
	}

	rtl_hw_config(tp);
}

static void rtl_hw_start_8101(struct rtl8169_private *tp)
{
	if (tp->mac_version >= RTL_GIGA_MAC_VER_30)
		tp->irq_mask &= ~RxFIFOOver;

	if (tp->mac_version == RTL_GIGA_MAC_VER_13 ||
	    tp->mac_version == RTL_GIGA_MAC_VER_16)
		pcie_capability_set_word(tp->pci_dev, PCI_EXP_DEVCTL,
					 PCI_EXP_DEVCTL_NOSNOOP_EN);

	RTL_W8(tp, MaxTxPacketSize, TxPacketMax);

	tp->cp_cmd &= CPCMD_QUIRK_MASK;
	RTL_W16(tp, CPlusCmd, tp->cp_cmd);

	rtl_hw_config(tp);
}

static int rtl8169_change_mtu(struct net_device *dev, int new_mtu)
{
	struct rtl8169_private *tp = netdev_priv(dev);

	if (new_mtu > ETH_DATA_LEN)
		rtl_hw_jumbo_enable(tp);
	else
		rtl_hw_jumbo_disable(tp);

	dev->mtu = new_mtu;
	netdev_update_features(dev);

	return 0;
}

static inline void rtl8169_make_unusable_by_asic(struct RxDesc *desc)
{
	desc->addr = cpu_to_le64(0x0badbadbadbadbadull);
	desc->opts1 &= ~cpu_to_le32(DescOwn | RsvdMask);
}

static void rtl8169_free_rx_databuff(struct rtl8169_private *tp,
				     void **data_buff, struct RxDesc *desc)
{
	dma_unmap_single(tp_to_dev(tp), le64_to_cpu(desc->addr),
			 R8169_RX_BUF_SIZE, DMA_FROM_DEVICE);

	kfree(*data_buff);
	*data_buff = NULL;
	rtl8169_make_unusable_by_asic(desc);
}

static inline void rtl8169_mark_to_asic(struct RxDesc *desc)
{
	u32 eor = le32_to_cpu(desc->opts1) & RingEnd;

	/* Force memory writes to complete before releasing descriptor */
	dma_wmb();

	desc->opts1 = cpu_to_le32(DescOwn | eor | R8169_RX_BUF_SIZE);
}

static struct sk_buff *rtl8169_alloc_rx_data(struct rtl8169_private *tp,
					     struct RxDesc *desc)
{
	void *data;
	dma_addr_t mapping;
	struct device *d = tp_to_dev(tp);
	int node = dev_to_node(d);

	data = kmalloc_node(R8169_RX_BUF_SIZE, GFP_KERNEL, node);
	if (!data)
		return NULL;

	/* Memory should be properly aligned, but better check. */
	if (!IS_ALIGNED((unsigned long)data, 8)) {
		netdev_err_once(tp->dev, "RX buffer not 8-byte-aligned\n");
		goto err_out;
	}

	mapping = dma_map_single(d, data, R8169_RX_BUF_SIZE, DMA_FROM_DEVICE);
	if (unlikely(dma_mapping_error(d, mapping))) {
		if (net_ratelimit())
			netif_err(tp, drv, tp->dev, "Failed to map RX DMA!\n");
		goto err_out;
	}

	desc->addr = cpu_to_le64(mapping);
	rtl8169_mark_to_asic(desc);
	return data;

err_out:
	kfree(data);
	return NULL;
}

static void rtl8169_rx_clear(struct rtl8169_private *tp)
{
	unsigned int i;

	for (i = 0; i < NUM_RX_DESC; i++) {
		if (tp->Rx_databuff[i]) {
			rtl8169_free_rx_databuff(tp, tp->Rx_databuff + i,
					    tp->RxDescArray + i);
		}
	}
}

static inline void rtl8169_mark_as_last_descriptor(struct RxDesc *desc)
{
	desc->opts1 |= cpu_to_le32(RingEnd);
}

static int rtl8169_rx_fill(struct rtl8169_private *tp)
{
	unsigned int i;

	for (i = 0; i < NUM_RX_DESC; i++) {
		void *data;

		data = rtl8169_alloc_rx_data(tp, tp->RxDescArray + i);
		if (!data) {
			rtl8169_make_unusable_by_asic(tp->RxDescArray + i);
			goto err_out;
		}
		tp->Rx_databuff[i] = data;
	}

	rtl8169_mark_as_last_descriptor(tp->RxDescArray + NUM_RX_DESC - 1);
	return 0;

err_out:
	rtl8169_rx_clear(tp);
	return -ENOMEM;
}

static int rtl8169_init_ring(struct rtl8169_private *tp)
{
	rtl8169_init_ring_indexes(tp);

	memset(tp->tx_skb, 0, sizeof(tp->tx_skb));
	memset(tp->Rx_databuff, 0, sizeof(tp->Rx_databuff));

	return rtl8169_rx_fill(tp);
}

static void rtl8169_unmap_tx_skb(struct device *d, struct ring_info *tx_skb,
				 struct TxDesc *desc)
{
	unsigned int len = tx_skb->len;

	dma_unmap_single(d, le64_to_cpu(desc->addr), len, DMA_TO_DEVICE);

	desc->opts1 = 0x00;
	desc->opts2 = 0x00;
	desc->addr = 0x00;
	tx_skb->len = 0;
}

static void rtl8169_tx_clear_range(struct rtl8169_private *tp, u32 start,
				   unsigned int n)
{
	unsigned int i;

	for (i = 0; i < n; i++) {
		unsigned int entry = (start + i) % NUM_TX_DESC;
		struct ring_info *tx_skb = tp->tx_skb + entry;
		unsigned int len = tx_skb->len;

		if (len) {
			struct sk_buff *skb = tx_skb->skb;

			rtl8169_unmap_tx_skb(tp_to_dev(tp), tx_skb,
					     tp->TxDescArray + entry);
			if (skb) {
				dev_consume_skb_any(skb);
				tx_skb->skb = NULL;
			}
		}
	}
}

static void rtl8169_tx_clear(struct rtl8169_private *tp)
{
	rtl8169_tx_clear_range(tp, tp->dirty_tx, NUM_TX_DESC);
	tp->cur_tx = tp->dirty_tx = 0;
	netdev_reset_queue(tp->dev);
}

static void rtl_reset_work(struct rtl8169_private *tp)
{
	struct net_device *dev = tp->dev;
	int i;

	napi_disable(&tp->napi);
	netif_stop_queue(dev);
	synchronize_rcu();

	rtl8169_hw_reset(tp);

	for (i = 0; i < NUM_RX_DESC; i++)
		rtl8169_mark_to_asic(tp->RxDescArray + i);

	rtl8169_tx_clear(tp);
	rtl8169_init_ring_indexes(tp);

	napi_enable(&tp->napi);
	rtl_hw_start(tp);
	netif_wake_queue(dev);
}

static void rtl8169_tx_timeout(struct net_device *dev)
{
	struct rtl8169_private *tp = netdev_priv(dev);

	rtl_schedule_task(tp, RTL_FLAG_TASK_RESET_PENDING);
}

static __le32 rtl8169_get_txd_opts1(u32 opts0, u32 len, unsigned int entry)
{
	u32 status = opts0 | len;

	if (entry == NUM_TX_DESC - 1)
		status |= RingEnd;

	return cpu_to_le32(status);
}

static int rtl8169_xmit_frags(struct rtl8169_private *tp, struct sk_buff *skb,
			      u32 *opts)
{
	struct skb_shared_info *info = skb_shinfo(skb);
	unsigned int cur_frag, entry;
	struct TxDesc *uninitialized_var(txd);
	struct device *d = tp_to_dev(tp);

	entry = tp->cur_tx;
	for (cur_frag = 0; cur_frag < info->nr_frags; cur_frag++) {
		const skb_frag_t *frag = info->frags + cur_frag;
		dma_addr_t mapping;
		u32 len;
		void *addr;

		entry = (entry + 1) % NUM_TX_DESC;

		txd = tp->TxDescArray + entry;
		len = skb_frag_size(frag);
		addr = skb_frag_address(frag);
		mapping = dma_map_single(d, addr, len, DMA_TO_DEVICE);
		if (unlikely(dma_mapping_error(d, mapping))) {
			if (net_ratelimit())
				netif_err(tp, drv, tp->dev,
					  "Failed to map TX fragments DMA!\n");
			goto err_out;
		}

		txd->opts1 = rtl8169_get_txd_opts1(opts[0], len, entry);
		txd->opts2 = cpu_to_le32(opts[1]);
		txd->addr = cpu_to_le64(mapping);

		tp->tx_skb[entry].len = len;
	}

	if (cur_frag) {
		tp->tx_skb[entry].skb = skb;
		txd->opts1 |= cpu_to_le32(LastFrag);
	}

	return cur_frag;

err_out:
	rtl8169_tx_clear_range(tp, tp->cur_tx + 1, cur_frag);
	return -EIO;
}

static bool rtl_test_hw_pad_bug(struct rtl8169_private *tp, struct sk_buff *skb)
{
	return skb->len < ETH_ZLEN && tp->mac_version == RTL_GIGA_MAC_VER_34;
}

static netdev_tx_t rtl8169_start_xmit(struct sk_buff *skb,
				      struct net_device *dev);
/* r8169_csum_workaround()
 * The hw limites the value the transport offset. When the offset is out of the
 * range, calculate the checksum by sw.
 */
static void r8169_csum_workaround(struct rtl8169_private *tp,
				  struct sk_buff *skb)
{
	if (skb_shinfo(skb)->gso_size) {
		netdev_features_t features = tp->dev->features;
		struct sk_buff *segs, *nskb;

		features &= ~(NETIF_F_SG | NETIF_F_IPV6_CSUM | NETIF_F_TSO6);
		segs = skb_gso_segment(skb, features);
		if (IS_ERR(segs) || !segs)
			goto drop;

		do {
			nskb = segs;
			segs = segs->next;
			nskb->next = NULL;
			rtl8169_start_xmit(nskb, tp->dev);
		} while (segs);

		dev_consume_skb_any(skb);
	} else if (skb->ip_summed == CHECKSUM_PARTIAL) {
		if (skb_checksum_help(skb) < 0)
			goto drop;

		rtl8169_start_xmit(skb, tp->dev);
	} else {
		struct net_device_stats *stats;

drop:
		stats = &tp->dev->stats;
		stats->tx_dropped++;
		dev_kfree_skb_any(skb);
	}
}

/* msdn_giant_send_check()
 * According to the document of microsoft, the TCP Pseudo Header excludes the
 * packet length for IPv6 TCP large packets.
 */
static int msdn_giant_send_check(struct sk_buff *skb)
{
	const struct ipv6hdr *ipv6h;
	struct tcphdr *th;
	int ret;

	ret = skb_cow_head(skb, 0);
	if (ret)
		return ret;

	ipv6h = ipv6_hdr(skb);
	th = tcp_hdr(skb);

	th->check = 0;
	th->check = ~tcp_v6_check(0, &ipv6h->saddr, &ipv6h->daddr, 0);

	return ret;
}

static bool rtl8169_tso_csum_v1(struct rtl8169_private *tp,
				struct sk_buff *skb, u32 *opts)
{
	u32 mss = skb_shinfo(skb)->gso_size;

	if (mss) {
		opts[0] |= TD_LSO;
		opts[0] |= min(mss, TD_MSS_MAX) << TD0_MSS_SHIFT;
	} else if (skb->ip_summed == CHECKSUM_PARTIAL) {
		const struct iphdr *ip = ip_hdr(skb);

		if (ip->protocol == IPPROTO_TCP)
			opts[0] |= TD0_IP_CS | TD0_TCP_CS;
		else if (ip->protocol == IPPROTO_UDP)
			opts[0] |= TD0_IP_CS | TD0_UDP_CS;
		else
			WARN_ON_ONCE(1);
	}

	return true;
}

static bool rtl8169_tso_csum_v2(struct rtl8169_private *tp,
				struct sk_buff *skb, u32 *opts)
{
	u32 transport_offset = (u32)skb_transport_offset(skb);
	u32 mss = skb_shinfo(skb)->gso_size;

	if (mss) {
		if (transport_offset > GTTCPHO_MAX) {
			netif_warn(tp, tx_err, tp->dev,
				   "Invalid transport offset 0x%x for TSO\n",
				   transport_offset);
			return false;
		}

		switch (vlan_get_protocol(skb)) {
		case htons(ETH_P_IP):
			opts[0] |= TD1_GTSENV4;
			break;

		case htons(ETH_P_IPV6):
			if (msdn_giant_send_check(skb))
				return false;

			opts[0] |= TD1_GTSENV6;
			break;

		default:
			WARN_ON_ONCE(1);
			break;
		}

		opts[0] |= transport_offset << GTTCPHO_SHIFT;
		opts[1] |= min(mss, TD_MSS_MAX) << TD1_MSS_SHIFT;
	} else if (skb->ip_summed == CHECKSUM_PARTIAL) {
		u8 ip_protocol;

		if (unlikely(rtl_test_hw_pad_bug(tp, skb)))
			return !(skb_checksum_help(skb) || eth_skb_pad(skb));

		if (transport_offset > TCPHO_MAX) {
			netif_warn(tp, tx_err, tp->dev,
				   "Invalid transport offset 0x%x\n",
				   transport_offset);
			return false;
		}

		switch (vlan_get_protocol(skb)) {
		case htons(ETH_P_IP):
			opts[1] |= TD1_IPv4_CS;
			ip_protocol = ip_hdr(skb)->protocol;
			break;

		case htons(ETH_P_IPV6):
			opts[1] |= TD1_IPv6_CS;
			ip_protocol = ipv6_hdr(skb)->nexthdr;
			break;

		default:
			ip_protocol = IPPROTO_RAW;
			break;
		}

		if (ip_protocol == IPPROTO_TCP)
			opts[1] |= TD1_TCP_CS;
		else if (ip_protocol == IPPROTO_UDP)
			opts[1] |= TD1_UDP_CS;
		else
			WARN_ON_ONCE(1);

		opts[1] |= transport_offset << TCPHO_SHIFT;
	} else {
		if (unlikely(rtl_test_hw_pad_bug(tp, skb)))
			return !eth_skb_pad(skb);
	}

	return true;
}

static bool rtl_tx_slots_avail(struct rtl8169_private *tp,
			       unsigned int nr_frags)
{
	unsigned int slots_avail = tp->dirty_tx + NUM_TX_DESC - tp->cur_tx;

	/* A skbuff with nr_frags needs nr_frags+1 entries in the tx queue */
	return slots_avail > nr_frags;
}

static netdev_tx_t rtl8169_start_xmit(struct sk_buff *skb,
				      struct net_device *dev)
{
	struct rtl8169_private *tp = netdev_priv(dev);
	unsigned int entry = tp->cur_tx % NUM_TX_DESC;
	struct TxDesc *txd = tp->TxDescArray + entry;
	struct device *d = tp_to_dev(tp);
	dma_addr_t mapping;
	u32 opts[2], len;
	int frags;

	if (unlikely(!rtl_tx_slots_avail(tp, skb_shinfo(skb)->nr_frags))) {
		netif_err(tp, drv, dev, "BUG! Tx Ring full when queue awake!\n");
		goto err_stop_0;
	}

	if (unlikely(le32_to_cpu(txd->opts1) & DescOwn))
		goto err_stop_0;

	opts[1] = cpu_to_le32(rtl8169_tx_vlan_tag(skb));
	opts[0] = DescOwn;

	if (!tp->tso_csum(tp, skb, opts)) {
		r8169_csum_workaround(tp, skb);
		return NETDEV_TX_OK;
	}

	len = skb_headlen(skb);
	mapping = dma_map_single(d, skb->data, len, DMA_TO_DEVICE);
	if (unlikely(dma_mapping_error(d, mapping))) {
		if (net_ratelimit())
			netif_err(tp, drv, dev, "Failed to map TX DMA!\n");
		goto err_dma_0;
	}

	tp->tx_skb[entry].len = len;
	txd->addr = cpu_to_le64(mapping);

	frags = rtl8169_xmit_frags(tp, skb, opts);
	if (frags < 0)
		goto err_dma_1;
	else if (frags)
		opts[0] |= FirstFrag;
	else {
		opts[0] |= FirstFrag | LastFrag;
		tp->tx_skb[entry].skb = skb;
	}

	txd->opts2 = cpu_to_le32(opts[1]);

	netdev_sent_queue(dev, skb->len);

	skb_tx_timestamp(skb);

	/* Force memory writes to complete before releasing descriptor */
	dma_wmb();

	txd->opts1 = rtl8169_get_txd_opts1(opts[0], len, entry);

	/* Force all memory writes to complete before notifying device */
	wmb();

	tp->cur_tx += frags + 1;

	RTL_W8(tp, TxPoll, NPQ);

	if (!rtl_tx_slots_avail(tp, MAX_SKB_FRAGS)) {
		/* Avoid wrongly optimistic queue wake-up: rtl_tx thread must
		 * not miss a ring update when it notices a stopped queue.
		 */
		smp_wmb();
		netif_stop_queue(dev);
		/* Sync with rtl_tx:
		 * - publish queue status and cur_tx ring index (write barrier)
		 * - refresh dirty_tx ring index (read barrier).
		 * May the current thread have a pessimistic view of the ring
		 * status and forget to wake up queue, a racing rtl_tx thread
		 * can't.
		 */
		smp_mb();
		if (rtl_tx_slots_avail(tp, MAX_SKB_FRAGS))
<<<<<<< HEAD
			netif_wake_queue(dev);
=======
			netif_start_queue(dev);
>>>>>>> 0ecfebd2
	}

	return NETDEV_TX_OK;

err_dma_1:
	rtl8169_unmap_tx_skb(d, tp->tx_skb + entry, txd);
err_dma_0:
	dev_kfree_skb_any(skb);
	dev->stats.tx_dropped++;
	return NETDEV_TX_OK;

err_stop_0:
	netif_stop_queue(dev);
	dev->stats.tx_dropped++;
	return NETDEV_TX_BUSY;
}

static void rtl8169_pcierr_interrupt(struct net_device *dev)
{
	struct rtl8169_private *tp = netdev_priv(dev);
	struct pci_dev *pdev = tp->pci_dev;
	u16 pci_status, pci_cmd;

	pci_read_config_word(pdev, PCI_COMMAND, &pci_cmd);
	pci_read_config_word(pdev, PCI_STATUS, &pci_status);

	netif_err(tp, intr, dev, "PCI error (cmd = 0x%04x, status = 0x%04x)\n",
		  pci_cmd, pci_status);

	/*
	 * The recovery sequence below admits a very elaborated explanation:
	 * - it seems to work;
	 * - I did not see what else could be done;
	 * - it makes iop3xx happy.
	 *
	 * Feel free to adjust to your needs.
	 */
	if (pdev->broken_parity_status)
		pci_cmd &= ~PCI_COMMAND_PARITY;
	else
		pci_cmd |= PCI_COMMAND_SERR | PCI_COMMAND_PARITY;

	pci_write_config_word(pdev, PCI_COMMAND, pci_cmd);

	pci_write_config_word(pdev, PCI_STATUS,
		pci_status & (PCI_STATUS_DETECTED_PARITY |
		PCI_STATUS_SIG_SYSTEM_ERROR | PCI_STATUS_REC_MASTER_ABORT |
		PCI_STATUS_REC_TARGET_ABORT | PCI_STATUS_SIG_TARGET_ABORT));

	rtl_schedule_task(tp, RTL_FLAG_TASK_RESET_PENDING);
}

static void rtl_tx(struct net_device *dev, struct rtl8169_private *tp,
		   int budget)
{
	unsigned int dirty_tx, tx_left, bytes_compl = 0, pkts_compl = 0;

	dirty_tx = tp->dirty_tx;
	smp_rmb();
	tx_left = tp->cur_tx - dirty_tx;

	while (tx_left > 0) {
		unsigned int entry = dirty_tx % NUM_TX_DESC;
		struct ring_info *tx_skb = tp->tx_skb + entry;
		u32 status;

		status = le32_to_cpu(tp->TxDescArray[entry].opts1);
		if (status & DescOwn)
			break;

		/* This barrier is needed to keep us from reading
		 * any other fields out of the Tx descriptor until
		 * we know the status of DescOwn
		 */
		dma_rmb();

		rtl8169_unmap_tx_skb(tp_to_dev(tp), tx_skb,
				     tp->TxDescArray + entry);
		if (status & LastFrag) {
			pkts_compl++;
			bytes_compl += tx_skb->skb->len;
			napi_consume_skb(tx_skb->skb, budget);
			tx_skb->skb = NULL;
		}
		dirty_tx++;
		tx_left--;
	}

	if (tp->dirty_tx != dirty_tx) {
		netdev_completed_queue(dev, pkts_compl, bytes_compl);

		u64_stats_update_begin(&tp->tx_stats.syncp);
		tp->tx_stats.packets += pkts_compl;
		tp->tx_stats.bytes += bytes_compl;
		u64_stats_update_end(&tp->tx_stats.syncp);

		tp->dirty_tx = dirty_tx;
		/* Sync with rtl8169_start_xmit:
		 * - publish dirty_tx ring index (write barrier)
		 * - refresh cur_tx ring index and queue status (read barrier)
		 * May the current thread miss the stopped queue condition,
		 * a racing xmit thread can only have a right view of the
		 * ring status.
		 */
		smp_mb();
		if (netif_queue_stopped(dev) &&
		    rtl_tx_slots_avail(tp, MAX_SKB_FRAGS)) {
			netif_wake_queue(dev);
		}
		/*
		 * 8168 hack: TxPoll requests are lost when the Tx packets are
		 * too close. Let's kick an extra TxPoll request when a burst
		 * of start_xmit activity is detected (if it is not detected,
		 * it is slow enough). -- FR
		 */
		if (tp->cur_tx != dirty_tx)
			RTL_W8(tp, TxPoll, NPQ);
	}
}

static inline int rtl8169_fragmented_frame(u32 status)
{
	return (status & (FirstFrag | LastFrag)) != (FirstFrag | LastFrag);
}

static inline void rtl8169_rx_csum(struct sk_buff *skb, u32 opts1)
{
	u32 status = opts1 & RxProtoMask;

	if (((status == RxProtoTCP) && !(opts1 & TCPFail)) ||
	    ((status == RxProtoUDP) && !(opts1 & UDPFail)))
		skb->ip_summed = CHECKSUM_UNNECESSARY;
	else
		skb_checksum_none_assert(skb);
}

static struct sk_buff *rtl8169_try_rx_copy(void *data,
					   struct rtl8169_private *tp,
					   int pkt_size,
					   dma_addr_t addr)
{
	struct sk_buff *skb;
	struct device *d = tp_to_dev(tp);

	dma_sync_single_for_cpu(d, addr, pkt_size, DMA_FROM_DEVICE);
	prefetch(data);
	skb = napi_alloc_skb(&tp->napi, pkt_size);
	if (skb)
		skb_copy_to_linear_data(skb, data, pkt_size);
	dma_sync_single_for_device(d, addr, pkt_size, DMA_FROM_DEVICE);

	return skb;
}

static int rtl_rx(struct net_device *dev, struct rtl8169_private *tp, u32 budget)
{
	unsigned int cur_rx, rx_left;
	unsigned int count;

	cur_rx = tp->cur_rx;

	for (rx_left = min(budget, NUM_RX_DESC); rx_left > 0; rx_left--, cur_rx++) {
		unsigned int entry = cur_rx % NUM_RX_DESC;
		struct RxDesc *desc = tp->RxDescArray + entry;
		u32 status;

		status = le32_to_cpu(desc->opts1);
		if (status & DescOwn)
			break;

		/* This barrier is needed to keep us from reading
		 * any other fields out of the Rx descriptor until
		 * we know the status of DescOwn
		 */
		dma_rmb();

		if (unlikely(status & RxRES)) {
			netif_info(tp, rx_err, dev, "Rx ERROR. status = %08x\n",
				   status);
			dev->stats.rx_errors++;
			if (status & (RxRWT | RxRUNT))
				dev->stats.rx_length_errors++;
			if (status & RxCRC)
				dev->stats.rx_crc_errors++;
			/* RxFOVF is a reserved bit on later chip versions */
			if (tp->mac_version == RTL_GIGA_MAC_VER_01 &&
			    status & RxFOVF) {
				rtl_schedule_task(tp, RTL_FLAG_TASK_RESET_PENDING);
				dev->stats.rx_fifo_errors++;
			} else if (status & (RxRUNT | RxCRC) &&
				   !(status & RxRWT) &&
				   dev->features & NETIF_F_RXALL) {
				goto process_pkt;
			}
		} else {
			struct sk_buff *skb;
			dma_addr_t addr;
			int pkt_size;

process_pkt:
			addr = le64_to_cpu(desc->addr);
			if (likely(!(dev->features & NETIF_F_RXFCS)))
				pkt_size = (status & 0x00003fff) - 4;
			else
				pkt_size = status & 0x00003fff;

			/*
			 * The driver does not support incoming fragmented
			 * frames. They are seen as a symptom of over-mtu
			 * sized frames.
			 */
			if (unlikely(rtl8169_fragmented_frame(status))) {
				dev->stats.rx_dropped++;
				dev->stats.rx_length_errors++;
				goto release_descriptor;
			}

			skb = rtl8169_try_rx_copy(tp->Rx_databuff[entry],
						  tp, pkt_size, addr);
			if (!skb) {
				dev->stats.rx_dropped++;
				goto release_descriptor;
			}

			rtl8169_rx_csum(skb, status);
			skb_put(skb, pkt_size);
			skb->protocol = eth_type_trans(skb, dev);

			rtl8169_rx_vlan_tag(desc, skb);

			if (skb->pkt_type == PACKET_MULTICAST)
				dev->stats.multicast++;

			napi_gro_receive(&tp->napi, skb);

			u64_stats_update_begin(&tp->rx_stats.syncp);
			tp->rx_stats.packets++;
			tp->rx_stats.bytes += pkt_size;
			u64_stats_update_end(&tp->rx_stats.syncp);
		}
release_descriptor:
		desc->opts2 = 0;
		rtl8169_mark_to_asic(desc);
	}

	count = cur_rx - tp->cur_rx;
	tp->cur_rx = cur_rx;

	return count;
}

static irqreturn_t rtl8169_interrupt(int irq, void *dev_instance)
{
	struct rtl8169_private *tp = dev_instance;
	u16 status = RTL_R16(tp, IntrStatus);

	if (!tp->irq_enabled || status == 0xffff || !(status & tp->irq_mask))
		return IRQ_NONE;

	if (unlikely(status & SYSErr)) {
		rtl8169_pcierr_interrupt(tp->dev);
		goto out;
	}

	if (status & LinkChg)
		phy_mac_interrupt(tp->phydev);

	if (unlikely(status & RxFIFOOver &&
	    tp->mac_version == RTL_GIGA_MAC_VER_11)) {
		netif_stop_queue(tp->dev);
		/* XXX - Hack alert. See rtl_task(). */
		set_bit(RTL_FLAG_TASK_RESET_PENDING, tp->wk.flags);
	}

<<<<<<< HEAD
	if (status & (RTL_EVENT_NAPI | LinkChg)) {
		rtl_irq_disable(tp);
		napi_schedule_irqoff(&tp->napi);
	}
=======
	rtl_irq_disable(tp);
	napi_schedule_irqoff(&tp->napi);
>>>>>>> 0ecfebd2
out:
	rtl_ack_events(tp, status);

	return IRQ_HANDLED;
}

static void rtl_task(struct work_struct *work)
{
	static const struct {
		int bitnr;
		void (*action)(struct rtl8169_private *);
	} rtl_work[] = {
		{ RTL_FLAG_TASK_RESET_PENDING,	rtl_reset_work },
	};
	struct rtl8169_private *tp =
		container_of(work, struct rtl8169_private, wk.work);
	struct net_device *dev = tp->dev;
	int i;

	rtl_lock_work(tp);

	if (!netif_running(dev) ||
	    !test_bit(RTL_FLAG_TASK_ENABLED, tp->wk.flags))
		goto out_unlock;

	for (i = 0; i < ARRAY_SIZE(rtl_work); i++) {
		bool pending;

		pending = test_and_clear_bit(rtl_work[i].bitnr, tp->wk.flags);
		if (pending)
			rtl_work[i].action(tp);
	}

out_unlock:
	rtl_unlock_work(tp);
}

static int rtl8169_poll(struct napi_struct *napi, int budget)
{
	struct rtl8169_private *tp = container_of(napi, struct rtl8169_private, napi);
	struct net_device *dev = tp->dev;
	int work_done;

	work_done = rtl_rx(dev, tp, (u32) budget);

	rtl_tx(dev, tp, budget);

	if (work_done < budget) {
		napi_complete_done(napi, work_done);
		rtl_irq_enable(tp);
	}

	return work_done;
}

static void rtl8169_rx_missed(struct net_device *dev)
{
	struct rtl8169_private *tp = netdev_priv(dev);

	if (tp->mac_version > RTL_GIGA_MAC_VER_06)
		return;

	dev->stats.rx_missed_errors += RTL_R32(tp, RxMissed) & 0xffffff;
	RTL_W32(tp, RxMissed, 0);
}

static void r8169_phylink_handler(struct net_device *ndev)
{
	struct rtl8169_private *tp = netdev_priv(ndev);

	if (netif_carrier_ok(ndev)) {
		rtl_link_chg_patch(tp);
		pm_request_resume(&tp->pci_dev->dev);
	} else {
		pm_runtime_idle(&tp->pci_dev->dev);
	}

	if (net_ratelimit())
		phy_print_status(tp->phydev);
}

static int r8169_phy_connect(struct rtl8169_private *tp)
{
	struct phy_device *phydev = tp->phydev;
	phy_interface_t phy_mode;
	int ret;

	phy_mode = tp->supports_gmii ? PHY_INTERFACE_MODE_GMII :
		   PHY_INTERFACE_MODE_MII;

	ret = phy_connect_direct(tp->dev, phydev, r8169_phylink_handler,
				 phy_mode);
	if (ret)
		return ret;

	if (!tp->supports_gmii)
		phy_set_max_speed(phydev, SPEED_100);

<<<<<<< HEAD
	/* Ensure to advertise everything, incl. pause */
	linkmode_copy(phydev->advertising, phydev->supported);
=======
	phy_support_asym_pause(phydev);
>>>>>>> 0ecfebd2

	phy_attached_info(phydev);

	return 0;
}

static void rtl8169_down(struct net_device *dev)
{
	struct rtl8169_private *tp = netdev_priv(dev);

	phy_stop(tp->phydev);

	napi_disable(&tp->napi);
	netif_stop_queue(dev);

	rtl8169_hw_reset(tp);
	/*
	 * At this point device interrupts can not be enabled in any function,
	 * as netif_running is not true (rtl8169_interrupt, rtl8169_reset_task)
	 * and napi is disabled (rtl8169_poll).
	 */
	rtl8169_rx_missed(dev);

	/* Give a racing hard_start_xmit a few cycles to complete. */
	synchronize_rcu();

	rtl8169_tx_clear(tp);

	rtl8169_rx_clear(tp);

	rtl_pll_power_down(tp);
}

static int rtl8169_close(struct net_device *dev)
{
	struct rtl8169_private *tp = netdev_priv(dev);
	struct pci_dev *pdev = tp->pci_dev;

	pm_runtime_get_sync(&pdev->dev);

	/* Update counters before going down */
	rtl8169_update_counters(tp);

	rtl_lock_work(tp);
	/* Clear all task flags */
	bitmap_zero(tp->wk.flags, RTL_FLAG_MAX);

	rtl8169_down(dev);
	rtl_unlock_work(tp);

	cancel_work_sync(&tp->wk.work);

	phy_disconnect(tp->phydev);

	pci_free_irq(pdev, 0, tp);

	dma_free_coherent(&pdev->dev, R8169_RX_RING_BYTES, tp->RxDescArray,
			  tp->RxPhyAddr);
	dma_free_coherent(&pdev->dev, R8169_TX_RING_BYTES, tp->TxDescArray,
			  tp->TxPhyAddr);
	tp->TxDescArray = NULL;
	tp->RxDescArray = NULL;

	pm_runtime_put_sync(&pdev->dev);

	return 0;
}

#ifdef CONFIG_NET_POLL_CONTROLLER
static void rtl8169_netpoll(struct net_device *dev)
{
	struct rtl8169_private *tp = netdev_priv(dev);

	rtl8169_interrupt(pci_irq_vector(tp->pci_dev, 0), tp);
}
#endif

static int rtl_open(struct net_device *dev)
{
	struct rtl8169_private *tp = netdev_priv(dev);
	struct pci_dev *pdev = tp->pci_dev;
	int retval = -ENOMEM;

	pm_runtime_get_sync(&pdev->dev);

	/*
	 * Rx and Tx descriptors needs 256 bytes alignment.
	 * dma_alloc_coherent provides more.
	 */
	tp->TxDescArray = dma_alloc_coherent(&pdev->dev, R8169_TX_RING_BYTES,
					     &tp->TxPhyAddr, GFP_KERNEL);
	if (!tp->TxDescArray)
		goto err_pm_runtime_put;

	tp->RxDescArray = dma_alloc_coherent(&pdev->dev, R8169_RX_RING_BYTES,
					     &tp->RxPhyAddr, GFP_KERNEL);
	if (!tp->RxDescArray)
		goto err_free_tx_0;

	retval = rtl8169_init_ring(tp);
	if (retval < 0)
		goto err_free_rx_1;

	rtl_request_firmware(tp);

	retval = pci_request_irq(pdev, 0, rtl8169_interrupt, NULL, tp,
				 dev->name);
	if (retval < 0)
		goto err_release_fw_2;

	retval = r8169_phy_connect(tp);
	if (retval)
		goto err_free_irq;

	rtl_lock_work(tp);

	set_bit(RTL_FLAG_TASK_ENABLED, tp->wk.flags);

	napi_enable(&tp->napi);

	rtl8169_init_phy(dev, tp);

	rtl_pll_power_up(tp);

	rtl_hw_start(tp);

	if (!rtl8169_init_counter_offsets(tp))
		netif_warn(tp, hw, dev, "counter reset/update failed\n");

	phy_start(tp->phydev);
	netif_start_queue(dev);

	rtl_unlock_work(tp);

	pm_runtime_put_sync(&pdev->dev);
out:
	return retval;

err_free_irq:
	pci_free_irq(pdev, 0, tp);
err_release_fw_2:
	rtl_release_firmware(tp);
	rtl8169_rx_clear(tp);
err_free_rx_1:
	dma_free_coherent(&pdev->dev, R8169_RX_RING_BYTES, tp->RxDescArray,
			  tp->RxPhyAddr);
	tp->RxDescArray = NULL;
err_free_tx_0:
	dma_free_coherent(&pdev->dev, R8169_TX_RING_BYTES, tp->TxDescArray,
			  tp->TxPhyAddr);
	tp->TxDescArray = NULL;
err_pm_runtime_put:
	pm_runtime_put_noidle(&pdev->dev);
	goto out;
}

static void
rtl8169_get_stats64(struct net_device *dev, struct rtnl_link_stats64 *stats)
{
	struct rtl8169_private *tp = netdev_priv(dev);
	struct pci_dev *pdev = tp->pci_dev;
	struct rtl8169_counters *counters = tp->counters;
	unsigned int start;

	pm_runtime_get_noresume(&pdev->dev);

	if (netif_running(dev) && pm_runtime_active(&pdev->dev))
		rtl8169_rx_missed(dev);

	do {
		start = u64_stats_fetch_begin_irq(&tp->rx_stats.syncp);
		stats->rx_packets = tp->rx_stats.packets;
		stats->rx_bytes	= tp->rx_stats.bytes;
	} while (u64_stats_fetch_retry_irq(&tp->rx_stats.syncp, start));

	do {
		start = u64_stats_fetch_begin_irq(&tp->tx_stats.syncp);
		stats->tx_packets = tp->tx_stats.packets;
		stats->tx_bytes	= tp->tx_stats.bytes;
	} while (u64_stats_fetch_retry_irq(&tp->tx_stats.syncp, start));

	stats->rx_dropped	= dev->stats.rx_dropped;
	stats->tx_dropped	= dev->stats.tx_dropped;
	stats->rx_length_errors = dev->stats.rx_length_errors;
	stats->rx_errors	= dev->stats.rx_errors;
	stats->rx_crc_errors	= dev->stats.rx_crc_errors;
	stats->rx_fifo_errors	= dev->stats.rx_fifo_errors;
	stats->rx_missed_errors = dev->stats.rx_missed_errors;
	stats->multicast	= dev->stats.multicast;

	/*
	 * Fetch additonal counter values missing in stats collected by driver
	 * from tally counters.
	 */
	if (pm_runtime_active(&pdev->dev))
		rtl8169_update_counters(tp);

	/*
	 * Subtract values fetched during initalization.
	 * See rtl8169_init_counter_offsets for a description why we do that.
	 */
	stats->tx_errors = le64_to_cpu(counters->tx_errors) -
		le64_to_cpu(tp->tc_offset.tx_errors);
	stats->collisions = le32_to_cpu(counters->tx_multi_collision) -
		le32_to_cpu(tp->tc_offset.tx_multi_collision);
	stats->tx_aborted_errors = le16_to_cpu(counters->tx_aborted) -
		le16_to_cpu(tp->tc_offset.tx_aborted);

	pm_runtime_put_noidle(&pdev->dev);
}

static void rtl8169_net_suspend(struct net_device *dev)
{
	struct rtl8169_private *tp = netdev_priv(dev);

	if (!netif_running(dev))
		return;

	phy_stop(tp->phydev);
	netif_device_detach(dev);

	rtl_lock_work(tp);
	napi_disable(&tp->napi);
	/* Clear all task flags */
	bitmap_zero(tp->wk.flags, RTL_FLAG_MAX);

	rtl_unlock_work(tp);

	rtl_pll_power_down(tp);
}

#ifdef CONFIG_PM

static int rtl8169_suspend(struct device *device)
{
	struct net_device *dev = dev_get_drvdata(device);
	struct rtl8169_private *tp = netdev_priv(dev);

	rtl8169_net_suspend(dev);
	clk_disable_unprepare(tp->clk);

	return 0;
}

static void __rtl8169_resume(struct net_device *dev)
{
	struct rtl8169_private *tp = netdev_priv(dev);

	netif_device_attach(dev);

	rtl_pll_power_up(tp);
	rtl8169_init_phy(dev, tp);

	phy_start(tp->phydev);

	rtl_lock_work(tp);
	napi_enable(&tp->napi);
	set_bit(RTL_FLAG_TASK_ENABLED, tp->wk.flags);
	rtl_reset_work(tp);
	rtl_unlock_work(tp);
}

static int rtl8169_resume(struct device *device)
{
	struct net_device *dev = dev_get_drvdata(device);
	struct rtl8169_private *tp = netdev_priv(dev);

	rtl_rar_set(tp, dev->dev_addr);

	clk_prepare_enable(tp->clk);

	if (netif_running(dev))
		__rtl8169_resume(dev);

	return 0;
}

static int rtl8169_runtime_suspend(struct device *device)
{
	struct net_device *dev = dev_get_drvdata(device);
	struct rtl8169_private *tp = netdev_priv(dev);

	if (!tp->TxDescArray)
		return 0;

	rtl_lock_work(tp);
	__rtl8169_set_wol(tp, WAKE_ANY);
	rtl_unlock_work(tp);

	rtl8169_net_suspend(dev);

	/* Update counters before going runtime suspend */
	rtl8169_rx_missed(dev);
	rtl8169_update_counters(tp);

	return 0;
}

static int rtl8169_runtime_resume(struct device *device)
{
	struct net_device *dev = dev_get_drvdata(device);
	struct rtl8169_private *tp = netdev_priv(dev);

	rtl_rar_set(tp, dev->dev_addr);

	if (!tp->TxDescArray)
		return 0;

	rtl_lock_work(tp);
	__rtl8169_set_wol(tp, tp->saved_wolopts);
	rtl_unlock_work(tp);

	__rtl8169_resume(dev);

	return 0;
}

static int rtl8169_runtime_idle(struct device *device)
{
	struct net_device *dev = dev_get_drvdata(device);

	if (!netif_running(dev) || !netif_carrier_ok(dev))
		pm_schedule_suspend(device, 10000);

	return -EBUSY;
}

static const struct dev_pm_ops rtl8169_pm_ops = {
	.suspend		= rtl8169_suspend,
	.resume			= rtl8169_resume,
	.freeze			= rtl8169_suspend,
	.thaw			= rtl8169_resume,
	.poweroff		= rtl8169_suspend,
	.restore		= rtl8169_resume,
	.runtime_suspend	= rtl8169_runtime_suspend,
	.runtime_resume		= rtl8169_runtime_resume,
	.runtime_idle		= rtl8169_runtime_idle,
};

#define RTL8169_PM_OPS	(&rtl8169_pm_ops)

#else /* !CONFIG_PM */

#define RTL8169_PM_OPS	NULL

#endif /* !CONFIG_PM */

static void rtl_wol_shutdown_quirk(struct rtl8169_private *tp)
{
	/* WoL fails with 8168b when the receiver is disabled. */
	switch (tp->mac_version) {
	case RTL_GIGA_MAC_VER_11:
	case RTL_GIGA_MAC_VER_12:
	case RTL_GIGA_MAC_VER_17:
		pci_clear_master(tp->pci_dev);

		RTL_W8(tp, ChipCmd, CmdRxEnb);
		/* PCI commit */
		RTL_R8(tp, ChipCmd);
		break;
	default:
		break;
	}
}

static void rtl_shutdown(struct pci_dev *pdev)
{
	struct net_device *dev = pci_get_drvdata(pdev);
	struct rtl8169_private *tp = netdev_priv(dev);

	rtl8169_net_suspend(dev);

	/* Restore original MAC address */
	rtl_rar_set(tp, dev->perm_addr);

	rtl8169_hw_reset(tp);

	if (system_state == SYSTEM_POWER_OFF) {
		if (tp->saved_wolopts) {
			rtl_wol_suspend_quirk(tp);
			rtl_wol_shutdown_quirk(tp);
		}

		pci_wake_from_d3(pdev, true);
		pci_set_power_state(pdev, PCI_D3hot);
	}
}

static void rtl_remove_one(struct pci_dev *pdev)
{
	struct net_device *dev = pci_get_drvdata(pdev);
	struct rtl8169_private *tp = netdev_priv(dev);

	if (r8168_check_dash(tp))
		rtl8168_driver_stop(tp);

	netif_napi_del(&tp->napi);

	unregister_netdev(dev);
	mdiobus_unregister(tp->phydev->mdio.bus);

	rtl_release_firmware(tp);

	if (pci_dev_run_wake(pdev))
		pm_runtime_get_noresume(&pdev->dev);

	/* restore original MAC address */
	rtl_rar_set(tp, dev->perm_addr);
}

static const struct net_device_ops rtl_netdev_ops = {
	.ndo_open		= rtl_open,
	.ndo_stop		= rtl8169_close,
	.ndo_get_stats64	= rtl8169_get_stats64,
	.ndo_start_xmit		= rtl8169_start_xmit,
	.ndo_tx_timeout		= rtl8169_tx_timeout,
	.ndo_validate_addr	= eth_validate_addr,
	.ndo_change_mtu		= rtl8169_change_mtu,
	.ndo_fix_features	= rtl8169_fix_features,
	.ndo_set_features	= rtl8169_set_features,
	.ndo_set_mac_address	= rtl_set_mac_address,
	.ndo_do_ioctl		= rtl8169_ioctl,
	.ndo_set_rx_mode	= rtl_set_rx_mode,
#ifdef CONFIG_NET_POLL_CONTROLLER
	.ndo_poll_controller	= rtl8169_netpoll,
#endif

};

static const struct rtl_cfg_info {
	void (*hw_start)(struct rtl8169_private *tp);
	u16 irq_mask;
	unsigned int has_gmii:1;
	const struct rtl_coalesce_info *coalesce_info;
} rtl_cfg_infos [] = {
	[RTL_CFG_0] = {
		.hw_start	= rtl_hw_start_8169,
		.irq_mask	= SYSErr | LinkChg | RxOverflow | RxFIFOOver,
		.has_gmii	= 1,
		.coalesce_info	= rtl_coalesce_info_8169,
	},
	[RTL_CFG_1] = {
		.hw_start	= rtl_hw_start_8168,
		.irq_mask	= LinkChg | RxOverflow,
		.has_gmii	= 1,
		.coalesce_info	= rtl_coalesce_info_8168_8136,
	},
	[RTL_CFG_2] = {
		.hw_start	= rtl_hw_start_8101,
		.irq_mask	= LinkChg | RxOverflow | RxFIFOOver,
		.coalesce_info	= rtl_coalesce_info_8168_8136,
	}
};

static int rtl_alloc_irq(struct rtl8169_private *tp)
{
	unsigned int flags;

	if (tp->mac_version <= RTL_GIGA_MAC_VER_06) {
		rtl_unlock_config_regs(tp);
		RTL_W8(tp, Config2, RTL_R8(tp, Config2) & ~MSIEnable);
		rtl_lock_config_regs(tp);
		flags = PCI_IRQ_LEGACY;
	} else {
		flags = PCI_IRQ_ALL_TYPES;
	}

	return pci_alloc_irq_vectors(tp->pci_dev, 1, 1, flags);
}

static void rtl_read_mac_address(struct rtl8169_private *tp,
				 u8 mac_addr[ETH_ALEN])
{
	u32 value;

	/* Get MAC address */
	switch (tp->mac_version) {
	case RTL_GIGA_MAC_VER_35 ... RTL_GIGA_MAC_VER_38:
	case RTL_GIGA_MAC_VER_40 ... RTL_GIGA_MAC_VER_51:
<<<<<<< HEAD
		value = rtl_eri_read(tp, 0xe0, ERIAR_EXGMAC);
=======
		value = rtl_eri_read(tp, 0xe0);
>>>>>>> 0ecfebd2
		mac_addr[0] = (value >>  0) & 0xff;
		mac_addr[1] = (value >>  8) & 0xff;
		mac_addr[2] = (value >> 16) & 0xff;
		mac_addr[3] = (value >> 24) & 0xff;

<<<<<<< HEAD
		value = rtl_eri_read(tp, 0xe4, ERIAR_EXGMAC);
=======
		value = rtl_eri_read(tp, 0xe4);
>>>>>>> 0ecfebd2
		mac_addr[4] = (value >>  0) & 0xff;
		mac_addr[5] = (value >>  8) & 0xff;
		break;
	default:
		break;
	}
}

DECLARE_RTL_COND(rtl_link_list_ready_cond)
{
	return RTL_R8(tp, MCU) & LINK_LIST_RDY;
}

DECLARE_RTL_COND(rtl_rxtx_empty_cond)
{
	return (RTL_R8(tp, MCU) & RXTX_EMPTY) == RXTX_EMPTY;
}

static int r8169_mdio_read_reg(struct mii_bus *mii_bus, int phyaddr, int phyreg)
{
	struct rtl8169_private *tp = mii_bus->priv;

	if (phyaddr > 0)
		return -ENODEV;

	return rtl_readphy(tp, phyreg);
}

static int r8169_mdio_write_reg(struct mii_bus *mii_bus, int phyaddr,
				int phyreg, u16 val)
{
	struct rtl8169_private *tp = mii_bus->priv;

	if (phyaddr > 0)
		return -ENODEV;

	rtl_writephy(tp, phyreg, val);

	return 0;
}

static int r8169_mdio_register(struct rtl8169_private *tp)
{
	struct pci_dev *pdev = tp->pci_dev;
	struct mii_bus *new_bus;
	int ret;

	new_bus = devm_mdiobus_alloc(&pdev->dev);
	if (!new_bus)
		return -ENOMEM;

	new_bus->name = "r8169";
	new_bus->priv = tp;
	new_bus->parent = &pdev->dev;
	new_bus->irq[0] = PHY_IGNORE_INTERRUPT;
	snprintf(new_bus->id, MII_BUS_ID_SIZE, "r8169-%x", pci_dev_id(pdev));

	new_bus->read = r8169_mdio_read_reg;
	new_bus->write = r8169_mdio_write_reg;

	ret = mdiobus_register(new_bus);
	if (ret)
		return ret;

	tp->phydev = mdiobus_get_phy(new_bus, 0);
	if (!tp->phydev) {
		mdiobus_unregister(new_bus);
		return -ENODEV;
	}

	/* PHY will be woken up in rtl_open() */
	phy_suspend(tp->phydev);

	return 0;
}

static void rtl_hw_init_8168g(struct rtl8169_private *tp)
{
	u32 data;

	tp->ocp_base = OCP_STD_PHY_BASE;

	RTL_W32(tp, MISC, RTL_R32(tp, MISC) | RXDV_GATED_EN);

	if (!rtl_udelay_loop_wait_high(tp, &rtl_txcfg_empty_cond, 100, 42))
		return;

	if (!rtl_udelay_loop_wait_high(tp, &rtl_rxtx_empty_cond, 100, 42))
		return;

	RTL_W8(tp, ChipCmd, RTL_R8(tp, ChipCmd) & ~(CmdTxEnb | CmdRxEnb));
	msleep(1);
	RTL_W8(tp, MCU, RTL_R8(tp, MCU) & ~NOW_IS_OOB);

	data = r8168_mac_ocp_read(tp, 0xe8de);
	data &= ~(1 << 14);
	r8168_mac_ocp_write(tp, 0xe8de, data);

	if (!rtl_udelay_loop_wait_high(tp, &rtl_link_list_ready_cond, 100, 42))
		return;

	data = r8168_mac_ocp_read(tp, 0xe8de);
	data |= (1 << 15);
	r8168_mac_ocp_write(tp, 0xe8de, data);

	if (!rtl_udelay_loop_wait_high(tp, &rtl_link_list_ready_cond, 100, 42))
		return;
}

static void rtl_hw_init_8168ep(struct rtl8169_private *tp)
{
	rtl8168ep_stop_cmac(tp);
	rtl_hw_init_8168g(tp);
}

static void rtl_hw_initialize(struct rtl8169_private *tp)
{
	switch (tp->mac_version) {
	case RTL_GIGA_MAC_VER_40 ... RTL_GIGA_MAC_VER_48:
		rtl_hw_init_8168g(tp);
		break;
	case RTL_GIGA_MAC_VER_49 ... RTL_GIGA_MAC_VER_51:
		rtl_hw_init_8168ep(tp);
		break;
	default:
		break;
	}
}

/* Versions RTL8102e and from RTL8168c onwards support csum_v2 */
static bool rtl_chip_supports_csum_v2(struct rtl8169_private *tp)
{
	switch (tp->mac_version) {
	case RTL_GIGA_MAC_VER_01 ... RTL_GIGA_MAC_VER_06:
	case RTL_GIGA_MAC_VER_10 ... RTL_GIGA_MAC_VER_17:
		return false;
	default:
		return true;
	}
}

static int rtl_jumbo_max(struct rtl8169_private *tp)
{
	/* Non-GBit versions don't support jumbo frames */
	if (!tp->supports_gmii)
		return JUMBO_1K;

	switch (tp->mac_version) {
	/* RTL8169 */
	case RTL_GIGA_MAC_VER_01 ... RTL_GIGA_MAC_VER_06:
		return JUMBO_7K;
	/* RTL8168b */
	case RTL_GIGA_MAC_VER_11:
	case RTL_GIGA_MAC_VER_12:
	case RTL_GIGA_MAC_VER_17:
		return JUMBO_4K;
	/* RTL8168c */
	case RTL_GIGA_MAC_VER_18 ... RTL_GIGA_MAC_VER_24:
		return JUMBO_6K;
	default:
		return JUMBO_9K;
	}
}

static void rtl_disable_clk(void *data)
{
	clk_disable_unprepare(data);
}

static int rtl_get_ether_clk(struct rtl8169_private *tp)
{
	struct device *d = tp_to_dev(tp);
	struct clk *clk;
	int rc;

	clk = devm_clk_get(d, "ether_clk");
	if (IS_ERR(clk)) {
		rc = PTR_ERR(clk);
		if (rc == -ENOENT)
			/* clk-core allows NULL (for suspend / resume) */
			rc = 0;
		else if (rc != -EPROBE_DEFER)
			dev_err(d, "failed to get clk: %d\n", rc);
	} else {
		tp->clk = clk;
		rc = clk_prepare_enable(clk);
		if (rc)
			dev_err(d, "failed to enable clk: %d\n", rc);
		else
			rc = devm_add_action_or_reset(d, rtl_disable_clk, clk);
	}

	return rc;
}

static int rtl_init_one(struct pci_dev *pdev, const struct pci_device_id *ent)
{
	const struct rtl_cfg_info *cfg = rtl_cfg_infos + ent->driver_data;
	/* align to u16 for is_valid_ether_addr() */
	u8 mac_addr[ETH_ALEN] __aligned(2) = {};
	struct rtl8169_private *tp;
	struct net_device *dev;
	int chipset, region, i;
	int jumbo_max, rc;

	dev = devm_alloc_etherdev(&pdev->dev, sizeof (*tp));
	if (!dev)
		return -ENOMEM;

	SET_NETDEV_DEV(dev, &pdev->dev);
	dev->netdev_ops = &rtl_netdev_ops;
	tp = netdev_priv(dev);
	tp->dev = dev;
	tp->pci_dev = pdev;
	tp->msg_enable = netif_msg_init(debug.msg_enable, R8169_MSG_DEFAULT);
	tp->supports_gmii = cfg->has_gmii;

	/* Get the *optional* external "ether_clk" used on some boards */
	rc = rtl_get_ether_clk(tp);
	if (rc)
		return rc;

	/* Disable ASPM completely as that cause random device stop working
	 * problems as well as full system hangs for some PCIe devices users.
	 */
	pci_disable_link_state(pdev, PCIE_LINK_STATE_L0S | PCIE_LINK_STATE_L1);

	/* enable device (incl. PCI PM wakeup and hotplug setup) */
	rc = pcim_enable_device(pdev);
	if (rc < 0) {
		dev_err(&pdev->dev, "enable failure\n");
		return rc;
	}

	if (pcim_set_mwi(pdev) < 0)
		dev_info(&pdev->dev, "Mem-Wr-Inval unavailable\n");

	/* use first MMIO region */
	region = ffs(pci_select_bars(pdev, IORESOURCE_MEM)) - 1;
	if (region < 0) {
		dev_err(&pdev->dev, "no MMIO resource found\n");
		return -ENODEV;
	}

	/* check for weird/broken PCI region reporting */
	if (pci_resource_len(pdev, region) < R8169_REGS_SIZE) {
		dev_err(&pdev->dev, "Invalid PCI region size(s), aborting\n");
		return -ENODEV;
	}

	rc = pcim_iomap_regions(pdev, BIT(region), MODULENAME);
	if (rc < 0) {
		dev_err(&pdev->dev, "cannot remap MMIO, aborting\n");
		return rc;
	}

	tp->mmio_addr = pcim_iomap_table(pdev)[region];

	/* Identify chip attached to board */
	rtl8169_get_mac_version(tp);
	if (tp->mac_version == RTL_GIGA_MAC_NONE)
		return -ENODEV;

	if (rtl_tbi_enabled(tp)) {
		dev_err(&pdev->dev, "TBI fiber mode not supported\n");
		return -ENODEV;
	}

	tp->cp_cmd = RTL_R16(tp, CPlusCmd);

	if (sizeof(dma_addr_t) > 4 && tp->mac_version >= RTL_GIGA_MAC_VER_18 &&
	    !dma_set_mask_and_coherent(&pdev->dev, DMA_BIT_MASK(64))) {
		dev->features |= NETIF_F_HIGHDMA;
	} else {
		rc = pci_set_dma_mask(pdev, DMA_BIT_MASK(32));
		if (rc < 0) {
			dev_err(&pdev->dev, "DMA configuration failed\n");
			return rc;
		}
	}

	rtl_init_rxcfg(tp);

	rtl8169_irq_mask_and_ack(tp);

	rtl_hw_initialize(tp);

	rtl_hw_reset(tp);

	pci_set_master(pdev);

	rtl_init_mdio_ops(tp);
	rtl_init_jumbo_ops(tp);

	chipset = tp->mac_version;

	rc = rtl_alloc_irq(tp);
	if (rc < 0) {
		dev_err(&pdev->dev, "Can't allocate interrupt\n");
		return rc;
	}

	mutex_init(&tp->wk.mutex);
	INIT_WORK(&tp->wk.work, rtl_task);
	u64_stats_init(&tp->rx_stats.syncp);
	u64_stats_init(&tp->tx_stats.syncp);

	/* get MAC address */
	rc = eth_platform_get_mac_address(&pdev->dev, mac_addr);
	if (rc)
		rtl_read_mac_address(tp, mac_addr);

	if (is_valid_ether_addr(mac_addr))
		rtl_rar_set(tp, mac_addr);

	for (i = 0; i < ETH_ALEN; i++)
		dev->dev_addr[i] = RTL_R8(tp, MAC0 + i);

	dev->ethtool_ops = &rtl8169_ethtool_ops;

	netif_napi_add(dev, &tp->napi, rtl8169_poll, NAPI_POLL_WEIGHT);

	/* don't enable SG, IP_CSUM and TSO by default - it might not work
	 * properly for all devices */
	dev->features |= NETIF_F_RXCSUM |
		NETIF_F_HW_VLAN_CTAG_TX | NETIF_F_HW_VLAN_CTAG_RX;

	dev->hw_features = NETIF_F_SG | NETIF_F_IP_CSUM | NETIF_F_TSO |
		NETIF_F_RXCSUM | NETIF_F_HW_VLAN_CTAG_TX |
		NETIF_F_HW_VLAN_CTAG_RX;
	dev->vlan_features = NETIF_F_SG | NETIF_F_IP_CSUM | NETIF_F_TSO |
		NETIF_F_HIGHDMA;
	dev->priv_flags |= IFF_LIVE_ADDR_CHANGE;

	tp->cp_cmd |= RxChkSum | RxVlan;

	/*
	 * Pretend we are using VLANs; This bypasses a nasty bug where
	 * Interrupts stop flowing on high load on 8110SCd controllers.
	 */
	if (tp->mac_version == RTL_GIGA_MAC_VER_05)
		/* Disallow toggling */
		dev->hw_features &= ~NETIF_F_HW_VLAN_CTAG_RX;

	if (rtl_chip_supports_csum_v2(tp)) {
		tp->tso_csum = rtl8169_tso_csum_v2;
		dev->hw_features |= NETIF_F_IPV6_CSUM | NETIF_F_TSO6;
	} else {
		tp->tso_csum = rtl8169_tso_csum_v1;
	}

	dev->hw_features |= NETIF_F_RXALL;
	dev->hw_features |= NETIF_F_RXFCS;

	/* MTU range: 60 - hw-specific max */
	dev->min_mtu = ETH_ZLEN;
	jumbo_max = rtl_jumbo_max(tp);
	dev->max_mtu = jumbo_max;

	tp->hw_start = cfg->hw_start;
	tp->irq_mask = RTL_EVENT_NAPI | cfg->irq_mask;
	tp->coalesce_info = cfg->coalesce_info;

	tp->fw_name = rtl_chip_infos[chipset].fw_name;

	tp->counters = dmam_alloc_coherent (&pdev->dev, sizeof(*tp->counters),
					    &tp->counters_phys_addr,
					    GFP_KERNEL);
	if (!tp->counters)
		return -ENOMEM;

	pci_set_drvdata(pdev, dev);

	rc = r8169_mdio_register(tp);
	if (rc)
		return rc;

	/* chip gets powered up in rtl_open() */
	rtl_pll_power_down(tp);

	rc = register_netdev(dev);
	if (rc)
		goto err_mdio_unregister;

	netif_info(tp, probe, dev, "%s, %pM, XID %03x, IRQ %d\n",
		   rtl_chip_infos[chipset].name, dev->dev_addr,
		   (RTL_R32(tp, TxConfig) >> 20) & 0xfcf,
		   pci_irq_vector(pdev, 0));

	if (jumbo_max > JUMBO_1K)
		netif_info(tp, probe, dev,
			   "jumbo features [frames: %d bytes, tx checksumming: %s]\n",
			   jumbo_max, tp->mac_version <= RTL_GIGA_MAC_VER_06 ?
			   "ok" : "ko");

	if (r8168_check_dash(tp))
		rtl8168_driver_start(tp);

	if (pci_dev_run_wake(pdev))
		pm_runtime_put_sync(&pdev->dev);

	return 0;

err_mdio_unregister:
	mdiobus_unregister(tp->phydev->mdio.bus);
	return rc;
}

static struct pci_driver rtl8169_pci_driver = {
	.name		= MODULENAME,
	.id_table	= rtl8169_pci_tbl,
	.probe		= rtl_init_one,
	.remove		= rtl_remove_one,
	.shutdown	= rtl_shutdown,
	.driver.pm	= RTL8169_PM_OPS,
};

module_pci_driver(rtl8169_pci_driver);<|MERGE_RESOLUTION|>--- conflicted
+++ resolved
@@ -1125,11 +1125,7 @@
 
 static u32 r8168ep_ocp_read(struct rtl8169_private *tp, u8 mask, u16 reg)
 {
-<<<<<<< HEAD
-	return rtl_eri_read(tp, reg, ERIAR_OOB);
-=======
 	return _rtl_eri_read(tp, reg, ERIAR_OOB);
->>>>>>> 0ecfebd2
 }
 
 static void r8168dp_ocp_write(struct rtl8169_private *tp, u8 mask, u16 reg,
@@ -1143,13 +1139,8 @@
 static void r8168ep_ocp_write(struct rtl8169_private *tp, u8 mask, u16 reg,
 			      u32 data)
 {
-<<<<<<< HEAD
-	rtl_eri_write(tp, reg, ((u32)mask & 0x0f) << ERIAR_MASK_SHIFT,
-		      data, ERIAR_OOB);
-=======
 	_rtl_eri_write(tp, reg, ((u32)mask & 0x0f) << ERIAR_MASK_SHIFT,
 		       data, ERIAR_OOB);
->>>>>>> 0ecfebd2
 }
 
 static void r8168dp_oob_notify(struct rtl8169_private *tp, u8 cmd)
@@ -2563,15 +2554,11 @@
 
 static void rtl8168_config_eee_mac(struct rtl8169_private *tp)
 {
-<<<<<<< HEAD
-	rtl_w0w1_eri(tp, 0x1b0, ERIAR_MASK_1111, 0x0003, 0x0000, ERIAR_EXGMAC);
-=======
 	/* Adjust EEE LED frequency */
 	if (tp->mac_version != RTL_GIGA_MAC_VER_38)
 		RTL_W8(tp, EEE_LED, RTL_R8(tp, EEE_LED) & ~0x07);
 
 	rtl_eri_set_bits(tp, 0x1b0, ERIAR_MASK_1111, 0x0003);
->>>>>>> 0ecfebd2
 }
 
 static void rtl8168f_config_eee_phy(struct rtl8169_private *tp)
@@ -4053,134 +4040,8 @@
 	};
 	struct rtl8169_private *tp = netdev_priv(dev);
 
-<<<<<<< HEAD
-	switch (tp->mac_version) {
-	case RTL_GIGA_MAC_VER_01:
-		break;
-	case RTL_GIGA_MAC_VER_02:
-	case RTL_GIGA_MAC_VER_03:
-		rtl8169s_hw_phy_config(tp);
-		break;
-	case RTL_GIGA_MAC_VER_04:
-		rtl8169sb_hw_phy_config(tp);
-		break;
-	case RTL_GIGA_MAC_VER_05:
-		rtl8169scd_hw_phy_config(tp);
-		break;
-	case RTL_GIGA_MAC_VER_06:
-		rtl8169sce_hw_phy_config(tp);
-		break;
-	case RTL_GIGA_MAC_VER_07:
-	case RTL_GIGA_MAC_VER_08:
-	case RTL_GIGA_MAC_VER_09:
-		rtl8102e_hw_phy_config(tp);
-		break;
-	case RTL_GIGA_MAC_VER_11:
-		rtl8168bb_hw_phy_config(tp);
-		break;
-	case RTL_GIGA_MAC_VER_12:
-		rtl8168bef_hw_phy_config(tp);
-		break;
-	case RTL_GIGA_MAC_VER_17:
-		rtl8168bef_hw_phy_config(tp);
-		break;
-	case RTL_GIGA_MAC_VER_18:
-		rtl8168cp_1_hw_phy_config(tp);
-		break;
-	case RTL_GIGA_MAC_VER_19:
-		rtl8168c_1_hw_phy_config(tp);
-		break;
-	case RTL_GIGA_MAC_VER_20:
-		rtl8168c_2_hw_phy_config(tp);
-		break;
-	case RTL_GIGA_MAC_VER_21:
-		rtl8168c_3_hw_phy_config(tp);
-		break;
-	case RTL_GIGA_MAC_VER_22:
-		rtl8168c_4_hw_phy_config(tp);
-		break;
-	case RTL_GIGA_MAC_VER_23:
-	case RTL_GIGA_MAC_VER_24:
-		rtl8168cp_2_hw_phy_config(tp);
-		break;
-	case RTL_GIGA_MAC_VER_25:
-		rtl8168d_1_hw_phy_config(tp);
-		break;
-	case RTL_GIGA_MAC_VER_26:
-		rtl8168d_2_hw_phy_config(tp);
-		break;
-	case RTL_GIGA_MAC_VER_27:
-		rtl8168d_3_hw_phy_config(tp);
-		break;
-	case RTL_GIGA_MAC_VER_28:
-		rtl8168d_4_hw_phy_config(tp);
-		break;
-	case RTL_GIGA_MAC_VER_29:
-	case RTL_GIGA_MAC_VER_30:
-		rtl8105e_hw_phy_config(tp);
-		break;
-	case RTL_GIGA_MAC_VER_31:
-		/* None. */
-		break;
-	case RTL_GIGA_MAC_VER_32:
-	case RTL_GIGA_MAC_VER_33:
-		rtl8168e_1_hw_phy_config(tp);
-		break;
-	case RTL_GIGA_MAC_VER_34:
-		rtl8168e_2_hw_phy_config(tp);
-		break;
-	case RTL_GIGA_MAC_VER_35:
-		rtl8168f_1_hw_phy_config(tp);
-		break;
-	case RTL_GIGA_MAC_VER_36:
-		rtl8168f_2_hw_phy_config(tp);
-		break;
-
-	case RTL_GIGA_MAC_VER_37:
-		rtl8402_hw_phy_config(tp);
-		break;
-
-	case RTL_GIGA_MAC_VER_38:
-		rtl8411_hw_phy_config(tp);
-		break;
-
-	case RTL_GIGA_MAC_VER_39:
-		rtl8106e_hw_phy_config(tp);
-		break;
-
-	case RTL_GIGA_MAC_VER_40:
-		rtl8168g_1_hw_phy_config(tp);
-		break;
-	case RTL_GIGA_MAC_VER_42:
-	case RTL_GIGA_MAC_VER_43:
-	case RTL_GIGA_MAC_VER_44:
-		rtl8168g_2_hw_phy_config(tp);
-		break;
-	case RTL_GIGA_MAC_VER_45:
-	case RTL_GIGA_MAC_VER_47:
-		rtl8168h_1_hw_phy_config(tp);
-		break;
-	case RTL_GIGA_MAC_VER_46:
-	case RTL_GIGA_MAC_VER_48:
-		rtl8168h_2_hw_phy_config(tp);
-		break;
-
-	case RTL_GIGA_MAC_VER_49:
-		rtl8168ep_1_hw_phy_config(tp);
-		break;
-	case RTL_GIGA_MAC_VER_50:
-	case RTL_GIGA_MAC_VER_51:
-		rtl8168ep_2_hw_phy_config(tp);
-		break;
-
-	case RTL_GIGA_MAC_VER_41:
-	default:
-		break;
-	}
-=======
 	if (phy_configs[tp->mac_version])
 		phy_configs[tp->mac_version](tp);
->>>>>>> 0ecfebd2
 }
 
 static void rtl_schedule_task(struct rtl8169_private *tp, enum rtl_flag flag)
@@ -4209,21 +4070,8 @@
 
 	/* We may have called phy_speed_down before */
 	phy_speed_up(tp->phydev);
-<<<<<<< HEAD
 
 	genphy_soft_reset(tp->phydev);
-
-	/* It was reported that several chips end up with 10MBit/Half on a
-	 * 1GBit link after resuming from S3. For whatever reason the PHY on
-	 * these chips doesn't properly start a renegotiation when soft-reset.
-	 * Explicitly requesting a renegotiation fixes this.
-	 */
-	if (tp->phydev->autoneg == AUTONEG_ENABLE)
-		phy_restart_aneg(tp->phydev);
-=======
-
-	genphy_soft_reset(tp->phydev);
->>>>>>> 0ecfebd2
 }
 
 static void rtl_rar_set(struct rtl8169_private *tp, u8 *addr)
@@ -5167,8 +5015,6 @@
 
 	rtl8168_config_eee_mac(tp);
 
-	rtl8168_config_eee_mac(tp);
-
 	RTL_W8(tp, DLLPR, RTL_R8(tp, DLLPR) | PFM_EN);
 	RTL_W32(tp, MISC, RTL_R32(tp, MISC) | PWM_EN);
 	RTL_W8(tp, Config5, RTL_R8(tp, Config5) & ~Spi_en);
@@ -5256,15 +5102,8 @@
 
 	rtl8168_config_eee_mac(tp);
 
-<<<<<<< HEAD
-	rtl8168_config_eee_mac(tp);
-
-	rtl_w0w1_eri(tp, 0x2fc, ERIAR_MASK_0001, 0x01, 0x06, ERIAR_EXGMAC);
-	rtl_w0w1_eri(tp, 0x1b0, ERIAR_MASK_0011, 0x0000, 0x1000, ERIAR_EXGMAC);
-=======
 	rtl_w0w1_eri(tp, 0x2fc, ERIAR_MASK_0001, 0x01, 0x06);
 	rtl_eri_clear_bits(tp, 0x1b0, ERIAR_MASK_0011, BIT(12));
->>>>>>> 0ecfebd2
 
 	rtl_pcie_state_l2l3_disable(tp);
 }
@@ -5361,8 +5200,6 @@
 
 	rtl8168_config_eee_mac(tp);
 
-	rtl8168_config_eee_mac(tp);
-
 	RTL_W8(tp, DLLPR, RTL_R8(tp, DLLPR) & ~PFM_EN);
 	RTL_W8(tp, MISC_1, RTL_R8(tp, MISC_1) & ~PFM_D3COLD_EN);
 
@@ -5439,13 +5276,7 @@
 
 	rtl8168_config_eee_mac(tp);
 
-<<<<<<< HEAD
-	rtl8168_config_eee_mac(tp);
-
-	rtl_w0w1_eri(tp, 0x2fc, ERIAR_MASK_0001, 0x01, 0x06, ERIAR_EXGMAC);
-=======
 	rtl_w0w1_eri(tp, 0x2fc, ERIAR_MASK_0001, 0x01, 0x06);
->>>>>>> 0ecfebd2
 
 	RTL_W8(tp, DLLPR, RTL_R8(tp, DLLPR) & ~TX_10M_PS_EN);
 
@@ -5526,131 +5357,6 @@
 	rtl_hw_aspm_clkreq_enable(tp, true);
 }
 
-<<<<<<< HEAD
-static void rtl_hw_start_8168(struct rtl8169_private *tp)
-{
-	RTL_W8(tp, MaxTxPacketSize, TxPacketMax);
-
-	tp->cp_cmd &= ~INTT_MASK;
-	tp->cp_cmd |= PktCntrDisable | INTT_1;
-	RTL_W16(tp, CPlusCmd, tp->cp_cmd);
-
-	RTL_W16(tp, IntrMitigate, 0x5100);
-
-	/* Work around for RxFIFO overflow. */
-	if (tp->mac_version == RTL_GIGA_MAC_VER_11) {
-		tp->irq_mask |= RxFIFOOver;
-		tp->irq_mask &= ~RxOverflow;
-	}
-
-	switch (tp->mac_version) {
-	case RTL_GIGA_MAC_VER_11:
-		rtl_hw_start_8168bb(tp);
-		break;
-
-	case RTL_GIGA_MAC_VER_12:
-	case RTL_GIGA_MAC_VER_17:
-		rtl_hw_start_8168bef(tp);
-		break;
-
-	case RTL_GIGA_MAC_VER_18:
-		rtl_hw_start_8168cp_1(tp);
-		break;
-
-	case RTL_GIGA_MAC_VER_19:
-		rtl_hw_start_8168c_1(tp);
-		break;
-
-	case RTL_GIGA_MAC_VER_20:
-		rtl_hw_start_8168c_2(tp);
-		break;
-
-	case RTL_GIGA_MAC_VER_21:
-		rtl_hw_start_8168c_3(tp);
-		break;
-
-	case RTL_GIGA_MAC_VER_22:
-		rtl_hw_start_8168c_4(tp);
-		break;
-
-	case RTL_GIGA_MAC_VER_23:
-		rtl_hw_start_8168cp_2(tp);
-		break;
-
-	case RTL_GIGA_MAC_VER_24:
-		rtl_hw_start_8168cp_3(tp);
-		break;
-
-	case RTL_GIGA_MAC_VER_25:
-	case RTL_GIGA_MAC_VER_26:
-	case RTL_GIGA_MAC_VER_27:
-		rtl_hw_start_8168d(tp);
-		break;
-
-	case RTL_GIGA_MAC_VER_28:
-		rtl_hw_start_8168d_4(tp);
-		break;
-
-	case RTL_GIGA_MAC_VER_31:
-		rtl_hw_start_8168dp(tp);
-		break;
-
-	case RTL_GIGA_MAC_VER_32:
-	case RTL_GIGA_MAC_VER_33:
-		rtl_hw_start_8168e_1(tp);
-		break;
-	case RTL_GIGA_MAC_VER_34:
-		rtl_hw_start_8168e_2(tp);
-		break;
-
-	case RTL_GIGA_MAC_VER_35:
-	case RTL_GIGA_MAC_VER_36:
-		rtl_hw_start_8168f_1(tp);
-		break;
-
-	case RTL_GIGA_MAC_VER_38:
-		rtl_hw_start_8411(tp);
-		break;
-
-	case RTL_GIGA_MAC_VER_40:
-	case RTL_GIGA_MAC_VER_41:
-		rtl_hw_start_8168g_1(tp);
-		break;
-	case RTL_GIGA_MAC_VER_42:
-		rtl_hw_start_8168g_2(tp);
-		break;
-
-	case RTL_GIGA_MAC_VER_44:
-		rtl_hw_start_8411_2(tp);
-		break;
-
-	case RTL_GIGA_MAC_VER_45:
-	case RTL_GIGA_MAC_VER_46:
-		rtl_hw_start_8168h_1(tp);
-		break;
-
-	case RTL_GIGA_MAC_VER_49:
-		rtl_hw_start_8168ep_1(tp);
-		break;
-
-	case RTL_GIGA_MAC_VER_50:
-		rtl_hw_start_8168ep_2(tp);
-		break;
-
-	case RTL_GIGA_MAC_VER_51:
-		rtl_hw_start_8168ep_3(tp);
-		break;
-
-	default:
-		netif_err(tp, drv, tp->dev,
-			  "unknown chipset (mac_version = %d)\n",
-			  tp->mac_version);
-		break;
-	}
-}
-
-=======
->>>>>>> 0ecfebd2
 static void rtl_hw_start_8102e_1(struct rtl8169_private *tp)
 {
 	static const struct ephy_info e_info_8102e_1[] = {
@@ -6373,11 +6079,7 @@
 		 */
 		smp_mb();
 		if (rtl_tx_slots_avail(tp, MAX_SKB_FRAGS))
-<<<<<<< HEAD
-			netif_wake_queue(dev);
-=======
 			netif_start_queue(dev);
->>>>>>> 0ecfebd2
 	}
 
 	return NETDEV_TX_OK;
@@ -6652,15 +6354,8 @@
 		set_bit(RTL_FLAG_TASK_RESET_PENDING, tp->wk.flags);
 	}
 
-<<<<<<< HEAD
-	if (status & (RTL_EVENT_NAPI | LinkChg)) {
-		rtl_irq_disable(tp);
-		napi_schedule_irqoff(&tp->napi);
-	}
-=======
 	rtl_irq_disable(tp);
 	napi_schedule_irqoff(&tp->napi);
->>>>>>> 0ecfebd2
 out:
 	rtl_ack_events(tp, status);
 
@@ -6759,12 +6454,7 @@
 	if (!tp->supports_gmii)
 		phy_set_max_speed(phydev, SPEED_100);
 
-<<<<<<< HEAD
-	/* Ensure to advertise everything, incl. pause */
-	linkmode_copy(phydev->advertising, phydev->supported);
-=======
 	phy_support_asym_pause(phydev);
->>>>>>> 0ecfebd2
 
 	phy_attached_info(phydev);
 
@@ -7244,21 +6934,13 @@
 	switch (tp->mac_version) {
 	case RTL_GIGA_MAC_VER_35 ... RTL_GIGA_MAC_VER_38:
 	case RTL_GIGA_MAC_VER_40 ... RTL_GIGA_MAC_VER_51:
-<<<<<<< HEAD
-		value = rtl_eri_read(tp, 0xe0, ERIAR_EXGMAC);
-=======
 		value = rtl_eri_read(tp, 0xe0);
->>>>>>> 0ecfebd2
 		mac_addr[0] = (value >>  0) & 0xff;
 		mac_addr[1] = (value >>  8) & 0xff;
 		mac_addr[2] = (value >> 16) & 0xff;
 		mac_addr[3] = (value >> 24) & 0xff;
 
-<<<<<<< HEAD
-		value = rtl_eri_read(tp, 0xe4, ERIAR_EXGMAC);
-=======
 		value = rtl_eri_read(tp, 0xe4);
->>>>>>> 0ecfebd2
 		mac_addr[4] = (value >>  0) & 0xff;
 		mac_addr[5] = (value >>  8) & 0xff;
 		break;
