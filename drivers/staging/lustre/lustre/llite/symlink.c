/*
 * GPL HEADER START
 *
 * DO NOT ALTER OR REMOVE COPYRIGHT NOTICES OR THIS FILE HEADER.
 *
 * This program is free software; you can redistribute it and/or modify
 * it under the terms of the GNU General Public License version 2 only,
 * as published by the Free Software Foundation.
 *
 * This program is distributed in the hope that it will be useful, but
 * WITHOUT ANY WARRANTY; without even the implied warranty of
 * MERCHANTABILITY or FITNESS FOR A PARTICULAR PURPOSE.  See the GNU
 * General Public License version 2 for more details (a copy is included
 * in the LICENSE file that accompanied this code).
 *
 * You should have received a copy of the GNU General Public License
 * version 2 along with this program; If not, see
 * http://www.gnu.org/licenses/gpl-2.0.html
 *
 * GPL HEADER END
 */
/*
 * Copyright (c) 2002, 2010, Oracle and/or its affiliates. All rights reserved.
 * Use is subject to license terms.
 *
 * Copyright (c) 2011, 2012, Intel Corporation.
 */
/*
 * This file is part of Lustre, http://www.lustre.org/
 * Lustre is a trademark of Sun Microsystems, Inc.
 */

#include <linux/fs.h>
#include <linux/mm.h>
#include <linux/stat.h>
#define DEBUG_SUBSYSTEM S_LLITE

#include "llite_internal.h"

static int ll_readlink_internal(struct inode *inode,
				struct ptlrpc_request **request, char **symname)
{
	struct ll_inode_info *lli = ll_i2info(inode);
	struct ll_sb_info *sbi = ll_i2sbi(inode);
	int rc, symlen = i_size_read(inode) + 1;
	struct mdt_body *body;
	struct md_op_data *op_data;

	*request = NULL;

	if (lli->lli_symlink_name) {
		int print_limit = min_t(int, PAGE_SIZE - 128, symlen);

		*symname = lli->lli_symlink_name;
		/* If the total CDEBUG() size is larger than a page, it
		 * will print a warning to the console, avoid this by
		 * printing just the last part of the symlink.
		 */
		CDEBUG(D_INODE, "using cached symlink %s%.*s, len = %d\n",
		       print_limit < symlen ? "..." : "", print_limit,
		       (*symname) + symlen - print_limit, symlen);
		return 0;
	}

	op_data = ll_prep_md_op_data(NULL, inode, NULL, NULL, 0, symlen,
				     LUSTRE_OPC_ANY, NULL);
	if (IS_ERR(op_data))
		return PTR_ERR(op_data);

	op_data->op_valid = OBD_MD_LINKNAME;
	rc = md_getattr(sbi->ll_md_exp, op_data, request);
	ll_finish_md_op_data(op_data);
	if (rc) {
		if (rc != -ENOENT)
			CERROR("%s: inode "DFID": rc = %d\n",
			       ll_get_fsname(inode->i_sb, NULL, 0),
			       PFID(ll_inode2fid(inode)), rc);
		goto failed;
	}

	body = req_capsule_server_get(&(*request)->rq_pill, &RMF_MDT_BODY);
	if ((body->mbo_valid & OBD_MD_LINKNAME) == 0) {
		CERROR("OBD_MD_LINKNAME not set on reply\n");
		rc = -EPROTO;
		goto failed;
	}

	LASSERT(symlen != 0);
	if (body->mbo_eadatasize != symlen) {
		CERROR("%s: inode "DFID": symlink length %d not expected %d\n",
		       ll_get_fsname(inode->i_sb, NULL, 0),
		       PFID(ll_inode2fid(inode)), body->mbo_eadatasize - 1,
		       symlen - 1);
		rc = -EPROTO;
		goto failed;
	}

	*symname = req_capsule_server_get(&(*request)->rq_pill, &RMF_MDT_MD);
	if (!*symname ||
	    strnlen(*symname, symlen) != symlen - 1) {
		/* not full/NULL terminated */
		CERROR("inode %lu: symlink not NULL terminated string of length %d\n",
		       inode->i_ino, symlen - 1);
		rc = -EPROTO;
		goto failed;
	}

	lli->lli_symlink_name = kzalloc(symlen, GFP_NOFS);
	/* do not return an error if we cannot cache the symlink locally */
	if (lli->lli_symlink_name) {
		memcpy(lli->lli_symlink_name, *symname, symlen);
		*symname = lli->lli_symlink_name;
	}
	return 0;

failed:
	return rc;
}

static void ll_put_link(void *p)
{
	ptlrpc_req_finished(p);
}

static const char *ll_get_link(struct dentry *dentry,
			       struct inode *inode,
			       struct delayed_call *done)
{
	struct ptlrpc_request *request = NULL;
	int rc;
	char *symname = NULL;
	if (!dentry)
		return ERR_PTR(-ECHILD);

	CDEBUG(D_VFSTRACE, "VFS Op\n");
	ll_inode_size_lock(inode);
	rc = ll_readlink_internal(inode, &request, &symname);
	ll_inode_size_unlock(inode);
	if (rc) {
		ptlrpc_req_finished(request);
		return ERR_PTR(rc);
	}

	/* symname may contain a pointer to the request message buffer,
	 * we delay request releasing then.
	 */
	set_delayed_call(done, ll_put_link, request);
	return symname;
}

const struct inode_operations ll_fast_symlink_inode_operations = {
	.readlink	= generic_readlink,
	.setattr	= ll_setattr,
	.get_link	= ll_get_link,
	.getattr	= ll_getattr,
	.permission	= ll_inode_permission,
<<<<<<< HEAD
	.setxattr	= generic_setxattr,
	.getxattr	= generic_getxattr,
	.listxattr	= ll_listxattr,
	.removexattr	= generic_removexattr,
=======
	.listxattr	= ll_listxattr,
>>>>>>> fd50ecad
};<|MERGE_RESOLUTION|>--- conflicted
+++ resolved
@@ -154,12 +154,5 @@
 	.get_link	= ll_get_link,
 	.getattr	= ll_getattr,
 	.permission	= ll_inode_permission,
-<<<<<<< HEAD
-	.setxattr	= generic_setxattr,
-	.getxattr	= generic_getxattr,
 	.listxattr	= ll_listxattr,
-	.removexattr	= generic_removexattr,
-=======
-	.listxattr	= ll_listxattr,
->>>>>>> fd50ecad
 };