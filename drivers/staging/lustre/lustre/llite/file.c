--- conflicted
+++ resolved
@@ -3268,14 +3268,7 @@
 	.setattr	= ll_setattr,
 	.getattr	= ll_getattr,
 	.permission	= ll_inode_permission,
-<<<<<<< HEAD
-	.setxattr	= generic_setxattr,
-	.getxattr	= generic_getxattr,
 	.listxattr	= ll_listxattr,
-	.removexattr	= generic_removexattr,
-=======
-	.listxattr	= ll_listxattr,
->>>>>>> fd50ecad
 	.fiemap		= ll_fiemap,
 	.get_acl	= ll_get_acl,
 };
