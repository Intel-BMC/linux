--- conflicted
+++ resolved
@@ -58,25 +58,15 @@
 static const struct radeon_hdmi_acr r600_hdmi_predefined_acr[] = {
     /*	     32kHz	  44.1kHz	48kHz    */
     /* Clock      N     CTS      N     CTS      N     CTS */
-<<<<<<< HEAD
-    {  25175,  4576,  28125,  7007,  31250,  6864,  28125 }, /*  25,20/1.001 MHz */
-=======
     {  25175,  4096,  25175, 28224, 125875,  6144,  25175 }, /*  25,20/1.001 MHz */
->>>>>>> d8ec26d7
     {  25200,  4096,  25200,  6272,  28000,  6144,  25200 }, /*  25.20       MHz */
     {  27000,  4096,  27000,  6272,  30000,  6144,  27000 }, /*  27.00       MHz */
     {  27027,  4096,  27027,  6272,  30030,  6144,  27027 }, /*  27.00*1.001 MHz */
     {  54000,  4096,  54000,  6272,  60000,  6144,  54000 }, /*  54.00       MHz */
     {  54054,  4096,  54054,  6272,  60060,  6144,  54054 }, /*  54.00*1.001 MHz */
-<<<<<<< HEAD
-    {  74176, 11648, 210937, 17836, 234375, 11648, 140625 }, /*  74.25/1.001 MHz */
-    {  74250,  4096,  74250,  6272,  82500,  6144,  74250 }, /*  74.25       MHz */
-    { 148352, 11648, 421875,  8918, 234375,  5824, 140625 }, /* 148.50/1.001 MHz */
-=======
     {  74176,  4096,  74176,  5733,  75335,  6144,  74176 }, /*  74.25/1.001 MHz */
     {  74250,  4096,  74250,  6272,  82500,  6144,  74250 }, /*  74.25       MHz */
     { 148352,  4096, 148352,  5733, 150670,  6144, 148352 }, /* 148.50/1.001 MHz */
->>>>>>> d8ec26d7
     { 148500,  4096, 148500,  6272, 165000,  6144, 148500 }, /* 148.50       MHz */
 };
 
@@ -86,19 +76,6 @@
  */
 static void r600_hdmi_calc_cts(uint32_t clock, int *CTS, int *N, int freq)
 {
-<<<<<<< HEAD
-	u64 n;
-	u32 d;
-
-	if (*CTS == 0) {
-		n = (u64)clock * (u64)N * 1000ULL;
-		d = 128 * freq;
-		do_div(n, d);
-		*CTS = n;
-	}
-	DRM_DEBUG("Using ACR timing N=%d CTS=%d for frequency %d\n",
-		  N, *CTS, freq);
-=======
 	int n, cts;
 	unsigned long div, mul;
 
@@ -132,7 +109,6 @@
 
 	DRM_DEBUG("Calculated ACR timing N=%d CTS=%d for frequency %d\n",
 		  *N, *CTS, freq);
->>>>>>> d8ec26d7
 }
 
 struct radeon_hdmi_acr r600_hdmi_acr(uint32_t clock)
@@ -328,25 +304,7 @@
 			WREG32(DCCG_AUDIO_DTO1_MODULE, dto_modulo);
 			WREG32(DCCG_AUDIO_DTO_SELECT, 1); /* select DTO1 */
 		}
-	} else if (ASIC_IS_DCE3(rdev)) {
-		/* according to the reg specs, this should DCE3.2 only, but in
-		 * practice it seems to cover DCE3.0/3.1 as well.
-		 */
-		if (dig->dig_encoder == 0) {
-			WREG32(DCCG_AUDIO_DTO0_PHASE, base_rate * 100);
-			WREG32(DCCG_AUDIO_DTO0_MODULE, clock * 100);
-			WREG32(DCCG_AUDIO_DTO_SELECT, 0); /* select DTO0 */
-		} else {
-			WREG32(DCCG_AUDIO_DTO1_PHASE, base_rate * 100);
-			WREG32(DCCG_AUDIO_DTO1_MODULE, clock * 100);
-			WREG32(DCCG_AUDIO_DTO_SELECT, 1); /* select DTO1 */
-		}
 	} else {
-<<<<<<< HEAD
-		/* according to the reg specs, this should be DCE2.0 and DCE3.0/3.1 */
-		WREG32(AUDIO_DTO, AUDIO_DTO_PHASE(base_rate / 10) |
-		       AUDIO_DTO_MODULE(clock / 10));
-=======
 		/* according to the reg specs, this should DCE3.2 only, but in
 		 * practice it seems to cover DCE2.0/3.0/3.1 as well.
 		 */
@@ -359,7 +317,6 @@
 			WREG32(DCCG_AUDIO_DTO1_MODULE, clock * 100);
 			WREG32(DCCG_AUDIO_DTO_SELECT, 1); /* select DTO1 */
 		}
->>>>>>> d8ec26d7
 	}
 }
 
@@ -376,15 +333,10 @@
 	return;
 
 	list_for_each_entry(connector, &encoder->dev->mode_config.connector_list, head) {
-<<<<<<< HEAD
-		if (connector->encoder == encoder)
-			radeon_connector = to_radeon_connector(connector);
-=======
 		if (connector->encoder == encoder) {
 			radeon_connector = to_radeon_connector(connector);
 			break;
 		}
->>>>>>> d8ec26d7
 	}
 
 	if (!radeon_connector) {
@@ -436,15 +388,10 @@
 	};
 
 	list_for_each_entry(connector, &encoder->dev->mode_config.connector_list, head) {
-<<<<<<< HEAD
-		if (connector->encoder == encoder)
-			radeon_connector = to_radeon_connector(connector);
-=======
 		if (connector->encoder == encoder) {
 			radeon_connector = to_radeon_connector(connector);
 			break;
 		}
->>>>>>> d8ec26d7
 	}
 
 	if (!radeon_connector) {
@@ -461,27 +408,14 @@
 
 	for (i = 0; i < ARRAY_SIZE(eld_reg_to_type); i++) {
 		u32 value = 0;
-<<<<<<< HEAD
-=======
 		u8 stereo_freqs = 0;
 		int max_channels = -1;
->>>>>>> d8ec26d7
 		int j;
 
 		for (j = 0; j < sad_count; j++) {
 			struct cea_sad *sad = &sads[j];
 
 			if (sad->format == eld_reg_to_type[i][1]) {
-<<<<<<< HEAD
-				value = MAX_CHANNELS(sad->channels) |
-					DESCRIPTOR_BYTE_2(sad->byte2) |
-					SUPPORTED_FREQUENCIES(sad->freq);
-				if (sad->format == HDMI_AUDIO_CODING_TYPE_PCM)
-					value |= SUPPORTED_FREQUENCIES_STEREO(sad->freq);
-				break;
-			}
-		}
-=======
 				if (sad->channels > max_channels) {
 					value = MAX_CHANNELS(sad->channels) |
 						DESCRIPTOR_BYTE_2(sad->byte2) |
@@ -498,7 +432,6 @@
 
 		value |= SUPPORTED_FREQUENCIES_STEREO(stereo_freqs);
 
->>>>>>> d8ec26d7
 		WREG32(eld_reg_to_type[i][0], value);
 	}
 
