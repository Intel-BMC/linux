--- conflicted
+++ resolved
@@ -59,74 +59,6 @@
 int of_at91_get_clk_range(struct device_node *np, const char *propname,
 			  struct clk_range *range);
 
-<<<<<<< HEAD
-extern void __init of_at91sam9260_clk_slow_setup(struct device_node *np,
-						 struct at91_pmc *pmc);
-
-extern void __init of_at91rm9200_clk_main_osc_setup(struct device_node *np,
-						    struct at91_pmc *pmc);
-extern void __init of_at91sam9x5_clk_main_rc_osc_setup(struct device_node *np,
-						       struct at91_pmc *pmc);
-extern void __init of_at91rm9200_clk_main_setup(struct device_node *np,
-						struct at91_pmc *pmc);
-extern void __init of_at91sam9x5_clk_main_setup(struct device_node *np,
-						struct at91_pmc *pmc);
-
-extern void __init of_at91rm9200_clk_pll_setup(struct device_node *np,
-					       struct at91_pmc *pmc);
-extern void __init of_at91sam9g45_clk_pll_setup(struct device_node *np,
-						struct at91_pmc *pmc);
-extern void __init of_at91sam9g20_clk_pllb_setup(struct device_node *np,
-						 struct at91_pmc *pmc);
-extern void __init of_sama5d3_clk_pll_setup(struct device_node *np,
-					    struct at91_pmc *pmc);
-extern void __init of_at91sam9x5_clk_plldiv_setup(struct device_node *np,
-						  struct at91_pmc *pmc);
-
-extern void __init of_at91rm9200_clk_master_setup(struct device_node *np,
-						  struct at91_pmc *pmc);
-extern void __init of_at91sam9x5_clk_master_setup(struct device_node *np,
-						  struct at91_pmc *pmc);
-
-extern void __init of_at91rm9200_clk_sys_setup(struct device_node *np,
-					       struct at91_pmc *pmc);
-
-extern void __init of_at91rm9200_clk_periph_setup(struct device_node *np,
-						  struct at91_pmc *pmc);
-extern void __init of_at91sam9x5_clk_periph_setup(struct device_node *np,
-						  struct at91_pmc *pmc);
-
-extern void __init of_at91rm9200_clk_prog_setup(struct device_node *np,
-						struct at91_pmc *pmc);
-extern void __init of_at91sam9g45_clk_prog_setup(struct device_node *np,
-						 struct at91_pmc *pmc);
-extern void __init of_at91sam9x5_clk_prog_setup(struct device_node *np,
-						struct at91_pmc *pmc);
-
-#if defined(CONFIG_HAVE_AT91_UTMI)
-extern void __init of_at91sam9x5_clk_utmi_setup(struct device_node *np,
-						struct at91_pmc *pmc);
-#endif
-
-#if defined(CONFIG_HAVE_AT91_USB_CLK)
-extern void __init of_at91rm9200_clk_usb_setup(struct device_node *np,
-					       struct at91_pmc *pmc);
-extern void __init of_at91sam9x5_clk_usb_setup(struct device_node *np,
-					       struct at91_pmc *pmc);
-extern void __init of_at91sam9n12_clk_usb_setup(struct device_node *np,
-						struct at91_pmc *pmc);
-#endif
-
-#if defined(CONFIG_HAVE_AT91_SMD)
-extern void __init of_at91sam9x5_clk_smd_setup(struct device_node *np,
-					       struct at91_pmc *pmc);
-#endif
-
-#if defined(CONFIG_HAVE_AT91_H32MX)
-extern void __init of_sama5d4_clk_h32mx_setup(struct device_node *np,
-					      struct at91_pmc *pmc);
-#endif
-=======
 void of_at91sam9260_clk_slow_setup(struct device_node *np,
 				   struct at91_pmc *pmc);
 
@@ -185,6 +117,5 @@
 
 void of_sama5d4_clk_h32mx_setup(struct device_node *np,
 				struct at91_pmc *pmc);
->>>>>>> ba300115
 
 #endif /* __PMC_H_ */