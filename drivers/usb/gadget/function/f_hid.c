// SPDX-License-Identifier: GPL-2.0+
/*
 * f_hid.c -- USB HID function driver
 *
 * Copyright (C) 2010 Fabien Chouteau <fabien.chouteau@barco.com>
 */

#include <linux/kernel.h>
#include <linux/module.h>
#include <linux/hid.h>
#include <linux/idr.h>
#include <linux/cdev.h>
#include <linux/mutex.h>
#include <linux/poll.h>
#include <linux/uaccess.h>
#include <linux/wait.h>
#include <linux/sched.h>
#include <linux/usb/g_hid.h>

#include "u_f.h"
#include "u_hid.h"

#define HIDG_MINORS	4

static int major, minors;
static struct class *hidg_class;
static DEFINE_IDA(hidg_ida);
static DEFINE_MUTEX(hidg_ida_lock); /* protects access to hidg_ida */

/*-------------------------------------------------------------------------*/
/*                            HID gadget struct                            */

struct f_hidg_req_list {
	struct usb_request	*req;
	unsigned int		pos;
	struct list_head 	list;
};

struct f_hidg {
	/* configuration */
	unsigned char			bInterfaceSubClass;
	unsigned char			bInterfaceProtocol;
	unsigned char			protocol;
	unsigned char			idle;
	unsigned short			report_desc_length;
	char				*report_desc;
	unsigned short			report_length;

	/* recv report */
	struct list_head		completed_out_req;
	spinlock_t			read_spinlock;
	wait_queue_head_t		read_queue;
	unsigned int			qlen;

	/* send report */
	spinlock_t			write_spinlock;
	bool				write_pending;
	wait_queue_head_t		write_queue;
	struct usb_request		*req;

	int				minor;
	struct cdev			cdev;
	struct usb_function		func;

	struct usb_ep			*in_ep;
	struct usb_ep			*out_ep;
};

static inline struct f_hidg *func_to_hidg(struct usb_function *f)
{
	return container_of(f, struct f_hidg, func);
}

/*-------------------------------------------------------------------------*/
/*                           Static descriptors                            */

static struct usb_interface_descriptor hidg_interface_desc = {
	.bLength		= sizeof hidg_interface_desc,
	.bDescriptorType	= USB_DT_INTERFACE,
	/* .bInterfaceNumber	= DYNAMIC */
	.bAlternateSetting	= 0,
	.bNumEndpoints		= 2,
	.bInterfaceClass	= USB_CLASS_HID,
	/* .bInterfaceSubClass	= DYNAMIC */
	/* .bInterfaceProtocol	= DYNAMIC */
	/* .iInterface		= DYNAMIC */
};

static struct hid_descriptor hidg_desc = {
	.bLength			= sizeof hidg_desc,
	.bDescriptorType		= HID_DT_HID,
	.bcdHID				= cpu_to_le16(0x0101),
	.bCountryCode			= 0x00,
	.bNumDescriptors		= 0x1,
	/*.desc[0].bDescriptorType	= DYNAMIC */
	/*.desc[0].wDescriptorLenght	= DYNAMIC */
};

/* Super-Speed Support */

static struct usb_endpoint_descriptor hidg_ss_in_ep_desc = {
	.bLength		= USB_DT_ENDPOINT_SIZE,
	.bDescriptorType	= USB_DT_ENDPOINT,
	.bEndpointAddress	= USB_DIR_IN,
	.bmAttributes		= USB_ENDPOINT_XFER_INT,
	/*.wMaxPacketSize	= DYNAMIC */
	.bInterval		= 4, /* FIXME: Add this field in the
				      * HID gadget configuration?
				      * (struct hidg_func_descriptor)
				      */
};

static struct usb_ss_ep_comp_descriptor hidg_ss_in_comp_desc = {
	.bLength                = sizeof(hidg_ss_in_comp_desc),
	.bDescriptorType        = USB_DT_SS_ENDPOINT_COMP,

	/* .bMaxBurst           = 0, */
	/* .bmAttributes        = 0, */
	/* .wBytesPerInterval   = DYNAMIC */
};

static struct usb_endpoint_descriptor hidg_ss_out_ep_desc = {
	.bLength		= USB_DT_ENDPOINT_SIZE,
	.bDescriptorType	= USB_DT_ENDPOINT,
	.bEndpointAddress	= USB_DIR_OUT,
	.bmAttributes		= USB_ENDPOINT_XFER_INT,
	/*.wMaxPacketSize	= DYNAMIC */
	.bInterval		= 4, /* FIXME: Add this field in the
				      * HID gadget configuration?
				      * (struct hidg_func_descriptor)
				      */
};

static struct usb_ss_ep_comp_descriptor hidg_ss_out_comp_desc = {
	.bLength                = sizeof(hidg_ss_out_comp_desc),
	.bDescriptorType        = USB_DT_SS_ENDPOINT_COMP,

	/* .bMaxBurst           = 0, */
	/* .bmAttributes        = 0, */
	/* .wBytesPerInterval   = DYNAMIC */
};

static struct usb_descriptor_header *hidg_ss_descriptors[] = {
	(struct usb_descriptor_header *)&hidg_interface_desc,
	(struct usb_descriptor_header *)&hidg_desc,
	(struct usb_descriptor_header *)&hidg_ss_in_ep_desc,
	(struct usb_descriptor_header *)&hidg_ss_in_comp_desc,
	(struct usb_descriptor_header *)&hidg_ss_out_ep_desc,
	(struct usb_descriptor_header *)&hidg_ss_out_comp_desc,
	NULL,
};

/* High-Speed Support */

static struct usb_endpoint_descriptor hidg_hs_in_ep_desc = {
	.bLength		= USB_DT_ENDPOINT_SIZE,
	.bDescriptorType	= USB_DT_ENDPOINT,
	.bEndpointAddress	= USB_DIR_IN,
	.bmAttributes		= USB_ENDPOINT_XFER_INT,
	/*.wMaxPacketSize	= DYNAMIC */
	.bInterval		= 4, /* FIXME: Add this field in the
				      * HID gadget configuration?
				      * (struct hidg_func_descriptor)
				      */
};

static struct usb_endpoint_descriptor hidg_hs_out_ep_desc = {
	.bLength		= USB_DT_ENDPOINT_SIZE,
	.bDescriptorType	= USB_DT_ENDPOINT,
	.bEndpointAddress	= USB_DIR_OUT,
	.bmAttributes		= USB_ENDPOINT_XFER_INT,
	/*.wMaxPacketSize	= DYNAMIC */
	.bInterval		= 4, /* FIXME: Add this field in the
				      * HID gadget configuration?
				      * (struct hidg_func_descriptor)
				      */
};

static struct usb_descriptor_header *hidg_hs_descriptors[] = {
	(struct usb_descriptor_header *)&hidg_interface_desc,
	(struct usb_descriptor_header *)&hidg_desc,
	(struct usb_descriptor_header *)&hidg_hs_in_ep_desc,
	(struct usb_descriptor_header *)&hidg_hs_out_ep_desc,
	NULL,
};

/* Full-Speed Support */

static struct usb_endpoint_descriptor hidg_fs_in_ep_desc = {
	.bLength		= USB_DT_ENDPOINT_SIZE,
	.bDescriptorType	= USB_DT_ENDPOINT,
	.bEndpointAddress	= USB_DIR_IN,
	.bmAttributes		= USB_ENDPOINT_XFER_INT,
	/*.wMaxPacketSize	= DYNAMIC */
	.bInterval		= 10, /* FIXME: Add this field in the
				       * HID gadget configuration?
				       * (struct hidg_func_descriptor)
				       */
};

static struct usb_endpoint_descriptor hidg_fs_out_ep_desc = {
	.bLength		= USB_DT_ENDPOINT_SIZE,
	.bDescriptorType	= USB_DT_ENDPOINT,
	.bEndpointAddress	= USB_DIR_OUT,
	.bmAttributes		= USB_ENDPOINT_XFER_INT,
	/*.wMaxPacketSize	= DYNAMIC */
	.bInterval		= 10, /* FIXME: Add this field in the
				       * HID gadget configuration?
				       * (struct hidg_func_descriptor)
				       */
};

static struct usb_descriptor_header *hidg_fs_descriptors[] = {
	(struct usb_descriptor_header *)&hidg_interface_desc,
	(struct usb_descriptor_header *)&hidg_desc,
	(struct usb_descriptor_header *)&hidg_fs_in_ep_desc,
	(struct usb_descriptor_header *)&hidg_fs_out_ep_desc,
	NULL,
};

/*-------------------------------------------------------------------------*/
/*                                 Strings                                 */

#define CT_FUNC_HID_IDX	0

static struct usb_string ct_func_string_defs[] = {
	[CT_FUNC_HID_IDX].s	= "HID Interface",
	{},			/* end of list */
};

static struct usb_gadget_strings ct_func_string_table = {
	.language	= 0x0409,	/* en-US */
	.strings	= ct_func_string_defs,
};

static struct usb_gadget_strings *ct_func_strings[] = {
	&ct_func_string_table,
	NULL,
};

/*-------------------------------------------------------------------------*/
/*                              Char Device                                */

static ssize_t f_hidg_read(struct file *file, char __user *buffer,
			size_t count, loff_t *ptr)
{
	struct f_hidg *hidg = file->private_data;
	struct f_hidg_req_list *list;
	struct usb_request *req;
	unsigned long flags;
	int ret;

	if (!count)
		return 0;

	spin_lock_irqsave(&hidg->read_spinlock, flags);

#define READ_COND (!list_empty(&hidg->completed_out_req))

	/* wait for at least one buffer to complete */
	while (!READ_COND) {
		spin_unlock_irqrestore(&hidg->read_spinlock, flags);
		if (file->f_flags & O_NONBLOCK)
			return -EAGAIN;

		if (wait_event_interruptible(hidg->read_queue, READ_COND))
			return -ERESTARTSYS;

		spin_lock_irqsave(&hidg->read_spinlock, flags);
	}

	/* pick the first one */
	list = list_first_entry(&hidg->completed_out_req,
				struct f_hidg_req_list, list);

	/*
	 * Remove this from list to protect it from beign free()
	 * while host disables our function
	 */
	list_del(&list->list);

	req = list->req;
	count = min_t(unsigned int, count, req->actual - list->pos);
	spin_unlock_irqrestore(&hidg->read_spinlock, flags);

	/* copy to user outside spinlock */
	count -= copy_to_user(buffer, req->buf + list->pos, count);
	list->pos += count;

	/*
	 * if this request is completely handled and transfered to
	 * userspace, remove its entry from the list and requeue it
	 * again. Otherwise, we will revisit it again upon the next
	 * call, taking into account its current read position.
	 */
	if (list->pos == req->actual) {
		kfree(list);

		req->length = hidg->report_length;
		ret = usb_ep_queue(hidg->out_ep, req, GFP_KERNEL);
		if (ret < 0) {
			free_ep_req(hidg->out_ep, req);
			return ret;
		}
	} else {
		spin_lock_irqsave(&hidg->read_spinlock, flags);
		list_add(&list->list, &hidg->completed_out_req);
		spin_unlock_irqrestore(&hidg->read_spinlock, flags);

		wake_up(&hidg->read_queue);
	}

	return count;
}

static void f_hidg_req_complete(struct usb_ep *ep, struct usb_request *req)
{
	struct f_hidg *hidg = (struct f_hidg *)ep->driver_data;
	unsigned long flags;

	if (req->status != 0 && req->status != -ESHUTDOWN) {
		ERROR(hidg->func.config->cdev,
			"End Point Request ERROR: %d\n", req->status);
	}

	spin_lock_irqsave(&hidg->write_spinlock, flags);
	hidg->write_pending = 0;
	spin_unlock_irqrestore(&hidg->write_spinlock, flags);
	wake_up(&hidg->write_queue);
}

static ssize_t f_hidg_write(struct file *file, const char __user *buffer,
			    size_t count, loff_t *offp)
{
	struct f_hidg *hidg  = file->private_data;
	struct usb_request *req;
	unsigned long flags;
	ssize_t status = -ENOMEM;

	spin_lock_irqsave(&hidg->write_spinlock, flags);

	if (!hidg->req) {
		spin_unlock_irqrestore(&hidg->write_spinlock, flags);
		return -ESHUTDOWN;
	}

#define WRITE_COND (!hidg->write_pending)
try_again:
	/* write queue */
	while (!WRITE_COND) {
		spin_unlock_irqrestore(&hidg->write_spinlock, flags);
		if (file->f_flags & O_NONBLOCK)
			return -EAGAIN;

		if (wait_event_interruptible_exclusive(
				hidg->write_queue, WRITE_COND))
			return -ERESTARTSYS;

		spin_lock_irqsave(&hidg->write_spinlock, flags);
	}

	hidg->write_pending = 1;
	req = hidg->req;
	count  = min_t(unsigned, count, hidg->report_length);

	spin_unlock_irqrestore(&hidg->write_spinlock, flags);

	if (!req) {
		ERROR(hidg->func.config->cdev, "hidg->req is NULL\n");
		status = -ESHUTDOWN;
		goto release_write_pending;
	}

	status = copy_from_user(req->buf, buffer, count);
	if (status != 0) {
		ERROR(hidg->func.config->cdev,
			"copy_from_user error\n");
		status = -EINVAL;
		goto release_write_pending;
	}

	spin_lock_irqsave(&hidg->write_spinlock, flags);

	/* when our function has been disabled by host */
	if (!hidg->req) {
		free_ep_req(hidg->in_ep, req);
		/*
		 * TODO
		 * Should we fail with error here?
		 */
		goto try_again;
	}

	req->status   = 0;
	req->zero     = 0;
	req->length   = count;
	req->complete = f_hidg_req_complete;
	req->context  = hidg;

	spin_unlock_irqrestore(&hidg->write_spinlock, flags);

	if (!hidg->in_ep->enabled) {
		ERROR(hidg->func.config->cdev, "in_ep is disabled\n");
		status = -ESHUTDOWN;
		goto release_write_pending;
	}

	status = usb_ep_queue(hidg->in_ep, req, GFP_ATOMIC);
<<<<<<< HEAD
	if (status < 0) {
		if (status != -ESHUTDOWN)
			ERROR(hidg->func.config->cdev,
			      "usb_ep_queue error on int endpoint %zd\n",
			      status);
=======
	if (status < 0)
>>>>>>> 2335b701
		goto release_write_pending;
	else
		status = count;

	return status;
release_write_pending:
	spin_lock_irqsave(&hidg->write_spinlock, flags);
	hidg->write_pending = 0;
	spin_unlock_irqrestore(&hidg->write_spinlock, flags);

	wake_up(&hidg->write_queue);

	return status;
}

static __poll_t f_hidg_poll(struct file *file, poll_table *wait)
{
	struct f_hidg	*hidg  = file->private_data;
	__poll_t	ret = 0;

	poll_wait(file, &hidg->read_queue, wait);
	poll_wait(file, &hidg->write_queue, wait);

	if (WRITE_COND)
		ret |= EPOLLOUT | EPOLLWRNORM;

	if (READ_COND)
		ret |= EPOLLIN | EPOLLRDNORM;

	return ret;
}

#undef WRITE_COND
#undef READ_COND

static int f_hidg_release(struct inode *inode, struct file *fd)
{
	fd->private_data = NULL;
	return 0;
}

static int f_hidg_open(struct inode *inode, struct file *fd)
{
	struct f_hidg *hidg =
		container_of(inode->i_cdev, struct f_hidg, cdev);

	fd->private_data = hidg;

	return 0;
}

/*-------------------------------------------------------------------------*/
/*                                usb_function                             */

static inline struct usb_request *hidg_alloc_ep_req(struct usb_ep *ep,
						    unsigned length)
{
	return alloc_ep_req(ep, length);
}

static void hidg_set_report_complete(struct usb_ep *ep, struct usb_request *req)
{
	struct f_hidg *hidg = (struct f_hidg *) req->context;
	struct usb_composite_dev *cdev = hidg->func.config->cdev;
	struct f_hidg_req_list *req_list;
	unsigned long flags;

	switch (req->status) {
	case 0:
		req_list = kzalloc(sizeof(*req_list), GFP_ATOMIC);
		if (!req_list) {
			ERROR(cdev, "Unable to allocate mem for req_list\n");
			goto free_req;
		}

		req_list->req = req;

		spin_lock_irqsave(&hidg->read_spinlock, flags);
		list_add_tail(&req_list->list, &hidg->completed_out_req);
		spin_unlock_irqrestore(&hidg->read_spinlock, flags);

		wake_up(&hidg->read_queue);
		break;
	default:
		ERROR(cdev, "Set report failed %d\n", req->status);
		fallthrough;
	case -ECONNABORTED:		/* hardware forced ep reset */
	case -ECONNRESET:		/* request dequeued */
	case -ESHUTDOWN:		/* disconnect from host */
free_req:
		free_ep_req(ep, req);
		return;
	}
}

static int hidg_setup(struct usb_function *f,
		const struct usb_ctrlrequest *ctrl)
{
	struct f_hidg			*hidg = func_to_hidg(f);
	struct usb_composite_dev	*cdev = f->config->cdev;
	struct usb_request		*req  = cdev->req;
	int status = 0;
	__u16 value, length;

	value	= __le16_to_cpu(ctrl->wValue);
	length	= __le16_to_cpu(ctrl->wLength);

	VDBG(cdev,
	     "%s crtl_request : bRequestType:0x%x bRequest:0x%x Value:0x%x\n",
	     __func__, ctrl->bRequestType, ctrl->bRequest, value);

	switch ((ctrl->bRequestType << 8) | ctrl->bRequest) {
	case ((USB_DIR_IN | USB_TYPE_CLASS | USB_RECIP_INTERFACE) << 8
		  | HID_REQ_GET_REPORT):
		VDBG(cdev, "get_report\n");

		/* send an empty report */
		length = min_t(unsigned, length, hidg->report_length);
		memset(req->buf, 0x0, length);

		goto respond;
		break;

	case ((USB_DIR_IN | USB_TYPE_CLASS | USB_RECIP_INTERFACE) << 8
		  | HID_REQ_GET_PROTOCOL):
		VDBG(cdev, "get_protocol\n");
		length = min_t(unsigned int, length, 1);
		((u8 *) req->buf)[0] = hidg->protocol;
		goto respond;
		break;

	case ((USB_DIR_IN | USB_TYPE_CLASS | USB_RECIP_INTERFACE) << 8
		  | HID_REQ_GET_IDLE):
		VDBG(cdev, "get_idle\n");
		length = min_t(unsigned int, length, 1);
		((u8 *) req->buf)[0] = hidg->idle;
		goto respond;
		break;

	case ((USB_DIR_OUT | USB_TYPE_CLASS | USB_RECIP_INTERFACE) << 8
		  | HID_REQ_SET_REPORT):
		VDBG(cdev, "set_report | wLength=%d\n", ctrl->wLength);
		goto stall;
		break;

	case ((USB_DIR_OUT | USB_TYPE_CLASS | USB_RECIP_INTERFACE) << 8
		  | HID_REQ_SET_PROTOCOL):
		VDBG(cdev, "set_protocol\n");
		if (value > HID_REPORT_PROTOCOL)
			goto stall;
		length = 0;
		/*
		 * We assume that programs implementing the Boot protocol
		 * are also compatible with the Report Protocol
		 */
		if (hidg->bInterfaceSubClass == USB_INTERFACE_SUBCLASS_BOOT) {
			hidg->protocol = value;
			goto respond;
		}
		goto stall;
		break;

	case ((USB_DIR_OUT | USB_TYPE_CLASS | USB_RECIP_INTERFACE) << 8
		  | HID_REQ_SET_IDLE):
		VDBG(cdev, "set_idle\n");
		length = 0;
		hidg->idle = value >> 8;
		goto respond;
		break;

	case ((USB_DIR_IN | USB_TYPE_STANDARD | USB_RECIP_INTERFACE) << 8
		  | USB_REQ_GET_DESCRIPTOR):
		switch (value >> 8) {
		case HID_DT_HID:
		{
			struct hid_descriptor hidg_desc_copy = hidg_desc;

			VDBG(cdev, "USB_REQ_GET_DESCRIPTOR: HID\n");
			hidg_desc_copy.desc[0].bDescriptorType = HID_DT_REPORT;
			hidg_desc_copy.desc[0].wDescriptorLength =
				cpu_to_le16(hidg->report_desc_length);

			length = min_t(unsigned short, length,
						   hidg_desc_copy.bLength);
			memcpy(req->buf, &hidg_desc_copy, length);
			goto respond;
			break;
		}
		case HID_DT_REPORT:
			VDBG(cdev, "USB_REQ_GET_DESCRIPTOR: REPORT\n");
			length = min_t(unsigned short, length,
						   hidg->report_desc_length);
			memcpy(req->buf, hidg->report_desc, length);
			goto respond;
			break;

		default:
			VDBG(cdev, "Unknown descriptor request 0x%x\n",
				 value >> 8);
			goto stall;
			break;
		}
		break;

	default:
		VDBG(cdev, "Unknown request 0x%x\n",
			 ctrl->bRequest);
		goto stall;
		break;
	}

stall:
	return -EOPNOTSUPP;

respond:
	req->zero = 0;
	req->length = length;
	status = usb_ep_queue(cdev->gadget->ep0, req, GFP_ATOMIC);
	if (status < 0)
		ERROR(cdev, "usb_ep_queue error on ep0 %d\n", value);
	return status;
}

static void hidg_disable(struct usb_function *f)
{
	struct f_hidg *hidg = func_to_hidg(f);
	struct f_hidg_req_list *list, *next;
	unsigned long flags;

	usb_ep_disable(hidg->in_ep);
	usb_ep_disable(hidg->out_ep);

	spin_lock_irqsave(&hidg->read_spinlock, flags);
	list_for_each_entry_safe(list, next, &hidg->completed_out_req, list) {
		free_ep_req(hidg->out_ep, list->req);
		list_del(&list->list);
		kfree(list);
	}
	spin_unlock_irqrestore(&hidg->read_spinlock, flags);

	spin_lock_irqsave(&hidg->write_spinlock, flags);
	if (!hidg->write_pending) {
		free_ep_req(hidg->in_ep, hidg->req);
		hidg->write_pending = 1;
	}

	hidg->req = NULL;
	spin_unlock_irqrestore(&hidg->write_spinlock, flags);
}

static int hidg_set_alt(struct usb_function *f, unsigned intf, unsigned alt)
{
	struct usb_composite_dev		*cdev = f->config->cdev;
	struct f_hidg				*hidg = func_to_hidg(f);
	struct usb_request			*req_in = NULL;
	unsigned long				flags;
	int i, status = 0;

	VDBG(cdev, "hidg_set_alt intf:%d alt:%d\n", intf, alt);

	if (hidg->in_ep != NULL) {
		/* restart endpoint */
		usb_ep_disable(hidg->in_ep);

		status = config_ep_by_speed(f->config->cdev->gadget, f,
					    hidg->in_ep);
		if (status) {
			ERROR(cdev, "config_ep_by_speed FAILED!\n");
			goto fail;
		}
		status = usb_ep_enable(hidg->in_ep);
		if (status < 0) {
			ERROR(cdev, "Enable IN endpoint FAILED!\n");
			goto fail;
		}
		hidg->in_ep->driver_data = hidg;

		req_in = hidg_alloc_ep_req(hidg->in_ep, hidg->report_length);
		if (!req_in) {
			status = -ENOMEM;
			goto disable_ep_in;
		}
	}


	if (hidg->out_ep != NULL) {
		/* restart endpoint */
		usb_ep_disable(hidg->out_ep);

		status = config_ep_by_speed(f->config->cdev->gadget, f,
					    hidg->out_ep);
		if (status) {
			ERROR(cdev, "config_ep_by_speed FAILED!\n");
			goto free_req_in;
		}
		status = usb_ep_enable(hidg->out_ep);
		if (status < 0) {
			ERROR(cdev, "Enable OUT endpoint FAILED!\n");
			goto free_req_in;
		}
		hidg->out_ep->driver_data = hidg;

		/*
		 * allocate a bunch of read buffers and queue them all at once.
		 */
		for (i = 0; i < hidg->qlen && status == 0; i++) {
			struct usb_request *req =
					hidg_alloc_ep_req(hidg->out_ep,
							  hidg->report_length);
			if (req) {
				req->complete = hidg_set_report_complete;
				req->context  = hidg;
				status = usb_ep_queue(hidg->out_ep, req,
						      GFP_ATOMIC);
				if (status) {
					ERROR(cdev, "%s queue req --> %d\n",
						hidg->out_ep->name, status);
					free_ep_req(hidg->out_ep, req);
				}
			} else {
				status = -ENOMEM;
				goto disable_out_ep;
			}
		}
	}

	if (hidg->in_ep != NULL) {
		spin_lock_irqsave(&hidg->write_spinlock, flags);
		hidg->req = req_in;
		hidg->write_pending = 0;
		spin_unlock_irqrestore(&hidg->write_spinlock, flags);

		wake_up(&hidg->write_queue);
	}
	return 0;
disable_out_ep:
	usb_ep_disable(hidg->out_ep);
free_req_in:
	if (req_in)
		free_ep_req(hidg->in_ep, req_in);

disable_ep_in:
	if (hidg->in_ep)
		usb_ep_disable(hidg->in_ep);

fail:
	return status;
}

static const struct file_operations f_hidg_fops = {
	.owner		= THIS_MODULE,
	.open		= f_hidg_open,
	.release	= f_hidg_release,
	.write		= f_hidg_write,
	.read		= f_hidg_read,
	.poll		= f_hidg_poll,
	.llseek		= noop_llseek,
};

static int hidg_bind(struct usb_configuration *c, struct usb_function *f)
{
	struct usb_ep		*ep;
	struct f_hidg		*hidg = func_to_hidg(f);
	struct usb_string	*us;
	struct device		*device;
	int			status;
	dev_t			dev;

	/* maybe allocate device-global string IDs, and patch descriptors */
	us = usb_gstrings_attach(c->cdev, ct_func_strings,
				 ARRAY_SIZE(ct_func_string_defs));
	if (IS_ERR(us))
		return PTR_ERR(us);
	hidg_interface_desc.iInterface = us[CT_FUNC_HID_IDX].id;

	/* allocate instance-specific interface IDs, and patch descriptors */
	status = usb_interface_id(c, f);
	if (status < 0)
		goto fail;
	hidg_interface_desc.bInterfaceNumber = status;

	/* allocate instance-specific endpoints */
	status = -ENODEV;
	ep = usb_ep_autoconfig(c->cdev->gadget, &hidg_fs_in_ep_desc);
	if (!ep)
		goto fail;
	hidg->in_ep = ep;

	ep = usb_ep_autoconfig(c->cdev->gadget, &hidg_fs_out_ep_desc);
	if (!ep)
		goto fail;
	hidg->out_ep = ep;

	/* set descriptor dynamic values */
	hidg_interface_desc.bInterfaceSubClass = hidg->bInterfaceSubClass;
	hidg_interface_desc.bInterfaceProtocol = hidg->bInterfaceProtocol;
	hidg->protocol = HID_REPORT_PROTOCOL;
	hidg->idle = 1;
	hidg_ss_in_ep_desc.wMaxPacketSize = cpu_to_le16(hidg->report_length);
	hidg_ss_in_comp_desc.wBytesPerInterval =
				cpu_to_le16(hidg->report_length);
	hidg_hs_in_ep_desc.wMaxPacketSize = cpu_to_le16(hidg->report_length);
	hidg_fs_in_ep_desc.wMaxPacketSize = cpu_to_le16(hidg->report_length);
	hidg_ss_out_ep_desc.wMaxPacketSize = cpu_to_le16(hidg->report_length);
	hidg_ss_out_comp_desc.wBytesPerInterval =
				cpu_to_le16(hidg->report_length);
	hidg_hs_out_ep_desc.wMaxPacketSize = cpu_to_le16(hidg->report_length);
	hidg_fs_out_ep_desc.wMaxPacketSize = cpu_to_le16(hidg->report_length);
	/*
	 * We can use hidg_desc struct here but we should not relay
	 * that its content won't change after returning from this function.
	 */
	hidg_desc.desc[0].bDescriptorType = HID_DT_REPORT;
	hidg_desc.desc[0].wDescriptorLength =
		cpu_to_le16(hidg->report_desc_length);

	hidg_hs_in_ep_desc.bEndpointAddress =
		hidg_fs_in_ep_desc.bEndpointAddress;
	hidg_hs_out_ep_desc.bEndpointAddress =
		hidg_fs_out_ep_desc.bEndpointAddress;

	hidg_ss_in_ep_desc.bEndpointAddress =
		hidg_fs_in_ep_desc.bEndpointAddress;
	hidg_ss_out_ep_desc.bEndpointAddress =
		hidg_fs_out_ep_desc.bEndpointAddress;

	status = usb_assign_descriptors(f, hidg_fs_descriptors,
			hidg_hs_descriptors, hidg_ss_descriptors,
			hidg_ss_descriptors);
	if (status)
		goto fail;

	spin_lock_init(&hidg->write_spinlock);
	hidg->write_pending = 1;
	hidg->req = NULL;
	spin_lock_init(&hidg->read_spinlock);
	init_waitqueue_head(&hidg->write_queue);
	init_waitqueue_head(&hidg->read_queue);
	INIT_LIST_HEAD(&hidg->completed_out_req);

	/* create char device */
	cdev_init(&hidg->cdev, &f_hidg_fops);
	dev = MKDEV(major, hidg->minor);
	status = cdev_add(&hidg->cdev, dev, 1);
	if (status)
		goto fail_free_descs;

	device = device_create(hidg_class, NULL, dev, NULL,
			       "%s%d", "hidg", hidg->minor);
	if (IS_ERR(device)) {
		status = PTR_ERR(device);
		goto del;
	}

	return 0;
del:
	cdev_del(&hidg->cdev);
fail_free_descs:
	usb_free_all_descriptors(f);
fail:
	ERROR(f->config->cdev, "hidg_bind FAILED\n");
	if (hidg->req != NULL)
		free_ep_req(hidg->in_ep, hidg->req);

	return status;
}

static inline int hidg_get_minor(void)
{
	int ret;

	ret = ida_simple_get(&hidg_ida, 0, 0, GFP_KERNEL);
	if (ret >= HIDG_MINORS) {
		ida_simple_remove(&hidg_ida, ret);
		ret = -ENODEV;
	}

	return ret;
}

static inline struct f_hid_opts *to_f_hid_opts(struct config_item *item)
{
	return container_of(to_config_group(item), struct f_hid_opts,
			    func_inst.group);
}

static void hid_attr_release(struct config_item *item)
{
	struct f_hid_opts *opts = to_f_hid_opts(item);

	usb_put_function_instance(&opts->func_inst);
}

static struct configfs_item_operations hidg_item_ops = {
	.release	= hid_attr_release,
};

#define F_HID_OPT(name, prec, limit)					\
static ssize_t f_hid_opts_##name##_show(struct config_item *item, char *page)\
{									\
	struct f_hid_opts *opts = to_f_hid_opts(item);			\
	int result;							\
									\
	mutex_lock(&opts->lock);					\
	result = sprintf(page, "%d\n", opts->name);			\
	mutex_unlock(&opts->lock);					\
									\
	return result;							\
}									\
									\
static ssize_t f_hid_opts_##name##_store(struct config_item *item,	\
					 const char *page, size_t len)	\
{									\
	struct f_hid_opts *opts = to_f_hid_opts(item);			\
	int ret;							\
	u##prec num;							\
									\
	mutex_lock(&opts->lock);					\
	if (opts->refcnt) {						\
		ret = -EBUSY;						\
		goto end;						\
	}								\
									\
	ret = kstrtou##prec(page, 0, &num);				\
	if (ret)							\
		goto end;						\
									\
	if (num > limit) {						\
		ret = -EINVAL;						\
		goto end;						\
	}								\
	opts->name = num;						\
	ret = len;							\
									\
end:									\
	mutex_unlock(&opts->lock);					\
	return ret;							\
}									\
									\
CONFIGFS_ATTR(f_hid_opts_, name)

F_HID_OPT(subclass, 8, 255);
F_HID_OPT(protocol, 8, 255);
F_HID_OPT(report_length, 16, 65535);

static ssize_t f_hid_opts_report_desc_show(struct config_item *item, char *page)
{
	struct f_hid_opts *opts = to_f_hid_opts(item);
	int result;

	mutex_lock(&opts->lock);
	result = opts->report_desc_length;
	memcpy(page, opts->report_desc, opts->report_desc_length);
	mutex_unlock(&opts->lock);

	return result;
}

static ssize_t f_hid_opts_report_desc_store(struct config_item *item,
					    const char *page, size_t len)
{
	struct f_hid_opts *opts = to_f_hid_opts(item);
	int ret = -EBUSY;
	char *d;

	mutex_lock(&opts->lock);

	if (opts->refcnt)
		goto end;
	if (len > PAGE_SIZE) {
		ret = -ENOSPC;
		goto end;
	}
	d = kmemdup(page, len, GFP_KERNEL);
	if (!d) {
		ret = -ENOMEM;
		goto end;
	}
	kfree(opts->report_desc);
	opts->report_desc = d;
	opts->report_desc_length = len;
	opts->report_desc_alloc = true;
	ret = len;
end:
	mutex_unlock(&opts->lock);
	return ret;
}

CONFIGFS_ATTR(f_hid_opts_, report_desc);

static ssize_t f_hid_opts_dev_show(struct config_item *item, char *page)
{
	struct f_hid_opts *opts = to_f_hid_opts(item);

	return sprintf(page, "%d:%d\n", major, opts->minor);
}

CONFIGFS_ATTR_RO(f_hid_opts_, dev);

static struct configfs_attribute *hid_attrs[] = {
	&f_hid_opts_attr_subclass,
	&f_hid_opts_attr_protocol,
	&f_hid_opts_attr_report_length,
	&f_hid_opts_attr_report_desc,
	&f_hid_opts_attr_dev,
	NULL,
};

static const struct config_item_type hid_func_type = {
	.ct_item_ops	= &hidg_item_ops,
	.ct_attrs	= hid_attrs,
	.ct_owner	= THIS_MODULE,
};

static inline void hidg_put_minor(int minor)
{
	ida_simple_remove(&hidg_ida, minor);
}

static void hidg_free_inst(struct usb_function_instance *f)
{
	struct f_hid_opts *opts;

	opts = container_of(f, struct f_hid_opts, func_inst);

	mutex_lock(&hidg_ida_lock);

	hidg_put_minor(opts->minor);
	if (ida_is_empty(&hidg_ida))
		ghid_cleanup();

	mutex_unlock(&hidg_ida_lock);

	if (opts->report_desc_alloc)
		kfree(opts->report_desc);

	kfree(opts);
}

static struct usb_function_instance *hidg_alloc_inst(void)
{
	struct f_hid_opts *opts;
	struct usb_function_instance *ret;
	int status = 0;

	opts = kzalloc(sizeof(*opts), GFP_KERNEL);
	if (!opts)
		return ERR_PTR(-ENOMEM);
	mutex_init(&opts->lock);
	opts->func_inst.free_func_inst = hidg_free_inst;
	ret = &opts->func_inst;

	mutex_lock(&hidg_ida_lock);

	if (ida_is_empty(&hidg_ida)) {
		status = ghid_setup(NULL, HIDG_MINORS);
		if (status)  {
			ret = ERR_PTR(status);
			kfree(opts);
			goto unlock;
		}
	}

	opts->minor = hidg_get_minor();
	if (opts->minor < 0) {
		ret = ERR_PTR(opts->minor);
		kfree(opts);
		if (ida_is_empty(&hidg_ida))
			ghid_cleanup();
		goto unlock;
	}
	config_group_init_type_name(&opts->func_inst.group, "", &hid_func_type);

unlock:
	mutex_unlock(&hidg_ida_lock);
	return ret;
}

static void hidg_free(struct usb_function *f)
{
	struct f_hidg *hidg;
	struct f_hid_opts *opts;

	hidg = func_to_hidg(f);
	opts = container_of(f->fi, struct f_hid_opts, func_inst);
	kfree(hidg->report_desc);
	kfree(hidg);
	mutex_lock(&opts->lock);
	--opts->refcnt;
	mutex_unlock(&opts->lock);
}

static void hidg_unbind(struct usb_configuration *c, struct usb_function *f)
{
	struct f_hidg *hidg = func_to_hidg(f);

	device_destroy(hidg_class, MKDEV(major, hidg->minor));
	cdev_del(&hidg->cdev);

	usb_free_all_descriptors(f);
}

static struct usb_function *hidg_alloc(struct usb_function_instance *fi)
{
	struct f_hidg *hidg;
	struct f_hid_opts *opts;

	/* allocate and initialize one new instance */
	hidg = kzalloc(sizeof(*hidg), GFP_KERNEL);
	if (!hidg)
		return ERR_PTR(-ENOMEM);

	opts = container_of(fi, struct f_hid_opts, func_inst);

	mutex_lock(&opts->lock);
	++opts->refcnt;

	hidg->minor = opts->minor;
	hidg->bInterfaceSubClass = opts->subclass;
	hidg->bInterfaceProtocol = opts->protocol;
	hidg->report_length = opts->report_length;
	hidg->report_desc_length = opts->report_desc_length;
	if (opts->report_desc) {
		hidg->report_desc = kmemdup(opts->report_desc,
					    opts->report_desc_length,
					    GFP_KERNEL);
		if (!hidg->report_desc) {
			kfree(hidg);
			mutex_unlock(&opts->lock);
			return ERR_PTR(-ENOMEM);
		}
	}

	mutex_unlock(&opts->lock);

	hidg->func.name    = "hid";
	hidg->func.bind    = hidg_bind;
	hidg->func.unbind  = hidg_unbind;
	hidg->func.set_alt = hidg_set_alt;
	hidg->func.disable = hidg_disable;
	hidg->func.setup   = hidg_setup;
	hidg->func.free_func = hidg_free;

	/* this could me made configurable at some point */
	hidg->qlen	   = 4;

	return &hidg->func;
}

DECLARE_USB_FUNCTION_INIT(hid, hidg_alloc_inst, hidg_alloc);
MODULE_LICENSE("GPL");
MODULE_AUTHOR("Fabien Chouteau");

int ghid_setup(struct usb_gadget *g, int count)
{
	int status;
	dev_t dev;

	hidg_class = class_create(THIS_MODULE, "hidg");
	if (IS_ERR(hidg_class)) {
		status = PTR_ERR(hidg_class);
		hidg_class = NULL;
		return status;
	}

	status = alloc_chrdev_region(&dev, 0, count, "hidg");
	if (status) {
		class_destroy(hidg_class);
		hidg_class = NULL;
		return status;
	}

	major = MAJOR(dev);
	minors = count;

	return 0;
}

void ghid_cleanup(void)
{
	if (major) {
		unregister_chrdev_region(MKDEV(major, 0), minors);
		major = minors = 0;
	}

	class_destroy(hidg_class);
	hidg_class = NULL;
}<|MERGE_RESOLUTION|>--- conflicted
+++ resolved
@@ -406,15 +406,7 @@
 	}
 
 	status = usb_ep_queue(hidg->in_ep, req, GFP_ATOMIC);
-<<<<<<< HEAD
-	if (status < 0) {
-		if (status != -ESHUTDOWN)
-			ERROR(hidg->func.config->cdev,
-			      "usb_ep_queue error on int endpoint %zd\n",
-			      status);
-=======
 	if (status < 0)
->>>>>>> 2335b701
 		goto release_write_pending;
 	else
 		status = count;
