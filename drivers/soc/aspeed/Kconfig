--- conflicted
+++ resolved
@@ -100,7 +100,6 @@
 	  SoCs. The XDMA engine can perform PCIe DMA operations between the BMC
 	  and a host processor.
 
-<<<<<<< HEAD
 config ASPEED_VGA_SHAREDMEM
 	tristate "Aspeed VGA Shared memory"
 	help
@@ -108,14 +107,13 @@
 	  This driver used by ManagedDataRegionlV2 specification. In the
 	  specification, BIOS will transfer whole SMBIOS table to VGA memory,
 	  and BMC can get the table from VGA memory through this driver.
-=======
+
 config ASPEED_SBC
 	bool "ASPEED Secure Boot Controller driver"
 	default MACH_ASPEED_G6
 	help
 	  Say yes to provide information about the secure boot controller in
 	  debugfs.
->>>>>>> 49caedb6
 
 endmenu
 
