--- conflicted
+++ resolved
@@ -19,10 +19,6 @@
 #include <linux/irqdomain.h>
 #include <linux/irqchip/chained_irq.h>
 #include <linux/interrupt.h>
-<<<<<<< HEAD
-#include <linux/bitops.h>
-=======
->>>>>>> 661e50bc
 
 enum gio_reg_index {
 	GIO_REG_ODEN = 0,
@@ -331,7 +327,6 @@
  */
 static struct lock_class_key brcmstb_gpio_irq_lock_class;
 static struct lock_class_key brcmstb_gpio_irq_request_class;
-<<<<<<< HEAD
 
 
 static int brcmstb_gpio_irq_map(struct irq_domain *d, unsigned int irq,
@@ -364,40 +359,6 @@
 	irq_set_chip_data(irq, NULL);
 }
 
-=======
-
-
-static int brcmstb_gpio_irq_map(struct irq_domain *d, unsigned int irq,
-		irq_hw_number_t hwirq)
-{
-	struct brcmstb_gpio_priv *priv = d->host_data;
-	struct brcmstb_gpio_bank *bank =
-		brcmstb_gpio_hwirq_to_bank(priv, hwirq);
-	struct platform_device *pdev = priv->pdev;
-	int ret;
-
-	if (!bank)
-		return -EINVAL;
-
-	dev_dbg(&pdev->dev, "Mapping irq %d for gpio line %d (bank %d)\n",
-		irq, (int)hwirq, bank->id);
-	ret = irq_set_chip_data(irq, &bank->gc);
-	if (ret < 0)
-		return ret;
-	irq_set_lockdep_class(irq, &brcmstb_gpio_irq_lock_class,
-			      &brcmstb_gpio_irq_request_class);
-	irq_set_chip_and_handler(irq, &priv->irq_chip, handle_level_irq);
-	irq_set_noprobe(irq);
-	return 0;
-}
-
-static void brcmstb_gpio_irq_unmap(struct irq_domain *d, unsigned int irq)
-{
-	irq_set_chip_and_handler(irq, NULL, NULL);
-	irq_set_chip_data(irq, NULL);
-}
-
->>>>>>> 661e50bc
 static const struct irq_domain_ops brcmstb_gpio_irq_domain_ops = {
 	.map = brcmstb_gpio_irq_map,
 	.unmap = brcmstb_gpio_irq_unmap,
