--- conflicted
+++ resolved
@@ -73,17 +73,11 @@
 			      SECT_4K | SPI_NOR_DUAL_READ |
 			      SPI_NOR_QUAD_READ) },
 	{ "mx25l25655e", INFO(0xc22619, 0, 64 * 1024, 512, 0) },
-<<<<<<< HEAD
-	{ "mx25l51245g", INFO(0xc2201a, 0, 64 * 1024, 1024,
-			      SECT_4K | SPI_NOR_DUAL_READ | SPI_NOR_QUAD_READ |
-			      SPI_NOR_4B_OPCODES) },
 	{ "mx66l51235f", INFO(0xc2201a, 0, 64 * 1024, 1024,
 			      SPI_NOR_DUAL_READ | SPI_NOR_QUAD_READ) },
-=======
 	{ "mx66l51235l", INFO(0xc2201a, 0, 64 * 1024, 1024,
 			      SPI_NOR_DUAL_READ | SPI_NOR_QUAD_READ |
 			      SPI_NOR_4B_OPCODES) },
->>>>>>> 72bb632d
 	{ "mx66u51235f", INFO(0xc2253a, 0, 64 * 1024, 1024,
 			      SECT_4K | SPI_NOR_DUAL_READ |
 			      SPI_NOR_QUAD_READ | SPI_NOR_4B_OPCODES) },
