/*
 * Copyright (c) 2016 Mellanox Technologies Ltd. All rights reserved.
 * Copyright (c) 2015 System Fabric Works, Inc. All rights reserved.
 *
 * This software is available to you under a choice of one of two
 * licenses.  You may choose to be licensed under the terms of the GNU
 * General Public License (GPL) Version 2, available from the file
 * COPYING in the main directory of this source tree, or the
 * OpenIB.org BSD license below:
 *
 *     Redistribution and use in source and binary forms, with or
 *     without modification, are permitted provided that the following
 *     conditions are met:
 *
 *	- Redistributions of source code must retain the above
 *	  copyright notice, this list of conditions and the following
 *	  disclaimer.
 *
 *	- Redistributions in binary form must reproduce the above
 *	  copyright notice, this list of conditions and the following
 *	  disclaimer in the documentation and/or other materials
 *	  provided with the distribution.
 *
 * THE SOFTWARE IS PROVIDED "AS IS", WITHOUT WARRANTY OF ANY KIND,
 * EXPRESS OR IMPLIED, INCLUDING BUT NOT LIMITED TO THE WARRANTIES OF
 * MERCHANTABILITY, FITNESS FOR A PARTICULAR PURPOSE AND
 * NONINFRINGEMENT. IN NO EVENT SHALL THE AUTHORS OR COPYRIGHT HOLDERS
 * BE LIABLE FOR ANY CLAIM, DAMAGES OR OTHER LIABILITY, WHETHER IN AN
 * ACTION OF CONTRACT, TORT OR OTHERWISE, ARISING FROM, OUT OF OR IN
 * CONNECTION WITH THE SOFTWARE OR THE USE OR OTHER DEALINGS IN THE
 * SOFTWARE.
 */

#include <linux/skbuff.h>
#include <linux/if_arp.h>
#include <linux/netdevice.h>
#include <linux/if.h>
#include <linux/if_vlan.h>
#include <net/udp_tunnel.h>
#include <net/sch_generic.h>
#include <linux/netfilter.h>
#include <rdma/ib_addr.h>

#include "rxe.h"
#include "rxe_net.h"
#include "rxe_loc.h"

static struct rxe_recv_sockets recv_sockets;

struct device *rxe_dma_device(struct rxe_dev *rxe)
{
	struct net_device *ndev;

	ndev = rxe->ndev;

	if (is_vlan_dev(ndev))
		ndev = vlan_dev_real_dev(ndev);

	return ndev->dev.parent;
}

int rxe_mcast_add(struct rxe_dev *rxe, union ib_gid *mgid)
{
	int err;
	unsigned char ll_addr[ETH_ALEN];

	ipv6_eth_mc_map((struct in6_addr *)mgid->raw, ll_addr);
	err = dev_mc_add(rxe->ndev, ll_addr);

	return err;
}

int rxe_mcast_delete(struct rxe_dev *rxe, union ib_gid *mgid)
{
	int err;
	unsigned char ll_addr[ETH_ALEN];

	ipv6_eth_mc_map((struct in6_addr *)mgid->raw, ll_addr);
	err = dev_mc_del(rxe->ndev, ll_addr);

	return err;
}

static struct dst_entry *rxe_find_route4(struct net_device *ndev,
				  struct in_addr *saddr,
				  struct in_addr *daddr)
{
	struct rtable *rt;
	struct flowi4 fl = { { 0 } };

	memset(&fl, 0, sizeof(fl));
	fl.flowi4_oif = ndev->ifindex;
	memcpy(&fl.saddr, saddr, sizeof(*saddr));
	memcpy(&fl.daddr, daddr, sizeof(*daddr));
	fl.flowi4_proto = IPPROTO_UDP;

	rt = ip_route_output_key(&init_net, &fl);
	if (IS_ERR(rt)) {
		pr_err_ratelimited("no route to %pI4\n", &daddr->s_addr);
		return NULL;
	}

	return &rt->dst;
}

#if IS_ENABLED(CONFIG_IPV6)
static struct dst_entry *rxe_find_route6(struct net_device *ndev,
					 struct in6_addr *saddr,
					 struct in6_addr *daddr)
{
	struct dst_entry *ndst;
	struct flowi6 fl6 = { { 0 } };

	memset(&fl6, 0, sizeof(fl6));
	fl6.flowi6_oif = ndev->ifindex;
	memcpy(&fl6.saddr, saddr, sizeof(*saddr));
	memcpy(&fl6.daddr, daddr, sizeof(*daddr));
	fl6.flowi6_proto = IPPROTO_UDP;

	if (unlikely(ipv6_stub->ipv6_dst_lookup(sock_net(recv_sockets.sk6->sk),
						recv_sockets.sk6->sk, &ndst, &fl6))) {
		pr_err_ratelimited("no route to %pI6\n", daddr);
		goto put;
	}

	if (unlikely(ndst->error)) {
		pr_err("no route to %pI6\n", daddr);
		goto put;
	}

	return ndst;
put:
	dst_release(ndst);
	return NULL;
}

#else

static struct dst_entry *rxe_find_route6(struct net_device *ndev,
					 struct in6_addr *saddr,
					 struct in6_addr *daddr)
{
	return NULL;
}

#endif

static struct dst_entry *rxe_find_route(struct net_device *ndev,
					struct rxe_qp *qp,
					struct rxe_av *av)
{
	struct dst_entry *dst = NULL;

	if (qp_type(qp) == IB_QPT_RC)
		dst = sk_dst_get(qp->sk->sk);

	if (!dst || !dst_check(dst, qp->dst_cookie)) {
		if (dst)
			dst_release(dst);

		if (av->network_type == RDMA_NETWORK_IPV4) {
			struct in_addr *saddr;
			struct in_addr *daddr;

			saddr = &av->sgid_addr._sockaddr_in.sin_addr;
			daddr = &av->dgid_addr._sockaddr_in.sin_addr;
			dst = rxe_find_route4(ndev, saddr, daddr);
		} else if (av->network_type == RDMA_NETWORK_IPV6) {
			struct in6_addr *saddr6;
			struct in6_addr *daddr6;

			saddr6 = &av->sgid_addr._sockaddr_in6.sin6_addr;
			daddr6 = &av->dgid_addr._sockaddr_in6.sin6_addr;
			dst = rxe_find_route6(ndev, saddr6, daddr6);
#if IS_ENABLED(CONFIG_IPV6)
			if (dst)
				qp->dst_cookie =
					rt6_get_cookie((struct rt6_info *)dst);
#endif
		}

		if (dst && (qp_type(qp) == IB_QPT_RC)) {
			dst_hold(dst);
			sk_dst_set(qp->sk->sk, dst);
		}
	}
	return dst;
}

static int rxe_udp_encap_recv(struct sock *sk, struct sk_buff *skb)
{
	struct udphdr *udph;
	struct net_device *ndev = skb->dev;
	struct net_device *rdev = ndev;
	struct rxe_dev *rxe = rxe_get_dev_from_net(ndev);
	struct rxe_pkt_info *pkt = SKB_TO_PKT(skb);

	if (!rxe && is_vlan_dev(rdev)) {
		rdev = vlan_dev_real_dev(ndev);
		rxe = rxe_get_dev_from_net(rdev);
	}
	if (!rxe)
		goto drop;

	if (skb_linearize(skb)) {
		pr_err("skb_linearize failed\n");
		ib_device_put(&rxe->ib_dev);
		goto drop;
	}

	udph = udp_hdr(skb);
	pkt->rxe = rxe;
	pkt->port_num = 1;
	pkt->hdr = (u8 *)(udph + 1);
	pkt->mask = RXE_GRH_MASK;
	pkt->paylen = be16_to_cpu(udph->len) - sizeof(*udph);

	rxe_rcv(skb);

	/*
	 * FIXME: this is in the wrong place, it needs to be done when pkt is
	 * destroyed
	 */
	ib_device_put(&rxe->ib_dev);

	return 0;
drop:
	kfree_skb(skb);

	return 0;
}

static struct socket *rxe_setup_udp_tunnel(struct net *net, __be16 port,
					   bool ipv6)
{
	int err;
	struct socket *sock;
	struct udp_port_cfg udp_cfg = { };
	struct udp_tunnel_sock_cfg tnl_cfg = { };

	if (ipv6) {
		udp_cfg.family = AF_INET6;
		udp_cfg.ipv6_v6only = 1;
	} else {
		udp_cfg.family = AF_INET;
	}

	udp_cfg.local_udp_port = port;

	/* Create UDP socket */
	err = udp_sock_create(net, &udp_cfg, &sock);
	if (err < 0) {
		pr_err("failed to create udp socket. err = %d\n", err);
		return ERR_PTR(err);
	}

	tnl_cfg.encap_type = 1;
	tnl_cfg.encap_rcv = rxe_udp_encap_recv;

	/* Setup UDP tunnel */
	setup_udp_tunnel_sock(net, sock, &tnl_cfg);

	return sock;
}

static void rxe_release_udp_tunnel(struct socket *sk)
{
	if (sk)
		udp_tunnel_sock_release(sk);
}

static void prepare_udp_hdr(struct sk_buff *skb, __be16 src_port,
			    __be16 dst_port)
{
	struct udphdr *udph;

	__skb_push(skb, sizeof(*udph));
	skb_reset_transport_header(skb);
	udph = udp_hdr(skb);

	udph->dest = dst_port;
	udph->source = src_port;
	udph->len = htons(skb->len);
	udph->check = 0;
}

static void prepare_ipv4_hdr(struct dst_entry *dst, struct sk_buff *skb,
			     __be32 saddr, __be32 daddr, __u8 proto,
			     __u8 tos, __u8 ttl, __be16 df, bool xnet)
{
	struct iphdr *iph;

	skb_scrub_packet(skb, xnet);

	skb_clear_hash(skb);
	skb_dst_set(skb, dst_clone(dst));
	memset(IPCB(skb), 0, sizeof(*IPCB(skb)));

	skb_push(skb, sizeof(struct iphdr));
	skb_reset_network_header(skb);

	iph = ip_hdr(skb);

	iph->version	=	IPVERSION;
	iph->ihl	=	sizeof(struct iphdr) >> 2;
	iph->frag_off	=	df;
	iph->protocol	=	proto;
	iph->tos	=	tos;
	iph->daddr	=	daddr;
	iph->saddr	=	saddr;
	iph->ttl	=	ttl;
	__ip_select_ident(dev_net(dst->dev), iph,
			  skb_shinfo(skb)->gso_segs ?: 1);
	iph->tot_len = htons(skb->len);
	ip_send_check(iph);
}

static void prepare_ipv6_hdr(struct dst_entry *dst, struct sk_buff *skb,
			     struct in6_addr *saddr, struct in6_addr *daddr,
			     __u8 proto, __u8 prio, __u8 ttl)
{
	struct ipv6hdr *ip6h;

	memset(&(IPCB(skb)->opt), 0, sizeof(IPCB(skb)->opt));
	IPCB(skb)->flags &= ~(IPSKB_XFRM_TUNNEL_SIZE | IPSKB_XFRM_TRANSFORMED
			    | IPSKB_REROUTED);
	skb_dst_set(skb, dst_clone(dst));

	__skb_push(skb, sizeof(*ip6h));
	skb_reset_network_header(skb);
	ip6h		  = ipv6_hdr(skb);
	ip6_flow_hdr(ip6h, prio, htonl(0));
	ip6h->payload_len = htons(skb->len);
	ip6h->nexthdr     = proto;
	ip6h->hop_limit   = ttl;
	ip6h->daddr	  = *daddr;
	ip6h->saddr	  = *saddr;
	ip6h->payload_len = htons(skb->len - sizeof(*ip6h));
}

static int prepare4(struct rxe_pkt_info *pkt, struct sk_buff *skb)
{
	struct rxe_qp *qp = pkt->qp;
	struct dst_entry *dst;
	bool xnet = false;
	__be16 df = htons(IP_DF);
	struct rxe_av *av = rxe_get_av(pkt);
	struct in_addr *saddr = &av->sgid_addr._sockaddr_in.sin_addr;
	struct in_addr *daddr = &av->dgid_addr._sockaddr_in.sin_addr;

	dst = rxe_find_route(skb->dev, qp, av);
	if (!dst) {
		pr_err("Host not reachable\n");
		return -EHOSTUNREACH;
	}

	prepare_udp_hdr(skb, cpu_to_be16(qp->src_port),
			cpu_to_be16(ROCE_V2_UDP_DPORT));

	prepare_ipv4_hdr(dst, skb, saddr->s_addr, daddr->s_addr, IPPROTO_UDP,
			 av->grh.traffic_class, av->grh.hop_limit, df, xnet);

	dst_release(dst);
	return 0;
}

static int prepare6(struct rxe_pkt_info *pkt, struct sk_buff *skb)
{
	struct rxe_qp *qp = pkt->qp;
	struct dst_entry *dst;
	struct rxe_av *av = rxe_get_av(pkt);
	struct in6_addr *saddr = &av->sgid_addr._sockaddr_in6.sin6_addr;
	struct in6_addr *daddr = &av->dgid_addr._sockaddr_in6.sin6_addr;

	dst = rxe_find_route(skb->dev, qp, av);
	if (!dst) {
		pr_err("Host not reachable\n");
		return -EHOSTUNREACH;
	}

	prepare_udp_hdr(skb, cpu_to_be16(qp->src_port),
			cpu_to_be16(ROCE_V2_UDP_DPORT));

	prepare_ipv6_hdr(dst, skb, saddr, daddr, IPPROTO_UDP,
			 av->grh.traffic_class,
			 av->grh.hop_limit);

	dst_release(dst);
	return 0;
}

int rxe_prepare(struct rxe_pkt_info *pkt, struct sk_buff *skb, u32 *crc)
{
	int err = 0;

	if (skb->protocol == htons(ETH_P_IP))
		err = prepare4(pkt, skb);
	else if (skb->protocol == htons(ETH_P_IPV6))
		err = prepare6(pkt, skb);

	*crc = rxe_icrc_hdr(pkt, skb);

<<<<<<< HEAD
	if (ether_addr_equal(skb->dev->dev_addr, av->dmac))
=======
	if (ether_addr_equal(skb->dev->dev_addr, rxe_get_av(pkt)->dmac))
>>>>>>> 0ecfebd2
		pkt->mask |= RXE_LOOPBACK_MASK;

	return err;
}

static void rxe_skb_tx_dtor(struct sk_buff *skb)
{
	struct sock *sk = skb->sk;
	struct rxe_qp *qp = sk->sk_user_data;
	int skb_out = atomic_dec_return(&qp->skb_out);

	if (unlikely(qp->need_req_skb &&
		     skb_out < RXE_INFLIGHT_SKBS_PER_QP_LOW))
		rxe_run_task(&qp->req.task, 1);

	rxe_drop_ref(qp);
}

int rxe_send(struct rxe_pkt_info *pkt, struct sk_buff *skb)
{
	int err;

	skb->destructor = rxe_skb_tx_dtor;
	skb->sk = pkt->qp->sk->sk;

	rxe_add_ref(pkt->qp);
	atomic_inc(&pkt->qp->skb_out);

	if (skb->protocol == htons(ETH_P_IP)) {
		err = ip_local_out(dev_net(skb_dst(skb)->dev), skb->sk, skb);
	} else if (skb->protocol == htons(ETH_P_IPV6)) {
		err = ip6_local_out(dev_net(skb_dst(skb)->dev), skb->sk, skb);
	} else {
		pr_err("Unknown layer 3 protocol: %d\n", skb->protocol);
		atomic_dec(&pkt->qp->skb_out);
		rxe_drop_ref(pkt->qp);
		kfree_skb(skb);
		return -EINVAL;
	}

	if (unlikely(net_xmit_eval(err))) {
		pr_debug("error sending packet: %d\n", err);
		return -EAGAIN;
	}

	return 0;
}

void rxe_loopback(struct sk_buff *skb)
{
	rxe_rcv(skb);
}

struct sk_buff *rxe_init_packet(struct rxe_dev *rxe, struct rxe_av *av,
				int paylen, struct rxe_pkt_info *pkt)
{
	unsigned int hdr_len;
	struct sk_buff *skb = NULL;
	struct net_device *ndev;
	const struct ib_gid_attr *attr;
	const int port_num = 1;

	attr = rdma_get_gid_attr(&rxe->ib_dev, port_num, av->grh.sgid_index);
	if (IS_ERR(attr))
		return NULL;

	if (av->network_type == RDMA_NETWORK_IPV4)
		hdr_len = ETH_HLEN + sizeof(struct udphdr) +
			sizeof(struct iphdr);
	else
		hdr_len = ETH_HLEN + sizeof(struct udphdr) +
			sizeof(struct ipv6hdr);

	rcu_read_lock();
	ndev = rdma_read_gid_attr_ndev_rcu(attr);
	if (IS_ERR(ndev)) {
		rcu_read_unlock();
		goto out;
	}
	skb = alloc_skb(paylen + hdr_len + LL_RESERVED_SPACE(ndev),
			GFP_ATOMIC);

	if (unlikely(!skb)) {
		rcu_read_unlock();
		goto out;
	}

	skb_reserve(skb, hdr_len + LL_RESERVED_SPACE(ndev));

	/* FIXME: hold reference to this netdev until life of this skb. */
	skb->dev	= ndev;
	rcu_read_unlock();

	if (av->network_type == RDMA_NETWORK_IPV4)
		skb->protocol = htons(ETH_P_IP);
	else
		skb->protocol = htons(ETH_P_IPV6);

	pkt->rxe	= rxe;
	pkt->port_num	= port_num;
	pkt->hdr	= skb_put_zero(skb, paylen);
	pkt->mask	|= RXE_GRH_MASK;

out:
	rdma_put_gid_attr(attr);
	return skb;
}

/*
 * this is required by rxe_cfg to match rxe devices in
 * /sys/class/infiniband up with their underlying ethernet devices
 */
const char *rxe_parent_name(struct rxe_dev *rxe, unsigned int port_num)
{
	return rxe->ndev->name;
}

enum rdma_link_layer rxe_link_layer(struct rxe_dev *rxe, unsigned int port_num)
{
	return IB_LINK_LAYER_ETHERNET;
}

int rxe_net_add(const char *ibdev_name, struct net_device *ndev)
{
	int err;
	struct rxe_dev *rxe = NULL;

	rxe = ib_alloc_device(rxe_dev, ib_dev);
	if (!rxe)
		return -ENOMEM;

	rxe->ndev = ndev;

	err = rxe_add(rxe, ndev->mtu, ibdev_name);
	if (err) {
		ib_dealloc_device(&rxe->ib_dev);
		return err;
	}

	return 0;
}

static void rxe_port_event(struct rxe_dev *rxe,
			   enum ib_event_type event)
{
	struct ib_event ev;

	ev.device = &rxe->ib_dev;
	ev.element.port_num = 1;
	ev.event = event;

	ib_dispatch_event(&ev);
}

/* Caller must hold net_info_lock */
void rxe_port_up(struct rxe_dev *rxe)
{
	struct rxe_port *port;

	port = &rxe->port;
	port->attr.state = IB_PORT_ACTIVE;

	rxe_port_event(rxe, IB_EVENT_PORT_ACTIVE);
	dev_info(&rxe->ib_dev.dev, "set active\n");
}

/* Caller must hold net_info_lock */
void rxe_port_down(struct rxe_dev *rxe)
{
	struct rxe_port *port;

	port = &rxe->port;
	port->attr.state = IB_PORT_DOWN;

	rxe_port_event(rxe, IB_EVENT_PORT_ERR);
	rxe_counter_inc(rxe, RXE_CNT_LINK_DOWNED);
	dev_info(&rxe->ib_dev.dev, "set down\n");
}

void rxe_set_port_state(struct rxe_dev *rxe)
{
	if (netif_running(rxe->ndev) && netif_carrier_ok(rxe->ndev))
		rxe_port_up(rxe);
	else
		rxe_port_down(rxe);
}

static int rxe_notify(struct notifier_block *not_blk,
		      unsigned long event,
		      void *arg)
{
	struct net_device *ndev = netdev_notifier_info_to_dev(arg);
	struct rxe_dev *rxe = rxe_get_dev_from_net(ndev);

	if (!rxe)
		return NOTIFY_OK;

	switch (event) {
	case NETDEV_UNREGISTER:
		ib_unregister_device_queued(&rxe->ib_dev);
		break;
	case NETDEV_UP:
		rxe_port_up(rxe);
		break;
	case NETDEV_DOWN:
		rxe_port_down(rxe);
		break;
	case NETDEV_CHANGEMTU:
		pr_info("%s changed mtu to %d\n", ndev->name, ndev->mtu);
		rxe_set_mtu(rxe, ndev->mtu);
		break;
	case NETDEV_CHANGE:
		rxe_set_port_state(rxe);
		break;
	case NETDEV_REBOOT:
	case NETDEV_GOING_DOWN:
	case NETDEV_CHANGEADDR:
	case NETDEV_CHANGENAME:
	case NETDEV_FEAT_CHANGE:
	default:
		pr_info("ignoring netdev event = %ld for %s\n",
			event, ndev->name);
		break;
	}

	ib_device_put(&rxe->ib_dev);
	return NOTIFY_OK;
}

static struct notifier_block rxe_net_notifier = {
	.notifier_call = rxe_notify,
};

static int rxe_net_ipv4_init(void)
{
	recv_sockets.sk4 = rxe_setup_udp_tunnel(&init_net,
				htons(ROCE_V2_UDP_DPORT), false);
	if (IS_ERR(recv_sockets.sk4)) {
		recv_sockets.sk4 = NULL;
		pr_err("Failed to create IPv4 UDP tunnel\n");
		return -1;
	}

	return 0;
}

static int rxe_net_ipv6_init(void)
{
#if IS_ENABLED(CONFIG_IPV6)

	recv_sockets.sk6 = rxe_setup_udp_tunnel(&init_net,
						htons(ROCE_V2_UDP_DPORT), true);
	if (IS_ERR(recv_sockets.sk6)) {
		recv_sockets.sk6 = NULL;
		pr_err("Failed to create IPv6 UDP tunnel\n");
		return -1;
	}
#endif
	return 0;
}

void rxe_net_exit(void)
{
	rxe_release_udp_tunnel(recv_sockets.sk6);
	rxe_release_udp_tunnel(recv_sockets.sk4);
	unregister_netdevice_notifier(&rxe_net_notifier);
}

int rxe_net_init(void)
{
	int err;

	recv_sockets.sk6 = NULL;

	err = rxe_net_ipv4_init();
	if (err)
		return err;
	err = rxe_net_ipv6_init();
	if (err)
		goto err_out;
	err = register_netdevice_notifier(&rxe_net_notifier);
	if (err) {
		pr_err("Failed to register netdev notifier\n");
		goto err_out;
	}
	return 0;
err_out:
	rxe_net_exit();
	return err;
}<|MERGE_RESOLUTION|>--- conflicted
+++ resolved
@@ -400,11 +400,7 @@
 
 	*crc = rxe_icrc_hdr(pkt, skb);
 
-<<<<<<< HEAD
-	if (ether_addr_equal(skb->dev->dev_addr, av->dmac))
-=======
 	if (ether_addr_equal(skb->dev->dev_addr, rxe_get_av(pkt)->dmac))
->>>>>>> 0ecfebd2
 		pkt->mask |= RXE_LOOPBACK_MASK;
 
 	return err;
