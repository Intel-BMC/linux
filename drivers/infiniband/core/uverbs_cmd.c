/*
 * Copyright (c) 2005 Topspin Communications.  All rights reserved.
 * Copyright (c) 2005, 2006, 2007 Cisco Systems.  All rights reserved.
 * Copyright (c) 2005 PathScale, Inc.  All rights reserved.
 * Copyright (c) 2006 Mellanox Technologies.  All rights reserved.
 *
 * This software is available to you under a choice of one of two
 * licenses.  You may choose to be licensed under the terms of the GNU
 * General Public License (GPL) Version 2, available from the file
 * COPYING in the main directory of this source tree, or the
 * OpenIB.org BSD license below:
 *
 *     Redistribution and use in source and binary forms, with or
 *     without modification, are permitted provided that the following
 *     conditions are met:
 *
 *      - Redistributions of source code must retain the above
 *        copyright notice, this list of conditions and the following
 *        disclaimer.
 *
 *      - Redistributions in binary form must reproduce the above
 *        copyright notice, this list of conditions and the following
 *        disclaimer in the documentation and/or other materials
 *        provided with the distribution.
 *
 * THE SOFTWARE IS PROVIDED "AS IS", WITHOUT WARRANTY OF ANY KIND,
 * EXPRESS OR IMPLIED, INCLUDING BUT NOT LIMITED TO THE WARRANTIES OF
 * MERCHANTABILITY, FITNESS FOR A PARTICULAR PURPOSE AND
 * NONINFRINGEMENT. IN NO EVENT SHALL THE AUTHORS OR COPYRIGHT HOLDERS
 * BE LIABLE FOR ANY CLAIM, DAMAGES OR OTHER LIABILITY, WHETHER IN AN
 * ACTION OF CONTRACT, TORT OR OTHERWISE, ARISING FROM, OUT OF OR IN
 * CONNECTION WITH THE SOFTWARE OR THE USE OR OTHER DEALINGS IN THE
 * SOFTWARE.
 */

#include <linux/file.h>
#include <linux/fs.h>
#include <linux/slab.h>
#include <linux/sched.h>

#include <linux/uaccess.h>

#include <rdma/uverbs_types.h>
#include <rdma/uverbs_std_types.h>
#include "rdma_core.h"

#include "uverbs.h"
#include "core_priv.h"

/*
 * Copy a response to userspace. If the provided 'resp' is larger than the
 * user buffer it is silently truncated. If the user provided a larger buffer
 * then the trailing portion is zero filled.
 *
 * These semantics are intended to support future extension of the output
 * structures.
 */
static int uverbs_response(struct uverbs_attr_bundle *attrs, const void *resp,
			   size_t resp_len)
{
	int ret;

	if (uverbs_attr_is_valid(attrs, UVERBS_ATTR_CORE_OUT))
		return uverbs_copy_to_struct_or_zero(
			attrs, UVERBS_ATTR_CORE_OUT, resp, resp_len);

	if (copy_to_user(attrs->ucore.outbuf, resp,
			 min(attrs->ucore.outlen, resp_len)))
		return -EFAULT;

	if (resp_len < attrs->ucore.outlen) {
		/*
		 * Zero fill any extra memory that user
		 * space might have provided.
		 */
		ret = clear_user(attrs->ucore.outbuf + resp_len,
				 attrs->ucore.outlen - resp_len);
		if (ret)
			return -EFAULT;
	}

	return 0;
}

/*
 * Copy a request from userspace. If the provided 'req' is larger than the
 * user buffer then the user buffer is zero extended into the 'req'. If 'req'
 * is smaller than the user buffer then the uncopied bytes in the user buffer
 * must be zero.
 */
static int uverbs_request(struct uverbs_attr_bundle *attrs, void *req,
			  size_t req_len)
{
	if (copy_from_user(req, attrs->ucore.inbuf,
			   min(attrs->ucore.inlen, req_len)))
		return -EFAULT;

	if (attrs->ucore.inlen < req_len) {
		memset(req + attrs->ucore.inlen, 0,
		       req_len - attrs->ucore.inlen);
	} else if (attrs->ucore.inlen > req_len) {
		if (!ib_is_buffer_cleared(attrs->ucore.inbuf + req_len,
					  attrs->ucore.inlen - req_len))
			return -EOPNOTSUPP;
	}
	return 0;
}

/*
 * Generate the value for the 'response_length' protocol used by write_ex.
 * This is the number of bytes the kernel actually wrote. Userspace can use
 * this to detect what structure members in the response the kernel
 * understood.
 */
static u32 uverbs_response_length(struct uverbs_attr_bundle *attrs,
				  size_t resp_len)
{
	return min_t(size_t, attrs->ucore.outlen, resp_len);
}

/*
 * The iterator version of the request interface is for handlers that need to
 * step over a flex array at the end of a command header.
 */
struct uverbs_req_iter {
	const void __user *cur;
	const void __user *end;
};

static int uverbs_request_start(struct uverbs_attr_bundle *attrs,
				struct uverbs_req_iter *iter,
				void *req,
				size_t req_len)
{
	if (attrs->ucore.inlen < req_len)
		return -ENOSPC;

	if (copy_from_user(req, attrs->ucore.inbuf, req_len))
		return -EFAULT;

	iter->cur = attrs->ucore.inbuf + req_len;
	iter->end = attrs->ucore.inbuf + attrs->ucore.inlen;
	return 0;
}

static int uverbs_request_next(struct uverbs_req_iter *iter, void *val,
			       size_t len)
{
	if (iter->cur + len > iter->end)
		return -ENOSPC;

	if (copy_from_user(val, iter->cur, len))
		return -EFAULT;

	iter->cur += len;
	return 0;
}

static const void __user *uverbs_request_next_ptr(struct uverbs_req_iter *iter,
						  size_t len)
{
	const void __user *res = iter->cur;

	if (iter->cur + len > iter->end)
		return (void __force __user *)ERR_PTR(-ENOSPC);
	iter->cur += len;
	return res;
}

static int uverbs_request_finish(struct uverbs_req_iter *iter)
{
	if (!ib_is_buffer_cleared(iter->cur, iter->end - iter->cur))
		return -EOPNOTSUPP;
	return 0;
}

/*
 * When calling a destroy function during an error unwind we need to pass in
 * the udata that is sanitized of all user arguments. Ie from the driver
 * perspective it looks like no udata was passed.
 */
struct ib_udata *uverbs_get_cleared_udata(struct uverbs_attr_bundle *attrs)
{
	attrs->driver_udata = (struct ib_udata){};
	return &attrs->driver_udata;
}

static struct ib_uverbs_completion_event_file *
_ib_uverbs_lookup_comp_file(s32 fd, struct uverbs_attr_bundle *attrs)
{
	struct ib_uobject *uobj = ufd_get_read(UVERBS_OBJECT_COMP_CHANNEL,
					       fd, attrs);

	if (IS_ERR(uobj))
		return (void *)uobj;

	uverbs_uobject_get(uobj);
	uobj_put_read(uobj);

	return container_of(uobj, struct ib_uverbs_completion_event_file,
			    uobj);
}
#define ib_uverbs_lookup_comp_file(_fd, _ufile)                                \
	_ib_uverbs_lookup_comp_file((_fd)*typecheck(s32, _fd), _ufile)

int ib_alloc_ucontext(struct uverbs_attr_bundle *attrs)
{
	struct ib_uverbs_file *ufile = attrs->ufile;
	struct ib_ucontext *ucontext;
	struct ib_device *ib_dev;

	ib_dev = srcu_dereference(ufile->device->ib_dev,
				  &ufile->device->disassociate_srcu);
	if (!ib_dev)
		return -EIO;

	ucontext = rdma_zalloc_drv_obj(ib_dev, ib_ucontext);
	if (!ucontext)
		return -ENOMEM;

	ucontext->res.type = RDMA_RESTRACK_CTX;
	ucontext->device = ib_dev;
	ucontext->ufile = ufile;
	xa_init_flags(&ucontext->mmap_xa, XA_FLAGS_ALLOC);
	attrs->context = ucontext;
	return 0;
}

int ib_init_ucontext(struct uverbs_attr_bundle *attrs)
{
	struct ib_ucontext *ucontext = attrs->context;
	struct ib_uverbs_file *file = attrs->ufile;
	int ret;

	if (!down_read_trylock(&file->hw_destroy_rwsem))
		return -EIO;
	mutex_lock(&file->ucontext_lock);
	if (file->ucontext) {
		ret = -EINVAL;
		goto err;
	}

	ret = ib_rdmacg_try_charge(&ucontext->cg_obj, ucontext->device,
				   RDMACG_RESOURCE_HCA_HANDLE);
	if (ret)
		goto err;

	ret = ucontext->device->ops.alloc_ucontext(ucontext,
						   &attrs->driver_udata);
	if (ret)
		goto err_uncharge;

	rdma_restrack_uadd(&ucontext->res);

	/*
	 * Make sure that ib_uverbs_get_ucontext() sees the pointer update
	 * only after all writes to setup the ucontext have completed
	 */
	smp_store_release(&file->ucontext, ucontext);

	mutex_unlock(&file->ucontext_lock);
	up_read(&file->hw_destroy_rwsem);
	return 0;

err_uncharge:
	ib_rdmacg_uncharge(&ucontext->cg_obj, ucontext->device,
			   RDMACG_RESOURCE_HCA_HANDLE);
err:
	mutex_unlock(&file->ucontext_lock);
	up_read(&file->hw_destroy_rwsem);
	return ret;
}

static int ib_uverbs_get_context(struct uverbs_attr_bundle *attrs)
{
	struct ib_uverbs_get_context_resp resp;
	struct ib_uverbs_get_context cmd;
	struct ib_device *ib_dev;
	struct ib_uobject *uobj;
	int ret;

	ret = uverbs_request(attrs, &cmd, sizeof(cmd));
	if (ret)
		return ret;

	ret = ib_alloc_ucontext(attrs);
	if (ret)
		return ret;

	uobj = uobj_alloc(UVERBS_OBJECT_ASYNC_EVENT, attrs, &ib_dev);
	if (IS_ERR(uobj)) {
		ret = PTR_ERR(uobj);
		goto err_ucontext;
	}

	resp = (struct ib_uverbs_get_context_resp){
		.num_comp_vectors = attrs->ufile->device->num_comp_vectors,
		.async_fd = uobj->id,
	};
	ret = uverbs_response(attrs, &resp, sizeof(resp));
	if (ret)
		goto err_uobj;

	ret = ib_init_ucontext(attrs);
	if (ret)
		goto err_uobj;

	ib_uverbs_init_async_event_file(
		container_of(uobj, struct ib_uverbs_async_event_file, uobj));
	rdma_alloc_commit_uobject(uobj, attrs);
	return 0;

err_uobj:
	rdma_alloc_abort_uobject(uobj, attrs, false);
err_ucontext:
	kfree(attrs->context);
	attrs->context = NULL;
	return ret;
}

static void copy_query_dev_fields(struct ib_ucontext *ucontext,
				  struct ib_uverbs_query_device_resp *resp,
				  struct ib_device_attr *attr)
{
	struct ib_device *ib_dev = ucontext->device;

	resp->fw_ver		= attr->fw_ver;
	resp->node_guid		= ib_dev->node_guid;
	resp->sys_image_guid	= attr->sys_image_guid;
	resp->max_mr_size	= attr->max_mr_size;
	resp->page_size_cap	= attr->page_size_cap;
	resp->vendor_id		= attr->vendor_id;
	resp->vendor_part_id	= attr->vendor_part_id;
	resp->hw_ver		= attr->hw_ver;
	resp->max_qp		= attr->max_qp;
	resp->max_qp_wr		= attr->max_qp_wr;
	resp->device_cap_flags	= lower_32_bits(attr->device_cap_flags);
	resp->max_sge		= min(attr->max_send_sge, attr->max_recv_sge);
	resp->max_sge_rd	= attr->max_sge_rd;
	resp->max_cq		= attr->max_cq;
	resp->max_cqe		= attr->max_cqe;
	resp->max_mr		= attr->max_mr;
	resp->max_pd		= attr->max_pd;
	resp->max_qp_rd_atom	= attr->max_qp_rd_atom;
	resp->max_ee_rd_atom	= attr->max_ee_rd_atom;
	resp->max_res_rd_atom	= attr->max_res_rd_atom;
	resp->max_qp_init_rd_atom	= attr->max_qp_init_rd_atom;
	resp->max_ee_init_rd_atom	= attr->max_ee_init_rd_atom;
	resp->atomic_cap		= attr->atomic_cap;
	resp->max_ee			= attr->max_ee;
	resp->max_rdd			= attr->max_rdd;
	resp->max_mw			= attr->max_mw;
	resp->max_raw_ipv6_qp		= attr->max_raw_ipv6_qp;
	resp->max_raw_ethy_qp		= attr->max_raw_ethy_qp;
	resp->max_mcast_grp		= attr->max_mcast_grp;
	resp->max_mcast_qp_attach	= attr->max_mcast_qp_attach;
	resp->max_total_mcast_qp_attach	= attr->max_total_mcast_qp_attach;
	resp->max_ah			= attr->max_ah;
	resp->max_srq			= attr->max_srq;
	resp->max_srq_wr		= attr->max_srq_wr;
	resp->max_srq_sge		= attr->max_srq_sge;
	resp->max_pkeys			= attr->max_pkeys;
	resp->local_ca_ack_delay	= attr->local_ca_ack_delay;
	resp->phys_port_cnt		= ib_dev->phys_port_cnt;
}

static int ib_uverbs_query_device(struct uverbs_attr_bundle *attrs)
{
	struct ib_uverbs_query_device      cmd;
	struct ib_uverbs_query_device_resp resp;
	struct ib_ucontext *ucontext;
	int ret;

	ucontext = ib_uverbs_get_ucontext(attrs);
	if (IS_ERR(ucontext))
		return PTR_ERR(ucontext);

	ret = uverbs_request(attrs, &cmd, sizeof(cmd));
	if (ret)
		return ret;

	memset(&resp, 0, sizeof resp);
	copy_query_dev_fields(ucontext, &resp, &ucontext->device->attrs);

	return uverbs_response(attrs, &resp, sizeof(resp));
}

static int ib_uverbs_query_port(struct uverbs_attr_bundle *attrs)
{
	struct ib_uverbs_query_port      cmd;
	struct ib_uverbs_query_port_resp resp;
	struct ib_port_attr              attr;
	int                              ret;
	struct ib_ucontext *ucontext;
	struct ib_device *ib_dev;

	ucontext = ib_uverbs_get_ucontext(attrs);
	if (IS_ERR(ucontext))
		return PTR_ERR(ucontext);
	ib_dev = ucontext->device;

	ret = uverbs_request(attrs, &cmd, sizeof(cmd));
	if (ret)
		return ret;

	ret = ib_query_port(ib_dev, cmd.port_num, &attr);
	if (ret)
		return ret;

	memset(&resp, 0, sizeof resp);
	copy_port_attr_to_resp(&attr, &resp, ib_dev, cmd.port_num);

	return uverbs_response(attrs, &resp, sizeof(resp));
}

static int ib_uverbs_alloc_pd(struct uverbs_attr_bundle *attrs)
{
	struct ib_uverbs_alloc_pd_resp resp = {};
	struct ib_uverbs_alloc_pd      cmd;
	struct ib_uobject             *uobj;
	struct ib_pd                  *pd;
	int                            ret;
	struct ib_device *ib_dev;

	ret = uverbs_request(attrs, &cmd, sizeof(cmd));
	if (ret)
		return ret;

	uobj = uobj_alloc(UVERBS_OBJECT_PD, attrs, &ib_dev);
	if (IS_ERR(uobj))
		return PTR_ERR(uobj);

	pd = rdma_zalloc_drv_obj(ib_dev, ib_pd);
	if (!pd) {
		ret = -ENOMEM;
		goto err;
	}

	pd->device  = ib_dev;
	pd->uobject = uobj;
	atomic_set(&pd->usecnt, 0);
	pd->res.type = RDMA_RESTRACK_PD;

	ret = ib_dev->ops.alloc_pd(pd, &attrs->driver_udata);
	if (ret)
		goto err_alloc;
	rdma_restrack_uadd(&pd->res);

	uobj->object = pd;
	uobj_finalize_uobj_create(uobj, attrs);

	resp.pd_handle = uobj->id;
	return uverbs_response(attrs, &resp, sizeof(resp));

err_alloc:
	kfree(pd);
err:
	uobj_alloc_abort(uobj, attrs);
	return ret;
}

static int ib_uverbs_dealloc_pd(struct uverbs_attr_bundle *attrs)
{
	struct ib_uverbs_dealloc_pd cmd;
	int ret;

	ret = uverbs_request(attrs, &cmd, sizeof(cmd));
	if (ret)
		return ret;

	return uobj_perform_destroy(UVERBS_OBJECT_PD, cmd.pd_handle, attrs);
}

struct xrcd_table_entry {
	struct rb_node  node;
	struct ib_xrcd *xrcd;
	struct inode   *inode;
};

static int xrcd_table_insert(struct ib_uverbs_device *dev,
			    struct inode *inode,
			    struct ib_xrcd *xrcd)
{
	struct xrcd_table_entry *entry, *scan;
	struct rb_node **p = &dev->xrcd_tree.rb_node;
	struct rb_node *parent = NULL;

	entry = kmalloc(sizeof *entry, GFP_KERNEL);
	if (!entry)
		return -ENOMEM;

	entry->xrcd  = xrcd;
	entry->inode = inode;

	while (*p) {
		parent = *p;
		scan = rb_entry(parent, struct xrcd_table_entry, node);

		if (inode < scan->inode) {
			p = &(*p)->rb_left;
		} else if (inode > scan->inode) {
			p = &(*p)->rb_right;
		} else {
			kfree(entry);
			return -EEXIST;
		}
	}

	rb_link_node(&entry->node, parent, p);
	rb_insert_color(&entry->node, &dev->xrcd_tree);
	igrab(inode);
	return 0;
}

static struct xrcd_table_entry *xrcd_table_search(struct ib_uverbs_device *dev,
						  struct inode *inode)
{
	struct xrcd_table_entry *entry;
	struct rb_node *p = dev->xrcd_tree.rb_node;

	while (p) {
		entry = rb_entry(p, struct xrcd_table_entry, node);

		if (inode < entry->inode)
			p = p->rb_left;
		else if (inode > entry->inode)
			p = p->rb_right;
		else
			return entry;
	}

	return NULL;
}

static struct ib_xrcd *find_xrcd(struct ib_uverbs_device *dev, struct inode *inode)
{
	struct xrcd_table_entry *entry;

	entry = xrcd_table_search(dev, inode);
	if (!entry)
		return NULL;

	return entry->xrcd;
}

static void xrcd_table_delete(struct ib_uverbs_device *dev,
			      struct inode *inode)
{
	struct xrcd_table_entry *entry;

	entry = xrcd_table_search(dev, inode);
	if (entry) {
		iput(inode);
		rb_erase(&entry->node, &dev->xrcd_tree);
		kfree(entry);
	}
}

static int ib_uverbs_open_xrcd(struct uverbs_attr_bundle *attrs)
{
	struct ib_uverbs_device *ibudev = attrs->ufile->device;
	struct ib_uverbs_open_xrcd_resp	resp = {};
	struct ib_uverbs_open_xrcd	cmd;
	struct ib_uxrcd_object         *obj;
	struct ib_xrcd                 *xrcd = NULL;
	struct inode                   *inode = NULL;
	int				new_xrcd = 0;
	struct ib_device *ib_dev;
	struct fd f = {};
	int ret;

	ret = uverbs_request(attrs, &cmd, sizeof(cmd));
	if (ret)
		return ret;

	mutex_lock(&ibudev->xrcd_tree_mutex);

	if (cmd.fd != -1) {
		/* search for file descriptor */
		f = fdget(cmd.fd);
		if (!f.file) {
			ret = -EBADF;
			goto err_tree_mutex_unlock;
		}

		inode = file_inode(f.file);
		xrcd = find_xrcd(ibudev, inode);
		if (!xrcd && !(cmd.oflags & O_CREAT)) {
			/* no file descriptor. Need CREATE flag */
			ret = -EAGAIN;
			goto err_tree_mutex_unlock;
		}

		if (xrcd && cmd.oflags & O_EXCL) {
			ret = -EINVAL;
			goto err_tree_mutex_unlock;
		}
	}

	obj = (struct ib_uxrcd_object *)uobj_alloc(UVERBS_OBJECT_XRCD, attrs,
						   &ib_dev);
	if (IS_ERR(obj)) {
		ret = PTR_ERR(obj);
		goto err_tree_mutex_unlock;
	}

	if (!xrcd) {
		xrcd = ib_alloc_xrcd_user(ib_dev, inode, &attrs->driver_udata);
		if (IS_ERR(xrcd)) {
			ret = PTR_ERR(xrcd);
			goto err;
		}
		new_xrcd = 1;
	}

	atomic_set(&obj->refcnt, 0);
	obj->uobject.object = xrcd;

	if (inode) {
		if (new_xrcd) {
			/* create new inode/xrcd table entry */
			ret = xrcd_table_insert(ibudev, inode, xrcd);
			if (ret)
				goto err_dealloc_xrcd;
		}
		atomic_inc(&xrcd->usecnt);
	}

	if (f.file)
		fdput(f);

	mutex_unlock(&ibudev->xrcd_tree_mutex);
	uobj_finalize_uobj_create(&obj->uobject, attrs);

	resp.xrcd_handle = obj->uobject.id;
	return uverbs_response(attrs, &resp, sizeof(resp));

err_dealloc_xrcd:
	ib_dealloc_xrcd_user(xrcd, uverbs_get_cleared_udata(attrs));

err:
	uobj_alloc_abort(&obj->uobject, attrs);

err_tree_mutex_unlock:
	if (f.file)
		fdput(f);

	mutex_unlock(&ibudev->xrcd_tree_mutex);

	return ret;
}

static int ib_uverbs_close_xrcd(struct uverbs_attr_bundle *attrs)
{
	struct ib_uverbs_close_xrcd cmd;
	int ret;

	ret = uverbs_request(attrs, &cmd, sizeof(cmd));
	if (ret)
		return ret;

	return uobj_perform_destroy(UVERBS_OBJECT_XRCD, cmd.xrcd_handle, attrs);
}

int ib_uverbs_dealloc_xrcd(struct ib_uobject *uobject, struct ib_xrcd *xrcd,
			   enum rdma_remove_reason why,
			   struct uverbs_attr_bundle *attrs)
{
	struct inode *inode;
	int ret;
	struct ib_uverbs_device *dev = attrs->ufile->device;

	inode = xrcd->inode;
	if (inode && !atomic_dec_and_test(&xrcd->usecnt))
		return 0;

	ret = ib_dealloc_xrcd_user(xrcd, &attrs->driver_udata);

	if (ib_is_destroy_retryable(ret, why, uobject)) {
		atomic_inc(&xrcd->usecnt);
		return ret;
	}

	if (inode)
		xrcd_table_delete(dev, inode);

	return ret;
}

static int ib_uverbs_reg_mr(struct uverbs_attr_bundle *attrs)
{
	struct ib_uverbs_reg_mr_resp resp = {};
	struct ib_uverbs_reg_mr      cmd;
	struct ib_uobject           *uobj;
	struct ib_pd                *pd;
	struct ib_mr                *mr;
	int                          ret;
	struct ib_device *ib_dev;

	ret = uverbs_request(attrs, &cmd, sizeof(cmd));
	if (ret)
		return ret;

	if ((cmd.start & ~PAGE_MASK) != (cmd.hca_va & ~PAGE_MASK))
		return -EINVAL;

	ret = ib_check_mr_access(cmd.access_flags);
	if (ret)
		return ret;

	uobj = uobj_alloc(UVERBS_OBJECT_MR, attrs, &ib_dev);
	if (IS_ERR(uobj))
		return PTR_ERR(uobj);

	pd = uobj_get_obj_read(pd, UVERBS_OBJECT_PD, cmd.pd_handle, attrs);
	if (!pd) {
		ret = -EINVAL;
		goto err_free;
	}

	if (cmd.access_flags & IB_ACCESS_ON_DEMAND) {
		if (!(pd->device->attrs.device_cap_flags &
		      IB_DEVICE_ON_DEMAND_PAGING)) {
			pr_debug("ODP support not available\n");
			ret = -EINVAL;
			goto err_put;
		}
	}

	mr = pd->device->ops.reg_user_mr(pd, cmd.start, cmd.length, cmd.hca_va,
					 cmd.access_flags,
					 &attrs->driver_udata);
	if (IS_ERR(mr)) {
		ret = PTR_ERR(mr);
		goto err_put;
	}

	mr->device  = pd->device;
	mr->pd      = pd;
	mr->type    = IB_MR_TYPE_USER;
	mr->dm	    = NULL;
	mr->sig_attrs = NULL;
	mr->uobject = uobj;
	atomic_inc(&pd->usecnt);
	mr->res.type = RDMA_RESTRACK_MR;
	mr->iova = cmd.hca_va;
	rdma_restrack_uadd(&mr->res);

	uobj->object = mr;
	uobj_put_obj_read(pd);
	uobj_finalize_uobj_create(uobj, attrs);

	resp.lkey = mr->lkey;
	resp.rkey = mr->rkey;
	resp.mr_handle = uobj->id;
	return uverbs_response(attrs, &resp, sizeof(resp));

err_put:
	uobj_put_obj_read(pd);
err_free:
	uobj_alloc_abort(uobj, attrs);
	return ret;
}

static int ib_uverbs_rereg_mr(struct uverbs_attr_bundle *attrs)
{
	struct ib_uverbs_rereg_mr      cmd;
	struct ib_uverbs_rereg_mr_resp resp;
	struct ib_pd                *pd = NULL;
	struct ib_mr                *mr;
	struct ib_pd		    *old_pd;
	int                          ret;
	struct ib_uobject	    *uobj;

	ret = uverbs_request(attrs, &cmd, sizeof(cmd));
	if (ret)
		return ret;

	if (cmd.flags & ~IB_MR_REREG_SUPPORTED || !cmd.flags)
		return -EINVAL;

	if ((cmd.flags & IB_MR_REREG_TRANS) &&
	    (!cmd.start || !cmd.hca_va || 0 >= cmd.length ||
	     (cmd.start & ~PAGE_MASK) != (cmd.hca_va & ~PAGE_MASK)))
			return -EINVAL;

	uobj = uobj_get_write(UVERBS_OBJECT_MR, cmd.mr_handle, attrs);
	if (IS_ERR(uobj))
		return PTR_ERR(uobj);

	mr = uobj->object;

	if (mr->dm) {
		ret = -EINVAL;
		goto put_uobjs;
	}

	if (cmd.flags & IB_MR_REREG_ACCESS) {
		ret = ib_check_mr_access(cmd.access_flags);
		if (ret)
			goto put_uobjs;
	}

	if (cmd.flags & IB_MR_REREG_PD) {
		pd = uobj_get_obj_read(pd, UVERBS_OBJECT_PD, cmd.pd_handle,
				       attrs);
		if (!pd) {
			ret = -EINVAL;
			goto put_uobjs;
		}
	}

	old_pd = mr->pd;
	ret = mr->device->ops.rereg_user_mr(mr, cmd.flags, cmd.start,
					    cmd.length, cmd.hca_va,
					    cmd.access_flags, pd,
					    &attrs->driver_udata);
	if (ret)
		goto put_uobj_pd;

	if (cmd.flags & IB_MR_REREG_PD) {
		atomic_inc(&pd->usecnt);
		mr->pd = pd;
		atomic_dec(&old_pd->usecnt);
	}

	if (cmd.flags & IB_MR_REREG_TRANS)
		mr->iova = cmd.hca_va;

	memset(&resp, 0, sizeof(resp));
	resp.lkey      = mr->lkey;
	resp.rkey      = mr->rkey;

	ret = uverbs_response(attrs, &resp, sizeof(resp));

put_uobj_pd:
	if (cmd.flags & IB_MR_REREG_PD)
		uobj_put_obj_read(pd);

put_uobjs:
	uobj_put_write(uobj);

	return ret;
}

static int ib_uverbs_dereg_mr(struct uverbs_attr_bundle *attrs)
{
	struct ib_uverbs_dereg_mr cmd;
	int ret;

	ret = uverbs_request(attrs, &cmd, sizeof(cmd));
	if (ret)
		return ret;

	return uobj_perform_destroy(UVERBS_OBJECT_MR, cmd.mr_handle, attrs);
}

static int ib_uverbs_alloc_mw(struct uverbs_attr_bundle *attrs)
{
	struct ib_uverbs_alloc_mw      cmd;
	struct ib_uverbs_alloc_mw_resp resp;
	struct ib_uobject             *uobj;
	struct ib_pd                  *pd;
	struct ib_mw                  *mw;
	int                            ret;
	struct ib_device *ib_dev;

	ret = uverbs_request(attrs, &cmd, sizeof(cmd));
	if (ret)
		return ret;

	uobj = uobj_alloc(UVERBS_OBJECT_MW, attrs, &ib_dev);
	if (IS_ERR(uobj))
		return PTR_ERR(uobj);

	pd = uobj_get_obj_read(pd, UVERBS_OBJECT_PD, cmd.pd_handle, attrs);
	if (!pd) {
		ret = -EINVAL;
		goto err_free;
	}

	if (cmd.mw_type != IB_MW_TYPE_1 && cmd.mw_type != IB_MW_TYPE_2) {
		ret = -EINVAL;
		goto err_put;
	}

	mw = pd->device->ops.alloc_mw(pd, cmd.mw_type, &attrs->driver_udata);
	if (IS_ERR(mw)) {
		ret = PTR_ERR(mw);
		goto err_put;
	}

	mw->device  = pd->device;
	mw->pd      = pd;
	mw->uobject = uobj;
	atomic_inc(&pd->usecnt);

	uobj->object = mw;
	uobj_put_obj_read(pd);
	uobj_finalize_uobj_create(uobj, attrs);

	resp.rkey = mw->rkey;
	resp.mw_handle = uobj->id;
	return uverbs_response(attrs, &resp, sizeof(resp));

err_put:
	uobj_put_obj_read(pd);
err_free:
	uobj_alloc_abort(uobj, attrs);
	return ret;
}

static int ib_uverbs_dealloc_mw(struct uverbs_attr_bundle *attrs)
{
	struct ib_uverbs_dealloc_mw cmd;
	int ret;

	ret = uverbs_request(attrs, &cmd, sizeof(cmd));
	if (ret)
		return ret;

	return uobj_perform_destroy(UVERBS_OBJECT_MW, cmd.mw_handle, attrs);
}

static int ib_uverbs_create_comp_channel(struct uverbs_attr_bundle *attrs)
{
	struct ib_uverbs_create_comp_channel	   cmd;
	struct ib_uverbs_create_comp_channel_resp  resp;
	struct ib_uobject			  *uobj;
	struct ib_uverbs_completion_event_file	  *ev_file;
	struct ib_device *ib_dev;
	int ret;

	ret = uverbs_request(attrs, &cmd, sizeof(cmd));
	if (ret)
		return ret;

	uobj = uobj_alloc(UVERBS_OBJECT_COMP_CHANNEL, attrs, &ib_dev);
	if (IS_ERR(uobj))
		return PTR_ERR(uobj);

	ev_file = container_of(uobj, struct ib_uverbs_completion_event_file,
			       uobj);
	ib_uverbs_init_event_queue(&ev_file->ev_queue);
	uobj_finalize_uobj_create(uobj, attrs);

	resp.fd = uobj->id;
	return uverbs_response(attrs, &resp, sizeof(resp));
}

static int create_cq(struct uverbs_attr_bundle *attrs,
		     struct ib_uverbs_ex_create_cq *cmd)
{
	struct ib_ucq_object           *obj;
	struct ib_uverbs_completion_event_file    *ev_file = NULL;
	struct ib_cq                   *cq;
	int                             ret;
	struct ib_uverbs_ex_create_cq_resp resp = {};
	struct ib_cq_init_attr attr = {};
	struct ib_device *ib_dev;

	if (cmd->comp_vector >= attrs->ufile->device->num_comp_vectors)
		return -EINVAL;

	obj = (struct ib_ucq_object *)uobj_alloc(UVERBS_OBJECT_CQ, attrs,
						 &ib_dev);
	if (IS_ERR(obj))
		return PTR_ERR(obj);

	if (cmd->comp_channel >= 0) {
		ev_file = ib_uverbs_lookup_comp_file(cmd->comp_channel, attrs);
		if (IS_ERR(ev_file)) {
			ret = PTR_ERR(ev_file);
			goto err;
		}
	}

	obj->uevent.uobject.user_handle = cmd->user_handle;
	INIT_LIST_HEAD(&obj->comp_list);
	INIT_LIST_HEAD(&obj->uevent.event_list);

	attr.cqe = cmd->cqe;
	attr.comp_vector = cmd->comp_vector;
	attr.flags = cmd->flags;

	cq = rdma_zalloc_drv_obj(ib_dev, ib_cq);
	if (!cq) {
		ret = -ENOMEM;
		goto err_file;
	}
	cq->device        = ib_dev;
	cq->uobject       = obj;
	cq->comp_handler  = ib_uverbs_comp_handler;
	cq->event_handler = ib_uverbs_cq_event_handler;
	cq->cq_context    = ev_file ? &ev_file->ev_queue : NULL;
	atomic_set(&cq->usecnt, 0);
	cq->res.type = RDMA_RESTRACK_CQ;

	ret = ib_dev->ops.create_cq(cq, &attr, &attrs->driver_udata);
	if (ret)
		goto err_free;
	rdma_restrack_uadd(&cq->res);

	obj->uevent.uobject.object = cq;
	obj->uevent.event_file = READ_ONCE(attrs->ufile->default_async_file);
	if (obj->uevent.event_file)
		uverbs_uobject_get(&obj->uevent.event_file->uobj);
	uobj_finalize_uobj_create(&obj->uevent.uobject, attrs);

	resp.base.cq_handle = obj->uevent.uobject.id;
	resp.base.cqe = cq->cqe;
	resp.response_length = uverbs_response_length(attrs, sizeof(resp));
	return uverbs_response(attrs, &resp, sizeof(resp));

err_free:
	kfree(cq);
err_file:
	if (ev_file)
		ib_uverbs_release_ucq(ev_file, obj);
err:
	uobj_alloc_abort(&obj->uevent.uobject, attrs);
	return ret;
}

static int ib_uverbs_create_cq(struct uverbs_attr_bundle *attrs)
{
	struct ib_uverbs_create_cq      cmd;
	struct ib_uverbs_ex_create_cq	cmd_ex;
	int ret;

	ret = uverbs_request(attrs, &cmd, sizeof(cmd));
	if (ret)
		return ret;

	memset(&cmd_ex, 0, sizeof(cmd_ex));
	cmd_ex.user_handle = cmd.user_handle;
	cmd_ex.cqe = cmd.cqe;
	cmd_ex.comp_vector = cmd.comp_vector;
	cmd_ex.comp_channel = cmd.comp_channel;

	return create_cq(attrs, &cmd_ex);
}

static int ib_uverbs_ex_create_cq(struct uverbs_attr_bundle *attrs)
{
	struct ib_uverbs_ex_create_cq  cmd;
	int ret;

	ret = uverbs_request(attrs, &cmd, sizeof(cmd));
	if (ret)
		return ret;

	if (cmd.comp_mask)
		return -EINVAL;

	if (cmd.reserved)
		return -EINVAL;

	return create_cq(attrs, &cmd);
}

static int ib_uverbs_resize_cq(struct uverbs_attr_bundle *attrs)
{
	struct ib_uverbs_resize_cq	cmd;
	struct ib_uverbs_resize_cq_resp	resp = {};
	struct ib_cq			*cq;
	int ret;

	ret = uverbs_request(attrs, &cmd, sizeof(cmd));
	if (ret)
		return ret;

	cq = uobj_get_obj_read(cq, UVERBS_OBJECT_CQ, cmd.cq_handle, attrs);
	if (!cq)
		return -EINVAL;

	ret = cq->device->ops.resize_cq(cq, cmd.cqe, &attrs->driver_udata);
	if (ret)
		goto out;

	resp.cqe = cq->cqe;

	ret = uverbs_response(attrs, &resp, sizeof(resp));
out:
	rdma_lookup_put_uobject(&cq->uobject->uevent.uobject,
				UVERBS_LOOKUP_READ);

	return ret;
}

static int copy_wc_to_user(struct ib_device *ib_dev, void __user *dest,
			   struct ib_wc *wc)
{
	struct ib_uverbs_wc tmp;

	tmp.wr_id		= wc->wr_id;
	tmp.status		= wc->status;
	tmp.opcode		= wc->opcode;
	tmp.vendor_err		= wc->vendor_err;
	tmp.byte_len		= wc->byte_len;
	tmp.ex.imm_data		= wc->ex.imm_data;
	tmp.qp_num		= wc->qp->qp_num;
	tmp.src_qp		= wc->src_qp;
	tmp.wc_flags		= wc->wc_flags;
	tmp.pkey_index		= wc->pkey_index;
	if (rdma_cap_opa_ah(ib_dev, wc->port_num))
		tmp.slid	= OPA_TO_IB_UCAST_LID(wc->slid);
	else
		tmp.slid	= ib_lid_cpu16(wc->slid);
	tmp.sl			= wc->sl;
	tmp.dlid_path_bits	= wc->dlid_path_bits;
	tmp.port_num		= wc->port_num;
	tmp.reserved		= 0;

	if (copy_to_user(dest, &tmp, sizeof tmp))
		return -EFAULT;

	return 0;
}

static int ib_uverbs_poll_cq(struct uverbs_attr_bundle *attrs)
{
	struct ib_uverbs_poll_cq       cmd;
	struct ib_uverbs_poll_cq_resp  resp;
	u8 __user                     *header_ptr;
	u8 __user                     *data_ptr;
	struct ib_cq                  *cq;
	struct ib_wc                   wc;
	int                            ret;

	ret = uverbs_request(attrs, &cmd, sizeof(cmd));
	if (ret)
		return ret;

	cq = uobj_get_obj_read(cq, UVERBS_OBJECT_CQ, cmd.cq_handle, attrs);
	if (!cq)
		return -EINVAL;

	/* we copy a struct ib_uverbs_poll_cq_resp to user space */
	header_ptr = attrs->ucore.outbuf;
	data_ptr = header_ptr + sizeof resp;

	memset(&resp, 0, sizeof resp);
	while (resp.count < cmd.ne) {
		ret = ib_poll_cq(cq, 1, &wc);
		if (ret < 0)
			goto out_put;
		if (!ret)
			break;

		ret = copy_wc_to_user(cq->device, data_ptr, &wc);
		if (ret)
			goto out_put;

		data_ptr += sizeof(struct ib_uverbs_wc);
		++resp.count;
	}

	if (copy_to_user(header_ptr, &resp, sizeof resp)) {
		ret = -EFAULT;
		goto out_put;
	}
	ret = 0;

	if (uverbs_attr_is_valid(attrs, UVERBS_ATTR_CORE_OUT))
		ret = uverbs_output_written(attrs, UVERBS_ATTR_CORE_OUT);

out_put:
	rdma_lookup_put_uobject(&cq->uobject->uevent.uobject,
				UVERBS_LOOKUP_READ);
	return ret;
}

static int ib_uverbs_req_notify_cq(struct uverbs_attr_bundle *attrs)
{
	struct ib_uverbs_req_notify_cq cmd;
	struct ib_cq                  *cq;
	int ret;

	ret = uverbs_request(attrs, &cmd, sizeof(cmd));
	if (ret)
		return ret;

	cq = uobj_get_obj_read(cq, UVERBS_OBJECT_CQ, cmd.cq_handle, attrs);
	if (!cq)
		return -EINVAL;

	ib_req_notify_cq(cq, cmd.solicited_only ?
			 IB_CQ_SOLICITED : IB_CQ_NEXT_COMP);

	rdma_lookup_put_uobject(&cq->uobject->uevent.uobject,
				UVERBS_LOOKUP_READ);
	return 0;
}

static int ib_uverbs_destroy_cq(struct uverbs_attr_bundle *attrs)
{
	struct ib_uverbs_destroy_cq      cmd;
	struct ib_uverbs_destroy_cq_resp resp;
	struct ib_uobject		*uobj;
	struct ib_ucq_object        	*obj;
	int ret;

	ret = uverbs_request(attrs, &cmd, sizeof(cmd));
	if (ret)
		return ret;

	uobj = uobj_get_destroy(UVERBS_OBJECT_CQ, cmd.cq_handle, attrs);
	if (IS_ERR(uobj))
		return PTR_ERR(uobj);

	obj = container_of(uobj, struct ib_ucq_object, uevent.uobject);
	memset(&resp, 0, sizeof(resp));
	resp.comp_events_reported  = obj->comp_events_reported;
	resp.async_events_reported = obj->uevent.events_reported;

	uobj_put_destroy(uobj);

	return uverbs_response(attrs, &resp, sizeof(resp));
}

static int create_qp(struct uverbs_attr_bundle *attrs,
		     struct ib_uverbs_ex_create_qp *cmd)
{
	struct ib_uqp_object		*obj;
	struct ib_device		*device;
	struct ib_pd			*pd = NULL;
	struct ib_xrcd			*xrcd = NULL;
	struct ib_uobject		*xrcd_uobj = ERR_PTR(-ENOENT);
	struct ib_cq			*scq = NULL, *rcq = NULL;
	struct ib_srq			*srq = NULL;
	struct ib_qp			*qp;
	struct ib_qp_init_attr		attr = {};
	struct ib_uverbs_ex_create_qp_resp resp = {};
	int				ret;
	struct ib_rwq_ind_table *ind_tbl = NULL;
	bool has_sq = true;
	struct ib_device *ib_dev;

	if (cmd->qp_type == IB_QPT_RAW_PACKET && !capable(CAP_NET_RAW))
		return -EPERM;

	obj = (struct ib_uqp_object *)uobj_alloc(UVERBS_OBJECT_QP, attrs,
						 &ib_dev);
	if (IS_ERR(obj))
		return PTR_ERR(obj);
	obj->uxrcd = NULL;
	obj->uevent.uobject.user_handle = cmd->user_handle;
	mutex_init(&obj->mcast_lock);

	if (cmd->comp_mask & IB_UVERBS_CREATE_QP_MASK_IND_TABLE) {
		ind_tbl = uobj_get_obj_read(rwq_ind_table,
					    UVERBS_OBJECT_RWQ_IND_TBL,
					    cmd->rwq_ind_tbl_handle, attrs);
		if (!ind_tbl) {
			ret = -EINVAL;
			goto err_put;
		}

		attr.rwq_ind_tbl = ind_tbl;
	}

	if (ind_tbl && (cmd->max_recv_wr || cmd->max_recv_sge || cmd->is_srq)) {
		ret = -EINVAL;
		goto err_put;
	}

	if (ind_tbl && !cmd->max_send_wr)
		has_sq = false;

	if (cmd->qp_type == IB_QPT_XRC_TGT) {
		xrcd_uobj = uobj_get_read(UVERBS_OBJECT_XRCD, cmd->pd_handle,
					  attrs);

		if (IS_ERR(xrcd_uobj)) {
			ret = -EINVAL;
			goto err_put;
		}

		xrcd = (struct ib_xrcd *)xrcd_uobj->object;
		if (!xrcd) {
			ret = -EINVAL;
			goto err_put;
		}
		device = xrcd->device;
	} else {
		if (cmd->qp_type == IB_QPT_XRC_INI) {
			cmd->max_recv_wr = 0;
			cmd->max_recv_sge = 0;
		} else {
			if (cmd->is_srq) {
				srq = uobj_get_obj_read(srq, UVERBS_OBJECT_SRQ,
							cmd->srq_handle, attrs);
				if (!srq || srq->srq_type == IB_SRQT_XRC) {
					ret = -EINVAL;
					goto err_put;
				}
			}

			if (!ind_tbl) {
				if (cmd->recv_cq_handle != cmd->send_cq_handle) {
					rcq = uobj_get_obj_read(
						cq, UVERBS_OBJECT_CQ,
						cmd->recv_cq_handle, attrs);
					if (!rcq) {
						ret = -EINVAL;
						goto err_put;
					}
				}
			}
		}

		if (has_sq)
			scq = uobj_get_obj_read(cq, UVERBS_OBJECT_CQ,
						cmd->send_cq_handle, attrs);
		if (!ind_tbl)
			rcq = rcq ?: scq;
		pd = uobj_get_obj_read(pd, UVERBS_OBJECT_PD, cmd->pd_handle,
				       attrs);
		if (!pd || (!scq && has_sq)) {
			ret = -EINVAL;
			goto err_put;
		}

		device = pd->device;
	}

	attr.event_handler = ib_uverbs_qp_event_handler;
	attr.send_cq       = scq;
	attr.recv_cq       = rcq;
	attr.srq           = srq;
	attr.xrcd	   = xrcd;
	attr.sq_sig_type   = cmd->sq_sig_all ? IB_SIGNAL_ALL_WR :
					      IB_SIGNAL_REQ_WR;
	attr.qp_type       = cmd->qp_type;
	attr.create_flags  = 0;

	attr.cap.max_send_wr     = cmd->max_send_wr;
	attr.cap.max_recv_wr     = cmd->max_recv_wr;
	attr.cap.max_send_sge    = cmd->max_send_sge;
	attr.cap.max_recv_sge    = cmd->max_recv_sge;
	attr.cap.max_inline_data = cmd->max_inline_data;

	INIT_LIST_HEAD(&obj->uevent.event_list);
	INIT_LIST_HEAD(&obj->mcast_list);

	attr.create_flags = cmd->create_flags;
	if (attr.create_flags & ~(IB_QP_CREATE_BLOCK_MULTICAST_LOOPBACK |
				IB_QP_CREATE_CROSS_CHANNEL |
				IB_QP_CREATE_MANAGED_SEND |
				IB_QP_CREATE_MANAGED_RECV |
				IB_QP_CREATE_SCATTER_FCS |
				IB_QP_CREATE_CVLAN_STRIPPING |
				IB_QP_CREATE_SOURCE_QPN |
				IB_QP_CREATE_PCI_WRITE_END_PADDING)) {
		ret = -EINVAL;
		goto err_put;
	}

	if (attr.create_flags & IB_QP_CREATE_SOURCE_QPN) {
		if (!capable(CAP_NET_RAW)) {
			ret = -EPERM;
			goto err_put;
		}

		attr.source_qpn = cmd->source_qpn;
	}

	if (cmd->qp_type == IB_QPT_XRC_TGT)
		qp = ib_create_qp(pd, &attr);
	else
		qp = _ib_create_qp(device, pd, &attr, &attrs->driver_udata,
				   obj);

	if (IS_ERR(qp)) {
		ret = PTR_ERR(qp);
		goto err_put;
	}

	if (cmd->qp_type != IB_QPT_XRC_TGT) {
		ret = ib_create_qp_security(qp, device);
		if (ret)
			goto err_cb;

		atomic_inc(&pd->usecnt);
		if (attr.send_cq)
			atomic_inc(&attr.send_cq->usecnt);
		if (attr.recv_cq)
			atomic_inc(&attr.recv_cq->usecnt);
		if (attr.srq)
			atomic_inc(&attr.srq->usecnt);
		if (ind_tbl)
			atomic_inc(&ind_tbl->usecnt);
	} else {
		/* It is done in _ib_create_qp for other QP types */
		qp->uobject = obj;
	}

	obj->uevent.uobject.object = qp;
	obj->uevent.event_file = READ_ONCE(attrs->ufile->default_async_file);
	if (obj->uevent.event_file)
		uverbs_uobject_get(&obj->uevent.event_file->uobj);

	if (xrcd) {
		obj->uxrcd = container_of(xrcd_uobj, struct ib_uxrcd_object,
					  uobject);
		atomic_inc(&obj->uxrcd->refcnt);
		uobj_put_read(xrcd_uobj);
	}

	if (pd)
		uobj_put_obj_read(pd);
	if (scq)
		rdma_lookup_put_uobject(&scq->uobject->uevent.uobject,
					UVERBS_LOOKUP_READ);
	if (rcq && rcq != scq)
		rdma_lookup_put_uobject(&rcq->uobject->uevent.uobject,
					UVERBS_LOOKUP_READ);
	if (srq)
		rdma_lookup_put_uobject(&srq->uobject->uevent.uobject,
					UVERBS_LOOKUP_READ);
	if (ind_tbl)
		uobj_put_obj_read(ind_tbl);
	uobj_finalize_uobj_create(&obj->uevent.uobject, attrs);

	resp.base.qpn             = qp->qp_num;
	resp.base.qp_handle       = obj->uevent.uobject.id;
	resp.base.max_recv_sge    = attr.cap.max_recv_sge;
	resp.base.max_send_sge    = attr.cap.max_send_sge;
	resp.base.max_recv_wr     = attr.cap.max_recv_wr;
	resp.base.max_send_wr     = attr.cap.max_send_wr;
	resp.base.max_inline_data = attr.cap.max_inline_data;
	resp.response_length = uverbs_response_length(attrs, sizeof(resp));
	return uverbs_response(attrs, &resp, sizeof(resp));

err_cb:
	ib_destroy_qp_user(qp, uverbs_get_cleared_udata(attrs));

err_put:
	if (!IS_ERR(xrcd_uobj))
		uobj_put_read(xrcd_uobj);
	if (pd)
		uobj_put_obj_read(pd);
	if (scq)
		rdma_lookup_put_uobject(&scq->uobject->uevent.uobject,
					UVERBS_LOOKUP_READ);
	if (rcq && rcq != scq)
		rdma_lookup_put_uobject(&rcq->uobject->uevent.uobject,
					UVERBS_LOOKUP_READ);
	if (srq)
		rdma_lookup_put_uobject(&srq->uobject->uevent.uobject,
					UVERBS_LOOKUP_READ);
	if (ind_tbl)
		uobj_put_obj_read(ind_tbl);

	uobj_alloc_abort(&obj->uevent.uobject, attrs);
	return ret;
}

static int ib_uverbs_create_qp(struct uverbs_attr_bundle *attrs)
{
	struct ib_uverbs_create_qp      cmd;
	struct ib_uverbs_ex_create_qp	cmd_ex;
	int ret;

	ret = uverbs_request(attrs, &cmd, sizeof(cmd));
	if (ret)
		return ret;

	memset(&cmd_ex, 0, sizeof(cmd_ex));
	cmd_ex.user_handle = cmd.user_handle;
	cmd_ex.pd_handle = cmd.pd_handle;
	cmd_ex.send_cq_handle = cmd.send_cq_handle;
	cmd_ex.recv_cq_handle = cmd.recv_cq_handle;
	cmd_ex.srq_handle = cmd.srq_handle;
	cmd_ex.max_send_wr = cmd.max_send_wr;
	cmd_ex.max_recv_wr = cmd.max_recv_wr;
	cmd_ex.max_send_sge = cmd.max_send_sge;
	cmd_ex.max_recv_sge = cmd.max_recv_sge;
	cmd_ex.max_inline_data = cmd.max_inline_data;
	cmd_ex.sq_sig_all = cmd.sq_sig_all;
	cmd_ex.qp_type = cmd.qp_type;
	cmd_ex.is_srq = cmd.is_srq;

	return create_qp(attrs, &cmd_ex);
}

static int ib_uverbs_ex_create_qp(struct uverbs_attr_bundle *attrs)
{
	struct ib_uverbs_ex_create_qp cmd;
	int ret;

	ret = uverbs_request(attrs, &cmd, sizeof(cmd));
	if (ret)
		return ret;

	if (cmd.comp_mask & ~IB_UVERBS_CREATE_QP_SUP_COMP_MASK)
		return -EINVAL;

	if (cmd.reserved)
		return -EINVAL;

	return create_qp(attrs, &cmd);
}

static int ib_uverbs_open_qp(struct uverbs_attr_bundle *attrs)
{
	struct ib_uverbs_create_qp_resp resp = {};
	struct ib_uverbs_open_qp        cmd;
	struct ib_uqp_object           *obj;
	struct ib_xrcd		       *xrcd;
<<<<<<< HEAD
	struct ib_uobject	       *xrcd_uobj;
=======
>>>>>>> 23fcc7de
	struct ib_qp                   *qp;
	struct ib_qp_open_attr          attr = {};
	int ret;
	struct ib_uobject *xrcd_uobj;
	struct ib_device *ib_dev;

	ret = uverbs_request(attrs, &cmd, sizeof(cmd));
	if (ret)
		return ret;

	obj = (struct ib_uqp_object *)uobj_alloc(UVERBS_OBJECT_QP, attrs,
						 &ib_dev);
	if (IS_ERR(obj))
		return PTR_ERR(obj);

	xrcd_uobj = uobj_get_read(UVERBS_OBJECT_XRCD, cmd.pd_handle, attrs);
	if (IS_ERR(xrcd_uobj)) {
		ret = -EINVAL;
		goto err_put;
	}

	xrcd = (struct ib_xrcd *)xrcd_uobj->object;
	if (!xrcd) {
		ret = -EINVAL;
		goto err_xrcd;
	}

	attr.event_handler = ib_uverbs_qp_event_handler;
	attr.qp_num        = cmd.qpn;
	attr.qp_type       = cmd.qp_type;

	INIT_LIST_HEAD(&obj->uevent.event_list);
	INIT_LIST_HEAD(&obj->mcast_list);

	qp = ib_open_qp(xrcd, &attr);
	if (IS_ERR(qp)) {
		ret = PTR_ERR(qp);
		goto err_xrcd;
	}

	obj->uevent.uobject.object = qp;
	obj->uevent.uobject.user_handle = cmd.user_handle;

	obj->uxrcd = container_of(xrcd_uobj, struct ib_uxrcd_object, uobject);
	atomic_inc(&obj->uxrcd->refcnt);
	qp->uobject = obj;
	uobj_put_read(xrcd_uobj);
	uobj_finalize_uobj_create(&obj->uevent.uobject, attrs);

	resp.qpn = qp->qp_num;
	resp.qp_handle = obj->uevent.uobject.id;
	return uverbs_response(attrs, &resp, sizeof(resp));

err_xrcd:
	uobj_put_read(xrcd_uobj);
err_put:
	uobj_alloc_abort(&obj->uevent.uobject, attrs);
	return ret;
}

static void copy_ah_attr_to_uverbs(struct ib_uverbs_qp_dest *uverb_attr,
				   struct rdma_ah_attr *rdma_attr)
{
	const struct ib_global_route   *grh;

	uverb_attr->dlid              = rdma_ah_get_dlid(rdma_attr);
	uverb_attr->sl                = rdma_ah_get_sl(rdma_attr);
	uverb_attr->src_path_bits     = rdma_ah_get_path_bits(rdma_attr);
	uverb_attr->static_rate       = rdma_ah_get_static_rate(rdma_attr);
	uverb_attr->is_global         = !!(rdma_ah_get_ah_flags(rdma_attr) &
					 IB_AH_GRH);
	if (uverb_attr->is_global) {
		grh = rdma_ah_read_grh(rdma_attr);
		memcpy(uverb_attr->dgid, grh->dgid.raw, 16);
		uverb_attr->flow_label        = grh->flow_label;
		uverb_attr->sgid_index        = grh->sgid_index;
		uverb_attr->hop_limit         = grh->hop_limit;
		uverb_attr->traffic_class     = grh->traffic_class;
	}
	uverb_attr->port_num          = rdma_ah_get_port_num(rdma_attr);
}

static int ib_uverbs_query_qp(struct uverbs_attr_bundle *attrs)
{
	struct ib_uverbs_query_qp      cmd;
	struct ib_uverbs_query_qp_resp resp;
	struct ib_qp                   *qp;
	struct ib_qp_attr              *attr;
	struct ib_qp_init_attr         *init_attr;
	int                            ret;

	ret = uverbs_request(attrs, &cmd, sizeof(cmd));
	if (ret)
		return ret;

	attr      = kmalloc(sizeof *attr, GFP_KERNEL);
	init_attr = kmalloc(sizeof *init_attr, GFP_KERNEL);
	if (!attr || !init_attr) {
		ret = -ENOMEM;
		goto out;
	}

	qp = uobj_get_obj_read(qp, UVERBS_OBJECT_QP, cmd.qp_handle, attrs);
	if (!qp) {
		ret = -EINVAL;
		goto out;
	}

	ret = ib_query_qp(qp, attr, cmd.attr_mask, init_attr);

	rdma_lookup_put_uobject(&qp->uobject->uevent.uobject,
				UVERBS_LOOKUP_READ);

	if (ret)
		goto out;

	memset(&resp, 0, sizeof resp);

	resp.qp_state               = attr->qp_state;
	resp.cur_qp_state           = attr->cur_qp_state;
	resp.path_mtu               = attr->path_mtu;
	resp.path_mig_state         = attr->path_mig_state;
	resp.qkey                   = attr->qkey;
	resp.rq_psn                 = attr->rq_psn;
	resp.sq_psn                 = attr->sq_psn;
	resp.dest_qp_num            = attr->dest_qp_num;
	resp.qp_access_flags        = attr->qp_access_flags;
	resp.pkey_index             = attr->pkey_index;
	resp.alt_pkey_index         = attr->alt_pkey_index;
	resp.sq_draining            = attr->sq_draining;
	resp.max_rd_atomic          = attr->max_rd_atomic;
	resp.max_dest_rd_atomic     = attr->max_dest_rd_atomic;
	resp.min_rnr_timer          = attr->min_rnr_timer;
	resp.port_num               = attr->port_num;
	resp.timeout                = attr->timeout;
	resp.retry_cnt              = attr->retry_cnt;
	resp.rnr_retry              = attr->rnr_retry;
	resp.alt_port_num           = attr->alt_port_num;
	resp.alt_timeout            = attr->alt_timeout;

	copy_ah_attr_to_uverbs(&resp.dest, &attr->ah_attr);
	copy_ah_attr_to_uverbs(&resp.alt_dest, &attr->alt_ah_attr);

	resp.max_send_wr            = init_attr->cap.max_send_wr;
	resp.max_recv_wr            = init_attr->cap.max_recv_wr;
	resp.max_send_sge           = init_attr->cap.max_send_sge;
	resp.max_recv_sge           = init_attr->cap.max_recv_sge;
	resp.max_inline_data        = init_attr->cap.max_inline_data;
	resp.sq_sig_all             = init_attr->sq_sig_type == IB_SIGNAL_ALL_WR;

	ret = uverbs_response(attrs, &resp, sizeof(resp));

out:
	kfree(attr);
	kfree(init_attr);

	return ret;
}

/* Remove ignored fields set in the attribute mask */
static int modify_qp_mask(enum ib_qp_type qp_type, int mask)
{
	switch (qp_type) {
	case IB_QPT_XRC_INI:
		return mask & ~(IB_QP_MAX_DEST_RD_ATOMIC | IB_QP_MIN_RNR_TIMER);
	case IB_QPT_XRC_TGT:
		return mask & ~(IB_QP_MAX_QP_RD_ATOMIC | IB_QP_RETRY_CNT |
				IB_QP_RNR_RETRY);
	default:
		return mask;
	}
}

static void copy_ah_attr_from_uverbs(struct ib_device *dev,
				     struct rdma_ah_attr *rdma_attr,
				     struct ib_uverbs_qp_dest *uverb_attr)
{
	rdma_attr->type = rdma_ah_find_type(dev, uverb_attr->port_num);
	if (uverb_attr->is_global) {
		rdma_ah_set_grh(rdma_attr, NULL,
				uverb_attr->flow_label,
				uverb_attr->sgid_index,
				uverb_attr->hop_limit,
				uverb_attr->traffic_class);
		rdma_ah_set_dgid_raw(rdma_attr, uverb_attr->dgid);
	} else {
		rdma_ah_set_ah_flags(rdma_attr, 0);
	}
	rdma_ah_set_dlid(rdma_attr, uverb_attr->dlid);
	rdma_ah_set_sl(rdma_attr, uverb_attr->sl);
	rdma_ah_set_path_bits(rdma_attr, uverb_attr->src_path_bits);
	rdma_ah_set_static_rate(rdma_attr, uverb_attr->static_rate);
	rdma_ah_set_port_num(rdma_attr, uverb_attr->port_num);
	rdma_ah_set_make_grd(rdma_attr, false);
}

static int modify_qp(struct uverbs_attr_bundle *attrs,
		     struct ib_uverbs_ex_modify_qp *cmd)
{
	struct ib_qp_attr *attr;
	struct ib_qp *qp;
	int ret;

	attr = kzalloc(sizeof(*attr), GFP_KERNEL);
	if (!attr)
		return -ENOMEM;

	qp = uobj_get_obj_read(qp, UVERBS_OBJECT_QP, cmd->base.qp_handle,
			       attrs);
	if (!qp) {
		ret = -EINVAL;
		goto out;
	}

	if ((cmd->base.attr_mask & IB_QP_PORT) &&
	    !rdma_is_port_valid(qp->device, cmd->base.port_num)) {
		ret = -EINVAL;
		goto release_qp;
	}

	if ((cmd->base.attr_mask & IB_QP_AV)) {
		if (!rdma_is_port_valid(qp->device, cmd->base.dest.port_num)) {
			ret = -EINVAL;
			goto release_qp;
		}

		if (cmd->base.attr_mask & IB_QP_STATE &&
		    cmd->base.qp_state == IB_QPS_RTR) {
		/* We are in INIT->RTR TRANSITION (if we are not,
		 * this transition will be rejected in subsequent checks).
		 * In the INIT->RTR transition, we cannot have IB_QP_PORT set,
		 * but the IB_QP_STATE flag is required.
		 *
		 * Since kernel 3.14 (commit dbf727de7440), the uverbs driver,
		 * when IB_QP_AV is set, has required inclusion of a valid
		 * port number in the primary AV. (AVs are created and handled
		 * differently for infiniband and ethernet (RoCE) ports).
		 *
		 * Check the port number included in the primary AV against
		 * the port number in the qp struct, which was set (and saved)
		 * in the RST->INIT transition.
		 */
			if (cmd->base.dest.port_num != qp->real_qp->port) {
				ret = -EINVAL;
				goto release_qp;
			}
		} else {
		/* We are in SQD->SQD. (If we are not, this transition will
		 * be rejected later in the verbs layer checks).
		 * Check for both IB_QP_PORT and IB_QP_AV, these can be set
		 * together in the SQD->SQD transition.
		 *
		 * If only IP_QP_AV was set, add in IB_QP_PORT as well (the
		 * verbs layer driver does not track primary port changes
		 * resulting from path migration. Thus, in SQD, if the primary
		 * AV is modified, the primary port should also be modified).
		 *
		 * Note that in this transition, the IB_QP_STATE flag
		 * is not allowed.
		 */
			if (((cmd->base.attr_mask & (IB_QP_AV | IB_QP_PORT))
			     == (IB_QP_AV | IB_QP_PORT)) &&
			    cmd->base.port_num != cmd->base.dest.port_num) {
				ret = -EINVAL;
				goto release_qp;
			}
			if ((cmd->base.attr_mask & (IB_QP_AV | IB_QP_PORT))
			    == IB_QP_AV) {
				cmd->base.attr_mask |= IB_QP_PORT;
				cmd->base.port_num = cmd->base.dest.port_num;
			}
		}
	}

	if ((cmd->base.attr_mask & IB_QP_ALT_PATH) &&
	    (!rdma_is_port_valid(qp->device, cmd->base.alt_port_num) ||
	    !rdma_is_port_valid(qp->device, cmd->base.alt_dest.port_num) ||
	    cmd->base.alt_port_num != cmd->base.alt_dest.port_num)) {
		ret = -EINVAL;
		goto release_qp;
	}

	if ((cmd->base.attr_mask & IB_QP_CUR_STATE &&
	    cmd->base.cur_qp_state > IB_QPS_ERR) ||
	    (cmd->base.attr_mask & IB_QP_STATE &&
	    cmd->base.qp_state > IB_QPS_ERR)) {
		ret = -EINVAL;
		goto release_qp;
	}

	if (cmd->base.attr_mask & IB_QP_STATE)
		attr->qp_state = cmd->base.qp_state;
	if (cmd->base.attr_mask & IB_QP_CUR_STATE)
		attr->cur_qp_state = cmd->base.cur_qp_state;
	if (cmd->base.attr_mask & IB_QP_PATH_MTU)
		attr->path_mtu = cmd->base.path_mtu;
	if (cmd->base.attr_mask & IB_QP_PATH_MIG_STATE)
		attr->path_mig_state = cmd->base.path_mig_state;
	if (cmd->base.attr_mask & IB_QP_QKEY)
		attr->qkey = cmd->base.qkey;
	if (cmd->base.attr_mask & IB_QP_RQ_PSN)
		attr->rq_psn = cmd->base.rq_psn;
	if (cmd->base.attr_mask & IB_QP_SQ_PSN)
		attr->sq_psn = cmd->base.sq_psn;
	if (cmd->base.attr_mask & IB_QP_DEST_QPN)
		attr->dest_qp_num = cmd->base.dest_qp_num;
	if (cmd->base.attr_mask & IB_QP_ACCESS_FLAGS)
		attr->qp_access_flags = cmd->base.qp_access_flags;
	if (cmd->base.attr_mask & IB_QP_PKEY_INDEX)
		attr->pkey_index = cmd->base.pkey_index;
	if (cmd->base.attr_mask & IB_QP_EN_SQD_ASYNC_NOTIFY)
		attr->en_sqd_async_notify = cmd->base.en_sqd_async_notify;
	if (cmd->base.attr_mask & IB_QP_MAX_QP_RD_ATOMIC)
		attr->max_rd_atomic = cmd->base.max_rd_atomic;
	if (cmd->base.attr_mask & IB_QP_MAX_DEST_RD_ATOMIC)
		attr->max_dest_rd_atomic = cmd->base.max_dest_rd_atomic;
	if (cmd->base.attr_mask & IB_QP_MIN_RNR_TIMER)
		attr->min_rnr_timer = cmd->base.min_rnr_timer;
	if (cmd->base.attr_mask & IB_QP_PORT)
		attr->port_num = cmd->base.port_num;
	if (cmd->base.attr_mask & IB_QP_TIMEOUT)
		attr->timeout = cmd->base.timeout;
	if (cmd->base.attr_mask & IB_QP_RETRY_CNT)
		attr->retry_cnt = cmd->base.retry_cnt;
	if (cmd->base.attr_mask & IB_QP_RNR_RETRY)
		attr->rnr_retry = cmd->base.rnr_retry;
	if (cmd->base.attr_mask & IB_QP_ALT_PATH) {
		attr->alt_port_num = cmd->base.alt_port_num;
		attr->alt_timeout = cmd->base.alt_timeout;
		attr->alt_pkey_index = cmd->base.alt_pkey_index;
	}
	if (cmd->base.attr_mask & IB_QP_RATE_LIMIT)
		attr->rate_limit = cmd->rate_limit;

	if (cmd->base.attr_mask & IB_QP_AV)
		copy_ah_attr_from_uverbs(qp->device, &attr->ah_attr,
					 &cmd->base.dest);

	if (cmd->base.attr_mask & IB_QP_ALT_PATH)
		copy_ah_attr_from_uverbs(qp->device, &attr->alt_ah_attr,
					 &cmd->base.alt_dest);

	ret = ib_modify_qp_with_udata(qp, attr,
				      modify_qp_mask(qp->qp_type,
						     cmd->base.attr_mask),
				      &attrs->driver_udata);

release_qp:
	rdma_lookup_put_uobject(&qp->uobject->uevent.uobject,
				UVERBS_LOOKUP_READ);
out:
	kfree(attr);

	return ret;
}

static int ib_uverbs_modify_qp(struct uverbs_attr_bundle *attrs)
{
	struct ib_uverbs_ex_modify_qp cmd;
	int ret;

	ret = uverbs_request(attrs, &cmd.base, sizeof(cmd.base));
	if (ret)
		return ret;

	if (cmd.base.attr_mask &
	    ~((IB_USER_LEGACY_LAST_QP_ATTR_MASK << 1) - 1))
		return -EOPNOTSUPP;

	return modify_qp(attrs, &cmd);
}

static int ib_uverbs_ex_modify_qp(struct uverbs_attr_bundle *attrs)
{
	struct ib_uverbs_ex_modify_qp cmd;
	struct ib_uverbs_ex_modify_qp_resp resp = {
		.response_length = uverbs_response_length(attrs, sizeof(resp))
	};
	int ret;

	ret = uverbs_request(attrs, &cmd, sizeof(cmd));
	if (ret)
		return ret;

	/*
	 * Last bit is reserved for extending the attr_mask by
	 * using another field.
	 */
	BUILD_BUG_ON(IB_USER_LAST_QP_ATTR_MASK == (1ULL << 31));

	if (cmd.base.attr_mask &
	    ~((IB_USER_LAST_QP_ATTR_MASK << 1) - 1))
		return -EOPNOTSUPP;

	ret = modify_qp(attrs, &cmd);
	if (ret)
		return ret;

	return uverbs_response(attrs, &resp, sizeof(resp));
}

static int ib_uverbs_destroy_qp(struct uverbs_attr_bundle *attrs)
{
	struct ib_uverbs_destroy_qp      cmd;
	struct ib_uverbs_destroy_qp_resp resp;
	struct ib_uobject		*uobj;
	struct ib_uqp_object        	*obj;
	int ret;

	ret = uverbs_request(attrs, &cmd, sizeof(cmd));
	if (ret)
		return ret;

	uobj = uobj_get_destroy(UVERBS_OBJECT_QP, cmd.qp_handle, attrs);
	if (IS_ERR(uobj))
		return PTR_ERR(uobj);

	obj = container_of(uobj, struct ib_uqp_object, uevent.uobject);
	memset(&resp, 0, sizeof(resp));
	resp.events_reported = obj->uevent.events_reported;

	uobj_put_destroy(uobj);

	return uverbs_response(attrs, &resp, sizeof(resp));
}

static void *alloc_wr(size_t wr_size, __u32 num_sge)
{
	if (num_sge >= (U32_MAX - ALIGN(wr_size, sizeof (struct ib_sge))) /
		       sizeof (struct ib_sge))
		return NULL;

	return kmalloc(ALIGN(wr_size, sizeof (struct ib_sge)) +
			 num_sge * sizeof (struct ib_sge), GFP_KERNEL);
}

static int ib_uverbs_post_send(struct uverbs_attr_bundle *attrs)
{
	struct ib_uverbs_post_send      cmd;
	struct ib_uverbs_post_send_resp resp;
	struct ib_uverbs_send_wr       *user_wr;
	struct ib_send_wr              *wr = NULL, *last, *next;
	const struct ib_send_wr	       *bad_wr;
	struct ib_qp                   *qp;
	int                             i, sg_ind;
	int				is_ud;
	int ret, ret2;
	size_t                          next_size;
	const struct ib_sge __user *sgls;
	const void __user *wqes;
	struct uverbs_req_iter iter;

	ret = uverbs_request_start(attrs, &iter, &cmd, sizeof(cmd));
	if (ret)
		return ret;
	wqes = uverbs_request_next_ptr(&iter, cmd.wqe_size * cmd.wr_count);
	if (IS_ERR(wqes))
		return PTR_ERR(wqes);
	sgls = uverbs_request_next_ptr(
		&iter, cmd.sge_count * sizeof(struct ib_uverbs_sge));
	if (IS_ERR(sgls))
		return PTR_ERR(sgls);
	ret = uverbs_request_finish(&iter);
	if (ret)
		return ret;

	user_wr = kmalloc(cmd.wqe_size, GFP_KERNEL);
	if (!user_wr)
		return -ENOMEM;

	qp = uobj_get_obj_read(qp, UVERBS_OBJECT_QP, cmd.qp_handle, attrs);
	if (!qp) {
		ret = -EINVAL;
		goto out;
	}

	is_ud = qp->qp_type == IB_QPT_UD;
	sg_ind = 0;
	last = NULL;
	for (i = 0; i < cmd.wr_count; ++i) {
		if (copy_from_user(user_wr, wqes + i * cmd.wqe_size,
				   cmd.wqe_size)) {
			ret = -EFAULT;
			goto out_put;
		}

		if (user_wr->num_sge + sg_ind > cmd.sge_count) {
			ret = -EINVAL;
			goto out_put;
		}

		if (is_ud) {
			struct ib_ud_wr *ud;

			if (user_wr->opcode != IB_WR_SEND &&
			    user_wr->opcode != IB_WR_SEND_WITH_IMM) {
				ret = -EINVAL;
				goto out_put;
			}

			next_size = sizeof(*ud);
			ud = alloc_wr(next_size, user_wr->num_sge);
			if (!ud) {
				ret = -ENOMEM;
				goto out_put;
			}

			ud->ah = uobj_get_obj_read(ah, UVERBS_OBJECT_AH,
						   user_wr->wr.ud.ah, attrs);
			if (!ud->ah) {
				kfree(ud);
				ret = -EINVAL;
				goto out_put;
			}
			ud->remote_qpn = user_wr->wr.ud.remote_qpn;
			ud->remote_qkey = user_wr->wr.ud.remote_qkey;

			next = &ud->wr;
		} else if (user_wr->opcode == IB_WR_RDMA_WRITE_WITH_IMM ||
			   user_wr->opcode == IB_WR_RDMA_WRITE ||
			   user_wr->opcode == IB_WR_RDMA_READ) {
			struct ib_rdma_wr *rdma;

			next_size = sizeof(*rdma);
			rdma = alloc_wr(next_size, user_wr->num_sge);
			if (!rdma) {
				ret = -ENOMEM;
				goto out_put;
			}

			rdma->remote_addr = user_wr->wr.rdma.remote_addr;
			rdma->rkey = user_wr->wr.rdma.rkey;

			next = &rdma->wr;
		} else if (user_wr->opcode == IB_WR_ATOMIC_CMP_AND_SWP ||
			   user_wr->opcode == IB_WR_ATOMIC_FETCH_AND_ADD) {
			struct ib_atomic_wr *atomic;

			next_size = sizeof(*atomic);
			atomic = alloc_wr(next_size, user_wr->num_sge);
			if (!atomic) {
				ret = -ENOMEM;
				goto out_put;
			}

			atomic->remote_addr = user_wr->wr.atomic.remote_addr;
			atomic->compare_add = user_wr->wr.atomic.compare_add;
			atomic->swap = user_wr->wr.atomic.swap;
			atomic->rkey = user_wr->wr.atomic.rkey;

			next = &atomic->wr;
		} else if (user_wr->opcode == IB_WR_SEND ||
			   user_wr->opcode == IB_WR_SEND_WITH_IMM ||
			   user_wr->opcode == IB_WR_SEND_WITH_INV) {
			next_size = sizeof(*next);
			next = alloc_wr(next_size, user_wr->num_sge);
			if (!next) {
				ret = -ENOMEM;
				goto out_put;
			}
		} else {
			ret = -EINVAL;
			goto out_put;
		}

		if (user_wr->opcode == IB_WR_SEND_WITH_IMM ||
		    user_wr->opcode == IB_WR_RDMA_WRITE_WITH_IMM) {
			next->ex.imm_data =
					(__be32 __force) user_wr->ex.imm_data;
		} else if (user_wr->opcode == IB_WR_SEND_WITH_INV) {
			next->ex.invalidate_rkey = user_wr->ex.invalidate_rkey;
		}

		if (!last)
			wr = next;
		else
			last->next = next;
		last = next;

		next->next       = NULL;
		next->wr_id      = user_wr->wr_id;
		next->num_sge    = user_wr->num_sge;
		next->opcode     = user_wr->opcode;
		next->send_flags = user_wr->send_flags;

		if (next->num_sge) {
			next->sg_list = (void *) next +
				ALIGN(next_size, sizeof(struct ib_sge));
			if (copy_from_user(next->sg_list, sgls + sg_ind,
					   next->num_sge *
						   sizeof(struct ib_sge))) {
				ret = -EFAULT;
				goto out_put;
			}
			sg_ind += next->num_sge;
		} else
			next->sg_list = NULL;
	}

	resp.bad_wr = 0;
	ret = qp->device->ops.post_send(qp->real_qp, wr, &bad_wr);
	if (ret)
		for (next = wr; next; next = next->next) {
			++resp.bad_wr;
			if (next == bad_wr)
				break;
		}

	ret2 = uverbs_response(attrs, &resp, sizeof(resp));
	if (ret2)
		ret = ret2;

out_put:
	rdma_lookup_put_uobject(&qp->uobject->uevent.uobject,
				UVERBS_LOOKUP_READ);

	while (wr) {
		if (is_ud && ud_wr(wr)->ah)
			uobj_put_obj_read(ud_wr(wr)->ah);
		next = wr->next;
		kfree(wr);
		wr = next;
	}

out:
	kfree(user_wr);

	return ret;
}

static struct ib_recv_wr *
ib_uverbs_unmarshall_recv(struct uverbs_req_iter *iter, u32 wr_count,
			  u32 wqe_size, u32 sge_count)
{
	struct ib_uverbs_recv_wr *user_wr;
	struct ib_recv_wr        *wr = NULL, *last, *next;
	int                       sg_ind;
	int                       i;
	int                       ret;
	const struct ib_sge __user *sgls;
	const void __user *wqes;

	if (wqe_size < sizeof (struct ib_uverbs_recv_wr))
		return ERR_PTR(-EINVAL);

	wqes = uverbs_request_next_ptr(iter, wqe_size * wr_count);
	if (IS_ERR(wqes))
		return ERR_CAST(wqes);
	sgls = uverbs_request_next_ptr(
		iter, sge_count * sizeof(struct ib_uverbs_sge));
	if (IS_ERR(sgls))
		return ERR_CAST(sgls);
	ret = uverbs_request_finish(iter);
	if (ret)
		return ERR_PTR(ret);

	user_wr = kmalloc(wqe_size, GFP_KERNEL);
	if (!user_wr)
		return ERR_PTR(-ENOMEM);

	sg_ind = 0;
	last = NULL;
	for (i = 0; i < wr_count; ++i) {
		if (copy_from_user(user_wr, wqes + i * wqe_size,
				   wqe_size)) {
			ret = -EFAULT;
			goto err;
		}

		if (user_wr->num_sge + sg_ind > sge_count) {
			ret = -EINVAL;
			goto err;
		}

		if (user_wr->num_sge >=
		    (U32_MAX - ALIGN(sizeof *next, sizeof (struct ib_sge))) /
		    sizeof (struct ib_sge)) {
			ret = -EINVAL;
			goto err;
		}

		next = kmalloc(ALIGN(sizeof *next, sizeof (struct ib_sge)) +
			       user_wr->num_sge * sizeof (struct ib_sge),
			       GFP_KERNEL);
		if (!next) {
			ret = -ENOMEM;
			goto err;
		}

		if (!last)
			wr = next;
		else
			last->next = next;
		last = next;

		next->next       = NULL;
		next->wr_id      = user_wr->wr_id;
		next->num_sge    = user_wr->num_sge;

		if (next->num_sge) {
			next->sg_list = (void *) next +
				ALIGN(sizeof *next, sizeof (struct ib_sge));
			if (copy_from_user(next->sg_list, sgls + sg_ind,
					   next->num_sge *
						   sizeof(struct ib_sge))) {
				ret = -EFAULT;
				goto err;
			}
			sg_ind += next->num_sge;
		} else
			next->sg_list = NULL;
	}

	kfree(user_wr);
	return wr;

err:
	kfree(user_wr);

	while (wr) {
		next = wr->next;
		kfree(wr);
		wr = next;
	}

	return ERR_PTR(ret);
}

static int ib_uverbs_post_recv(struct uverbs_attr_bundle *attrs)
{
	struct ib_uverbs_post_recv      cmd;
	struct ib_uverbs_post_recv_resp resp;
	struct ib_recv_wr              *wr, *next;
	const struct ib_recv_wr	       *bad_wr;
	struct ib_qp                   *qp;
	int ret, ret2;
	struct uverbs_req_iter iter;

	ret = uverbs_request_start(attrs, &iter, &cmd, sizeof(cmd));
	if (ret)
		return ret;

	wr = ib_uverbs_unmarshall_recv(&iter, cmd.wr_count, cmd.wqe_size,
				       cmd.sge_count);
	if (IS_ERR(wr))
		return PTR_ERR(wr);

	qp = uobj_get_obj_read(qp, UVERBS_OBJECT_QP, cmd.qp_handle, attrs);
	if (!qp) {
		ret = -EINVAL;
		goto out;
	}

	resp.bad_wr = 0;
	ret = qp->device->ops.post_recv(qp->real_qp, wr, &bad_wr);

	rdma_lookup_put_uobject(&qp->uobject->uevent.uobject,
				UVERBS_LOOKUP_READ);
	if (ret) {
		for (next = wr; next; next = next->next) {
			++resp.bad_wr;
			if (next == bad_wr)
				break;
		}
	}

	ret2 = uverbs_response(attrs, &resp, sizeof(resp));
	if (ret2)
		ret = ret2;
out:
	while (wr) {
		next = wr->next;
		kfree(wr);
		wr = next;
	}

	return ret;
}

static int ib_uverbs_post_srq_recv(struct uverbs_attr_bundle *attrs)
{
	struct ib_uverbs_post_srq_recv      cmd;
	struct ib_uverbs_post_srq_recv_resp resp;
	struct ib_recv_wr                  *wr, *next;
	const struct ib_recv_wr		   *bad_wr;
	struct ib_srq                      *srq;
	int ret, ret2;
	struct uverbs_req_iter iter;

	ret = uverbs_request_start(attrs, &iter, &cmd, sizeof(cmd));
	if (ret)
		return ret;

	wr = ib_uverbs_unmarshall_recv(&iter, cmd.wr_count, cmd.wqe_size,
				       cmd.sge_count);
	if (IS_ERR(wr))
		return PTR_ERR(wr);

	srq = uobj_get_obj_read(srq, UVERBS_OBJECT_SRQ, cmd.srq_handle, attrs);
	if (!srq) {
		ret = -EINVAL;
		goto out;
	}

	resp.bad_wr = 0;
	ret = srq->device->ops.post_srq_recv(srq, wr, &bad_wr);

	rdma_lookup_put_uobject(&srq->uobject->uevent.uobject,
				UVERBS_LOOKUP_READ);

	if (ret)
		for (next = wr; next; next = next->next) {
			++resp.bad_wr;
			if (next == bad_wr)
				break;
		}

	ret2 = uverbs_response(attrs, &resp, sizeof(resp));
	if (ret2)
		ret = ret2;

out:
	while (wr) {
		next = wr->next;
		kfree(wr);
		wr = next;
	}

	return ret;
}

static int ib_uverbs_create_ah(struct uverbs_attr_bundle *attrs)
{
	struct ib_uverbs_create_ah	 cmd;
	struct ib_uverbs_create_ah_resp	 resp;
	struct ib_uobject		*uobj;
	struct ib_pd			*pd;
	struct ib_ah			*ah;
	struct rdma_ah_attr		attr = {};
	int ret;
	struct ib_device *ib_dev;

	ret = uverbs_request(attrs, &cmd, sizeof(cmd));
	if (ret)
		return ret;

	uobj = uobj_alloc(UVERBS_OBJECT_AH, attrs, &ib_dev);
	if (IS_ERR(uobj))
		return PTR_ERR(uobj);

	if (!rdma_is_port_valid(ib_dev, cmd.attr.port_num)) {
		ret = -EINVAL;
		goto err;
	}

	pd = uobj_get_obj_read(pd, UVERBS_OBJECT_PD, cmd.pd_handle, attrs);
	if (!pd) {
		ret = -EINVAL;
		goto err;
	}

	attr.type = rdma_ah_find_type(ib_dev, cmd.attr.port_num);
	rdma_ah_set_make_grd(&attr, false);
	rdma_ah_set_dlid(&attr, cmd.attr.dlid);
	rdma_ah_set_sl(&attr, cmd.attr.sl);
	rdma_ah_set_path_bits(&attr, cmd.attr.src_path_bits);
	rdma_ah_set_static_rate(&attr, cmd.attr.static_rate);
	rdma_ah_set_port_num(&attr, cmd.attr.port_num);

	if (cmd.attr.is_global) {
		rdma_ah_set_grh(&attr, NULL, cmd.attr.grh.flow_label,
				cmd.attr.grh.sgid_index,
				cmd.attr.grh.hop_limit,
				cmd.attr.grh.traffic_class);
		rdma_ah_set_dgid_raw(&attr, cmd.attr.grh.dgid);
	} else {
		rdma_ah_set_ah_flags(&attr, 0);
	}

	ah = rdma_create_user_ah(pd, &attr, &attrs->driver_udata);
	if (IS_ERR(ah)) {
		ret = PTR_ERR(ah);
		goto err_put;
	}

	ah->uobject  = uobj;
	uobj->user_handle = cmd.user_handle;
	uobj->object = ah;
	uobj_put_obj_read(pd);
	uobj_finalize_uobj_create(uobj, attrs);

	resp.ah_handle = uobj->id;
	return uverbs_response(attrs, &resp, sizeof(resp));

err_put:
	uobj_put_obj_read(pd);
err:
	uobj_alloc_abort(uobj, attrs);
	return ret;
}

static int ib_uverbs_destroy_ah(struct uverbs_attr_bundle *attrs)
{
	struct ib_uverbs_destroy_ah cmd;
	int ret;

	ret = uverbs_request(attrs, &cmd, sizeof(cmd));
	if (ret)
		return ret;

	return uobj_perform_destroy(UVERBS_OBJECT_AH, cmd.ah_handle, attrs);
}

static int ib_uverbs_attach_mcast(struct uverbs_attr_bundle *attrs)
{
	struct ib_uverbs_attach_mcast cmd;
	struct ib_qp                 *qp;
	struct ib_uqp_object         *obj;
	struct ib_uverbs_mcast_entry *mcast;
	int                           ret;

	ret = uverbs_request(attrs, &cmd, sizeof(cmd));
	if (ret)
		return ret;

	qp = uobj_get_obj_read(qp, UVERBS_OBJECT_QP, cmd.qp_handle, attrs);
	if (!qp)
		return -EINVAL;

	obj = qp->uobject;

	mutex_lock(&obj->mcast_lock);
	list_for_each_entry(mcast, &obj->mcast_list, list)
		if (cmd.mlid == mcast->lid &&
		    !memcmp(cmd.gid, mcast->gid.raw, sizeof mcast->gid.raw)) {
			ret = 0;
			goto out_put;
		}

	mcast = kmalloc(sizeof *mcast, GFP_KERNEL);
	if (!mcast) {
		ret = -ENOMEM;
		goto out_put;
	}

	mcast->lid = cmd.mlid;
	memcpy(mcast->gid.raw, cmd.gid, sizeof mcast->gid.raw);

	ret = ib_attach_mcast(qp, &mcast->gid, cmd.mlid);
	if (!ret)
		list_add_tail(&mcast->list, &obj->mcast_list);
	else
		kfree(mcast);

out_put:
	mutex_unlock(&obj->mcast_lock);
	rdma_lookup_put_uobject(&qp->uobject->uevent.uobject,
				UVERBS_LOOKUP_READ);

	return ret;
}

static int ib_uverbs_detach_mcast(struct uverbs_attr_bundle *attrs)
{
	struct ib_uverbs_detach_mcast cmd;
	struct ib_uqp_object         *obj;
	struct ib_qp                 *qp;
	struct ib_uverbs_mcast_entry *mcast;
	int                           ret;
	bool                          found = false;

	ret = uverbs_request(attrs, &cmd, sizeof(cmd));
	if (ret)
		return ret;

	qp = uobj_get_obj_read(qp, UVERBS_OBJECT_QP, cmd.qp_handle, attrs);
	if (!qp)
		return -EINVAL;

	obj = qp->uobject;
	mutex_lock(&obj->mcast_lock);

	list_for_each_entry(mcast, &obj->mcast_list, list)
		if (cmd.mlid == mcast->lid &&
		    !memcmp(cmd.gid, mcast->gid.raw, sizeof mcast->gid.raw)) {
			list_del(&mcast->list);
			kfree(mcast);
			found = true;
			break;
		}

	if (!found) {
		ret = -EINVAL;
		goto out_put;
	}

	ret = ib_detach_mcast(qp, (union ib_gid *)cmd.gid, cmd.mlid);

out_put:
	mutex_unlock(&obj->mcast_lock);
	rdma_lookup_put_uobject(&qp->uobject->uevent.uobject,
				UVERBS_LOOKUP_READ);
	return ret;
}

struct ib_uflow_resources *flow_resources_alloc(size_t num_specs)
{
	struct ib_uflow_resources *resources;

	resources = kzalloc(sizeof(*resources), GFP_KERNEL);

	if (!resources)
		return NULL;

	if (!num_specs)
		goto out;

	resources->counters =
		kcalloc(num_specs, sizeof(*resources->counters), GFP_KERNEL);
	resources->collection =
		kcalloc(num_specs, sizeof(*resources->collection), GFP_KERNEL);

	if (!resources->counters || !resources->collection)
		goto err;

out:
	resources->max = num_specs;
	return resources;

err:
	kfree(resources->counters);
	kfree(resources);

	return NULL;
}
EXPORT_SYMBOL(flow_resources_alloc);

void ib_uverbs_flow_resources_free(struct ib_uflow_resources *uflow_res)
{
	unsigned int i;

	if (!uflow_res)
		return;

	for (i = 0; i < uflow_res->collection_num; i++)
		atomic_dec(&uflow_res->collection[i]->usecnt);

	for (i = 0; i < uflow_res->counters_num; i++)
		atomic_dec(&uflow_res->counters[i]->usecnt);

	kfree(uflow_res->collection);
	kfree(uflow_res->counters);
	kfree(uflow_res);
}
EXPORT_SYMBOL(ib_uverbs_flow_resources_free);

void flow_resources_add(struct ib_uflow_resources *uflow_res,
			enum ib_flow_spec_type type,
			void *ibobj)
{
	WARN_ON(uflow_res->num >= uflow_res->max);

	switch (type) {
	case IB_FLOW_SPEC_ACTION_HANDLE:
		atomic_inc(&((struct ib_flow_action *)ibobj)->usecnt);
		uflow_res->collection[uflow_res->collection_num++] =
			(struct ib_flow_action *)ibobj;
		break;
	case IB_FLOW_SPEC_ACTION_COUNT:
		atomic_inc(&((struct ib_counters *)ibobj)->usecnt);
		uflow_res->counters[uflow_res->counters_num++] =
			(struct ib_counters *)ibobj;
		break;
	default:
		WARN_ON(1);
	}

	uflow_res->num++;
}
EXPORT_SYMBOL(flow_resources_add);

static int kern_spec_to_ib_spec_action(struct uverbs_attr_bundle *attrs,
				       struct ib_uverbs_flow_spec *kern_spec,
				       union ib_flow_spec *ib_spec,
				       struct ib_uflow_resources *uflow_res)
{
	ib_spec->type = kern_spec->type;
	switch (ib_spec->type) {
	case IB_FLOW_SPEC_ACTION_TAG:
		if (kern_spec->flow_tag.size !=
		    sizeof(struct ib_uverbs_flow_spec_action_tag))
			return -EINVAL;

		ib_spec->flow_tag.size = sizeof(struct ib_flow_spec_action_tag);
		ib_spec->flow_tag.tag_id = kern_spec->flow_tag.tag_id;
		break;
	case IB_FLOW_SPEC_ACTION_DROP:
		if (kern_spec->drop.size !=
		    sizeof(struct ib_uverbs_flow_spec_action_drop))
			return -EINVAL;

		ib_spec->drop.size = sizeof(struct ib_flow_spec_action_drop);
		break;
	case IB_FLOW_SPEC_ACTION_HANDLE:
		if (kern_spec->action.size !=
		    sizeof(struct ib_uverbs_flow_spec_action_handle))
			return -EOPNOTSUPP;
		ib_spec->action.act = uobj_get_obj_read(flow_action,
							UVERBS_OBJECT_FLOW_ACTION,
							kern_spec->action.handle,
							attrs);
		if (!ib_spec->action.act)
			return -EINVAL;
		ib_spec->action.size =
			sizeof(struct ib_flow_spec_action_handle);
		flow_resources_add(uflow_res,
				   IB_FLOW_SPEC_ACTION_HANDLE,
				   ib_spec->action.act);
		uobj_put_obj_read(ib_spec->action.act);
		break;
	case IB_FLOW_SPEC_ACTION_COUNT:
		if (kern_spec->flow_count.size !=
			sizeof(struct ib_uverbs_flow_spec_action_count))
			return -EINVAL;
		ib_spec->flow_count.counters =
			uobj_get_obj_read(counters,
					  UVERBS_OBJECT_COUNTERS,
					  kern_spec->flow_count.handle,
					  attrs);
		if (!ib_spec->flow_count.counters)
			return -EINVAL;
		ib_spec->flow_count.size =
				sizeof(struct ib_flow_spec_action_count);
		flow_resources_add(uflow_res,
				   IB_FLOW_SPEC_ACTION_COUNT,
				   ib_spec->flow_count.counters);
		uobj_put_obj_read(ib_spec->flow_count.counters);
		break;
	default:
		return -EINVAL;
	}
	return 0;
}

static ssize_t spec_filter_size(const void *kern_spec_filter, u16 kern_filter_size,
				u16 ib_real_filter_sz)
{
	/*
	 * User space filter structures must be 64 bit aligned, otherwise this
	 * may pass, but we won't handle additional new attributes.
	 */

	if (kern_filter_size > ib_real_filter_sz) {
		if (memchr_inv(kern_spec_filter +
			       ib_real_filter_sz, 0,
			       kern_filter_size - ib_real_filter_sz))
			return -EINVAL;
		return ib_real_filter_sz;
	}
	return kern_filter_size;
}

int ib_uverbs_kern_spec_to_ib_spec_filter(enum ib_flow_spec_type type,
					  const void *kern_spec_mask,
					  const void *kern_spec_val,
					  size_t kern_filter_sz,
					  union ib_flow_spec *ib_spec)
{
	ssize_t actual_filter_sz;
	ssize_t ib_filter_sz;

	/* User flow spec size must be aligned to 4 bytes */
	if (kern_filter_sz != ALIGN(kern_filter_sz, 4))
		return -EINVAL;

	ib_spec->type = type;

	if (ib_spec->type == (IB_FLOW_SPEC_INNER | IB_FLOW_SPEC_VXLAN_TUNNEL))
		return -EINVAL;

	switch (ib_spec->type & ~IB_FLOW_SPEC_INNER) {
	case IB_FLOW_SPEC_ETH:
		ib_filter_sz = offsetof(struct ib_flow_eth_filter, real_sz);
		actual_filter_sz = spec_filter_size(kern_spec_mask,
						    kern_filter_sz,
						    ib_filter_sz);
		if (actual_filter_sz <= 0)
			return -EINVAL;
		ib_spec->size = sizeof(struct ib_flow_spec_eth);
		memcpy(&ib_spec->eth.val, kern_spec_val, actual_filter_sz);
		memcpy(&ib_spec->eth.mask, kern_spec_mask, actual_filter_sz);
		break;
	case IB_FLOW_SPEC_IPV4:
		ib_filter_sz = offsetof(struct ib_flow_ipv4_filter, real_sz);
		actual_filter_sz = spec_filter_size(kern_spec_mask,
						    kern_filter_sz,
						    ib_filter_sz);
		if (actual_filter_sz <= 0)
			return -EINVAL;
		ib_spec->size = sizeof(struct ib_flow_spec_ipv4);
		memcpy(&ib_spec->ipv4.val, kern_spec_val, actual_filter_sz);
		memcpy(&ib_spec->ipv4.mask, kern_spec_mask, actual_filter_sz);
		break;
	case IB_FLOW_SPEC_IPV6:
		ib_filter_sz = offsetof(struct ib_flow_ipv6_filter, real_sz);
		actual_filter_sz = spec_filter_size(kern_spec_mask,
						    kern_filter_sz,
						    ib_filter_sz);
		if (actual_filter_sz <= 0)
			return -EINVAL;
		ib_spec->size = sizeof(struct ib_flow_spec_ipv6);
		memcpy(&ib_spec->ipv6.val, kern_spec_val, actual_filter_sz);
		memcpy(&ib_spec->ipv6.mask, kern_spec_mask, actual_filter_sz);

		if ((ntohl(ib_spec->ipv6.mask.flow_label)) >= BIT(20) ||
		    (ntohl(ib_spec->ipv6.val.flow_label)) >= BIT(20))
			return -EINVAL;
		break;
	case IB_FLOW_SPEC_TCP:
	case IB_FLOW_SPEC_UDP:
		ib_filter_sz = offsetof(struct ib_flow_tcp_udp_filter, real_sz);
		actual_filter_sz = spec_filter_size(kern_spec_mask,
						    kern_filter_sz,
						    ib_filter_sz);
		if (actual_filter_sz <= 0)
			return -EINVAL;
		ib_spec->size = sizeof(struct ib_flow_spec_tcp_udp);
		memcpy(&ib_spec->tcp_udp.val, kern_spec_val, actual_filter_sz);
		memcpy(&ib_spec->tcp_udp.mask, kern_spec_mask, actual_filter_sz);
		break;
	case IB_FLOW_SPEC_VXLAN_TUNNEL:
		ib_filter_sz = offsetof(struct ib_flow_tunnel_filter, real_sz);
		actual_filter_sz = spec_filter_size(kern_spec_mask,
						    kern_filter_sz,
						    ib_filter_sz);
		if (actual_filter_sz <= 0)
			return -EINVAL;
		ib_spec->tunnel.size = sizeof(struct ib_flow_spec_tunnel);
		memcpy(&ib_spec->tunnel.val, kern_spec_val, actual_filter_sz);
		memcpy(&ib_spec->tunnel.mask, kern_spec_mask, actual_filter_sz);

		if ((ntohl(ib_spec->tunnel.mask.tunnel_id)) >= BIT(24) ||
		    (ntohl(ib_spec->tunnel.val.tunnel_id)) >= BIT(24))
			return -EINVAL;
		break;
	case IB_FLOW_SPEC_ESP:
		ib_filter_sz = offsetof(struct ib_flow_esp_filter, real_sz);
		actual_filter_sz = spec_filter_size(kern_spec_mask,
						    kern_filter_sz,
						    ib_filter_sz);
		if (actual_filter_sz <= 0)
			return -EINVAL;
		ib_spec->esp.size = sizeof(struct ib_flow_spec_esp);
		memcpy(&ib_spec->esp.val, kern_spec_val, actual_filter_sz);
		memcpy(&ib_spec->esp.mask, kern_spec_mask, actual_filter_sz);
		break;
	case IB_FLOW_SPEC_GRE:
		ib_filter_sz = offsetof(struct ib_flow_gre_filter, real_sz);
		actual_filter_sz = spec_filter_size(kern_spec_mask,
						    kern_filter_sz,
						    ib_filter_sz);
		if (actual_filter_sz <= 0)
			return -EINVAL;
		ib_spec->gre.size = sizeof(struct ib_flow_spec_gre);
		memcpy(&ib_spec->gre.val, kern_spec_val, actual_filter_sz);
		memcpy(&ib_spec->gre.mask, kern_spec_mask, actual_filter_sz);
		break;
	case IB_FLOW_SPEC_MPLS:
		ib_filter_sz = offsetof(struct ib_flow_mpls_filter, real_sz);
		actual_filter_sz = spec_filter_size(kern_spec_mask,
						    kern_filter_sz,
						    ib_filter_sz);
		if (actual_filter_sz <= 0)
			return -EINVAL;
		ib_spec->mpls.size = sizeof(struct ib_flow_spec_mpls);
		memcpy(&ib_spec->mpls.val, kern_spec_val, actual_filter_sz);
		memcpy(&ib_spec->mpls.mask, kern_spec_mask, actual_filter_sz);
		break;
	default:
		return -EINVAL;
	}
	return 0;
}

static int kern_spec_to_ib_spec_filter(struct ib_uverbs_flow_spec *kern_spec,
				       union ib_flow_spec *ib_spec)
{
	size_t kern_filter_sz;
	void *kern_spec_mask;
	void *kern_spec_val;

	if (check_sub_overflow((size_t)kern_spec->hdr.size,
			       sizeof(struct ib_uverbs_flow_spec_hdr),
			       &kern_filter_sz))
		return -EINVAL;

	kern_filter_sz /= 2;

	kern_spec_val = (void *)kern_spec +
		sizeof(struct ib_uverbs_flow_spec_hdr);
	kern_spec_mask = kern_spec_val + kern_filter_sz;

	return ib_uverbs_kern_spec_to_ib_spec_filter(kern_spec->type,
						     kern_spec_mask,
						     kern_spec_val,
						     kern_filter_sz, ib_spec);
}

static int kern_spec_to_ib_spec(struct uverbs_attr_bundle *attrs,
				struct ib_uverbs_flow_spec *kern_spec,
				union ib_flow_spec *ib_spec,
				struct ib_uflow_resources *uflow_res)
{
	if (kern_spec->reserved)
		return -EINVAL;

	if (kern_spec->type >= IB_FLOW_SPEC_ACTION_TAG)
		return kern_spec_to_ib_spec_action(attrs, kern_spec, ib_spec,
						   uflow_res);
	else
		return kern_spec_to_ib_spec_filter(kern_spec, ib_spec);
}

static int ib_uverbs_ex_create_wq(struct uverbs_attr_bundle *attrs)
{
	struct ib_uverbs_ex_create_wq cmd;
	struct ib_uverbs_ex_create_wq_resp resp = {};
	struct ib_uwq_object           *obj;
	int err = 0;
	struct ib_cq *cq;
	struct ib_pd *pd;
	struct ib_wq *wq;
	struct ib_wq_init_attr wq_init_attr = {};
	struct ib_device *ib_dev;

	err = uverbs_request(attrs, &cmd, sizeof(cmd));
	if (err)
		return err;

	if (cmd.comp_mask)
		return -EOPNOTSUPP;

	obj = (struct ib_uwq_object *)uobj_alloc(UVERBS_OBJECT_WQ, attrs,
						 &ib_dev);
	if (IS_ERR(obj))
		return PTR_ERR(obj);

	pd = uobj_get_obj_read(pd, UVERBS_OBJECT_PD, cmd.pd_handle, attrs);
	if (!pd) {
		err = -EINVAL;
		goto err_uobj;
	}

	cq = uobj_get_obj_read(cq, UVERBS_OBJECT_CQ, cmd.cq_handle, attrs);
	if (!cq) {
		err = -EINVAL;
		goto err_put_pd;
	}

	wq_init_attr.cq = cq;
	wq_init_attr.max_sge = cmd.max_sge;
	wq_init_attr.max_wr = cmd.max_wr;
	wq_init_attr.wq_type = cmd.wq_type;
	wq_init_attr.event_handler = ib_uverbs_wq_event_handler;
	wq_init_attr.create_flags = cmd.create_flags;
	INIT_LIST_HEAD(&obj->uevent.event_list);
	obj->uevent.uobject.user_handle = cmd.user_handle;

	wq = pd->device->ops.create_wq(pd, &wq_init_attr, &attrs->driver_udata);
	if (IS_ERR(wq)) {
		err = PTR_ERR(wq);
		goto err_put_cq;
	}

	wq->uobject = obj;
	obj->uevent.uobject.object = wq;
	wq->wq_type = wq_init_attr.wq_type;
	wq->cq = cq;
	wq->pd = pd;
	wq->device = pd->device;
	atomic_set(&wq->usecnt, 0);
	atomic_inc(&pd->usecnt);
	atomic_inc(&cq->usecnt);
	obj->uevent.event_file = READ_ONCE(attrs->ufile->default_async_file);
	if (obj->uevent.event_file)
		uverbs_uobject_get(&obj->uevent.event_file->uobj);

	uobj_put_obj_read(pd);
	rdma_lookup_put_uobject(&cq->uobject->uevent.uobject,
				UVERBS_LOOKUP_READ);
	uobj_finalize_uobj_create(&obj->uevent.uobject, attrs);

	resp.wq_handle = obj->uevent.uobject.id;
	resp.max_sge = wq_init_attr.max_sge;
	resp.max_wr = wq_init_attr.max_wr;
	resp.wqn = wq->wq_num;
	resp.response_length = uverbs_response_length(attrs, sizeof(resp));
	return uverbs_response(attrs, &resp, sizeof(resp));

err_put_cq:
	rdma_lookup_put_uobject(&cq->uobject->uevent.uobject,
				UVERBS_LOOKUP_READ);
err_put_pd:
	uobj_put_obj_read(pd);
err_uobj:
	uobj_alloc_abort(&obj->uevent.uobject, attrs);

	return err;
}

static int ib_uverbs_ex_destroy_wq(struct uverbs_attr_bundle *attrs)
{
	struct ib_uverbs_ex_destroy_wq	cmd;
	struct ib_uverbs_ex_destroy_wq_resp	resp = {};
	struct ib_uobject		*uobj;
	struct ib_uwq_object		*obj;
	int				ret;

	ret = uverbs_request(attrs, &cmd, sizeof(cmd));
	if (ret)
		return ret;

	if (cmd.comp_mask)
		return -EOPNOTSUPP;

	resp.response_length = uverbs_response_length(attrs, sizeof(resp));
	uobj = uobj_get_destroy(UVERBS_OBJECT_WQ, cmd.wq_handle, attrs);
	if (IS_ERR(uobj))
		return PTR_ERR(uobj);

	obj = container_of(uobj, struct ib_uwq_object, uevent.uobject);
	resp.events_reported = obj->uevent.events_reported;

	uobj_put_destroy(uobj);

	return uverbs_response(attrs, &resp, sizeof(resp));
}

static int ib_uverbs_ex_modify_wq(struct uverbs_attr_bundle *attrs)
{
	struct ib_uverbs_ex_modify_wq cmd;
	struct ib_wq *wq;
	struct ib_wq_attr wq_attr = {};
	int ret;

	ret = uverbs_request(attrs, &cmd, sizeof(cmd));
	if (ret)
		return ret;

	if (!cmd.attr_mask)
		return -EINVAL;

	if (cmd.attr_mask > (IB_WQ_STATE | IB_WQ_CUR_STATE | IB_WQ_FLAGS))
		return -EINVAL;

	wq = uobj_get_obj_read(wq, UVERBS_OBJECT_WQ, cmd.wq_handle, attrs);
	if (!wq)
		return -EINVAL;

	wq_attr.curr_wq_state = cmd.curr_wq_state;
	wq_attr.wq_state = cmd.wq_state;
	if (cmd.attr_mask & IB_WQ_FLAGS) {
		wq_attr.flags = cmd.flags;
		wq_attr.flags_mask = cmd.flags_mask;
	}
	ret = wq->device->ops.modify_wq(wq, &wq_attr, cmd.attr_mask,
					&attrs->driver_udata);
	rdma_lookup_put_uobject(&wq->uobject->uevent.uobject,
				UVERBS_LOOKUP_READ);
	return ret;
}

static int ib_uverbs_ex_create_rwq_ind_table(struct uverbs_attr_bundle *attrs)
{
	struct ib_uverbs_ex_create_rwq_ind_table cmd;
	struct ib_uverbs_ex_create_rwq_ind_table_resp  resp = {};
	struct ib_uobject		  *uobj;
	int err;
	struct ib_rwq_ind_table_init_attr init_attr = {};
	struct ib_rwq_ind_table *rwq_ind_tbl;
	struct ib_wq	**wqs = NULL;
	u32 *wqs_handles = NULL;
	struct ib_wq	*wq = NULL;
	int i, num_read_wqs;
	u32 num_wq_handles;
	struct uverbs_req_iter iter;
	struct ib_device *ib_dev;

	err = uverbs_request_start(attrs, &iter, &cmd, sizeof(cmd));
	if (err)
		return err;

	if (cmd.comp_mask)
		return -EOPNOTSUPP;

	if (cmd.log_ind_tbl_size > IB_USER_VERBS_MAX_LOG_IND_TBL_SIZE)
		return -EINVAL;

	num_wq_handles = 1 << cmd.log_ind_tbl_size;
	wqs_handles = kcalloc(num_wq_handles, sizeof(*wqs_handles),
			      GFP_KERNEL);
	if (!wqs_handles)
		return -ENOMEM;

	err = uverbs_request_next(&iter, wqs_handles,
				  num_wq_handles * sizeof(__u32));
	if (err)
		goto err_free;

	err = uverbs_request_finish(&iter);
	if (err)
		goto err_free;

	wqs = kcalloc(num_wq_handles, sizeof(*wqs), GFP_KERNEL);
	if (!wqs) {
		err = -ENOMEM;
		goto  err_free;
	}

	for (num_read_wqs = 0; num_read_wqs < num_wq_handles;
			num_read_wqs++) {
		wq = uobj_get_obj_read(wq, UVERBS_OBJECT_WQ,
				       wqs_handles[num_read_wqs], attrs);
		if (!wq) {
			err = -EINVAL;
			goto put_wqs;
		}

		wqs[num_read_wqs] = wq;
		atomic_inc(&wqs[num_read_wqs]->usecnt);
	}

	uobj = uobj_alloc(UVERBS_OBJECT_RWQ_IND_TBL, attrs, &ib_dev);
	if (IS_ERR(uobj)) {
		err = PTR_ERR(uobj);
		goto put_wqs;
	}

	init_attr.log_ind_tbl_size = cmd.log_ind_tbl_size;
	init_attr.ind_tbl = wqs;

	rwq_ind_tbl = ib_dev->ops.create_rwq_ind_table(ib_dev, &init_attr,
						       &attrs->driver_udata);

	if (IS_ERR(rwq_ind_tbl)) {
		err = PTR_ERR(rwq_ind_tbl);
		goto err_uobj;
	}

	rwq_ind_tbl->ind_tbl = wqs;
	rwq_ind_tbl->log_ind_tbl_size = init_attr.log_ind_tbl_size;
	rwq_ind_tbl->uobject = uobj;
	uobj->object = rwq_ind_tbl;
	rwq_ind_tbl->device = ib_dev;
	atomic_set(&rwq_ind_tbl->usecnt, 0);

	for (i = 0; i < num_wq_handles; i++)
		rdma_lookup_put_uobject(&wqs[i]->uobject->uevent.uobject,
					UVERBS_LOOKUP_READ);
	kfree(wqs_handles);
	uobj_finalize_uobj_create(uobj, attrs);

	resp.ind_tbl_handle = uobj->id;
	resp.ind_tbl_num = rwq_ind_tbl->ind_tbl_num;
	resp.response_length = uverbs_response_length(attrs, sizeof(resp));
	return uverbs_response(attrs, &resp, sizeof(resp));

err_uobj:
	uobj_alloc_abort(uobj, attrs);
put_wqs:
	for (i = 0; i < num_read_wqs; i++) {
		rdma_lookup_put_uobject(&wqs[i]->uobject->uevent.uobject,
					UVERBS_LOOKUP_READ);
		atomic_dec(&wqs[i]->usecnt);
	}
err_free:
	kfree(wqs_handles);
	kfree(wqs);
	return err;
}

static int ib_uverbs_ex_destroy_rwq_ind_table(struct uverbs_attr_bundle *attrs)
{
	struct ib_uverbs_ex_destroy_rwq_ind_table cmd;
	int ret;

	ret = uverbs_request(attrs, &cmd, sizeof(cmd));
	if (ret)
		return ret;

	if (cmd.comp_mask)
		return -EOPNOTSUPP;

	return uobj_perform_destroy(UVERBS_OBJECT_RWQ_IND_TBL,
				    cmd.ind_tbl_handle, attrs);
}

static int ib_uverbs_ex_create_flow(struct uverbs_attr_bundle *attrs)
{
	struct ib_uverbs_create_flow	  cmd;
	struct ib_uverbs_create_flow_resp resp = {};
	struct ib_uobject		  *uobj;
	struct ib_flow			  *flow_id;
	struct ib_uverbs_flow_attr	  *kern_flow_attr;
	struct ib_flow_attr		  *flow_attr;
	struct ib_qp			  *qp;
	struct ib_uflow_resources	  *uflow_res;
	struct ib_uverbs_flow_spec_hdr	  *kern_spec;
	struct uverbs_req_iter iter;
	int err;
	void *ib_spec;
	int i;
	struct ib_device *ib_dev;

	err = uverbs_request_start(attrs, &iter, &cmd, sizeof(cmd));
	if (err)
		return err;

	if (cmd.comp_mask)
		return -EINVAL;

	if (!capable(CAP_NET_RAW))
		return -EPERM;

	if (cmd.flow_attr.flags >= IB_FLOW_ATTR_FLAGS_RESERVED)
		return -EINVAL;

	if ((cmd.flow_attr.flags & IB_FLOW_ATTR_FLAGS_DONT_TRAP) &&
	    ((cmd.flow_attr.type == IB_FLOW_ATTR_ALL_DEFAULT) ||
	     (cmd.flow_attr.type == IB_FLOW_ATTR_MC_DEFAULT)))
		return -EINVAL;

	if (cmd.flow_attr.num_of_specs > IB_FLOW_SPEC_SUPPORT_LAYERS)
		return -EINVAL;

	if (cmd.flow_attr.size >
	    (cmd.flow_attr.num_of_specs * sizeof(struct ib_uverbs_flow_spec)))
		return -EINVAL;

	if (cmd.flow_attr.reserved[0] ||
	    cmd.flow_attr.reserved[1])
		return -EINVAL;

	if (cmd.flow_attr.num_of_specs) {
		kern_flow_attr = kmalloc(sizeof(*kern_flow_attr) + cmd.flow_attr.size,
					 GFP_KERNEL);
		if (!kern_flow_attr)
			return -ENOMEM;

		*kern_flow_attr = cmd.flow_attr;
		err = uverbs_request_next(&iter, &kern_flow_attr->flow_specs,
					  cmd.flow_attr.size);
		if (err)
			goto err_free_attr;
	} else {
		kern_flow_attr = &cmd.flow_attr;
	}

	err = uverbs_request_finish(&iter);
	if (err)
		goto err_free_attr;

	uobj = uobj_alloc(UVERBS_OBJECT_FLOW, attrs, &ib_dev);
	if (IS_ERR(uobj)) {
		err = PTR_ERR(uobj);
		goto err_free_attr;
	}

	qp = uobj_get_obj_read(qp, UVERBS_OBJECT_QP, cmd.qp_handle, attrs);
	if (!qp) {
		err = -EINVAL;
		goto err_uobj;
	}

	if (qp->qp_type != IB_QPT_UD && qp->qp_type != IB_QPT_RAW_PACKET) {
		err = -EINVAL;
		goto err_put;
	}

	flow_attr = kzalloc(struct_size(flow_attr, flows,
				cmd.flow_attr.num_of_specs), GFP_KERNEL);
	if (!flow_attr) {
		err = -ENOMEM;
		goto err_put;
	}
	uflow_res = flow_resources_alloc(cmd.flow_attr.num_of_specs);
	if (!uflow_res) {
		err = -ENOMEM;
		goto err_free_flow_attr;
	}

	flow_attr->type = kern_flow_attr->type;
	flow_attr->priority = kern_flow_attr->priority;
	flow_attr->num_of_specs = kern_flow_attr->num_of_specs;
	flow_attr->port = kern_flow_attr->port;
	flow_attr->flags = kern_flow_attr->flags;
	flow_attr->size = sizeof(*flow_attr);

	kern_spec = kern_flow_attr->flow_specs;
	ib_spec = flow_attr + 1;
	for (i = 0; i < flow_attr->num_of_specs &&
			cmd.flow_attr.size >= sizeof(*kern_spec) &&
			cmd.flow_attr.size >= kern_spec->size;
	     i++) {
		err = kern_spec_to_ib_spec(
				attrs, (struct ib_uverbs_flow_spec *)kern_spec,
				ib_spec, uflow_res);
		if (err)
			goto err_free;

		flow_attr->size +=
			((union ib_flow_spec *) ib_spec)->size;
		cmd.flow_attr.size -= kern_spec->size;
		kern_spec = ((void *)kern_spec) + kern_spec->size;
		ib_spec += ((union ib_flow_spec *) ib_spec)->size;
	}
	if (cmd.flow_attr.size || (i != flow_attr->num_of_specs)) {
		pr_warn("create flow failed, flow %d: %d bytes left from uverb cmd\n",
			i, cmd.flow_attr.size);
		err = -EINVAL;
		goto err_free;
	}

	flow_id = qp->device->ops.create_flow(
		qp, flow_attr, IB_FLOW_DOMAIN_USER, &attrs->driver_udata);

	if (IS_ERR(flow_id)) {
		err = PTR_ERR(flow_id);
		goto err_free;
	}

	ib_set_flow(uobj, flow_id, qp, qp->device, uflow_res);

	rdma_lookup_put_uobject(&qp->uobject->uevent.uobject,
				UVERBS_LOOKUP_READ);
	kfree(flow_attr);

	if (cmd.flow_attr.num_of_specs)
		kfree(kern_flow_attr);
	uobj_finalize_uobj_create(uobj, attrs);

	resp.flow_handle = uobj->id;
	return uverbs_response(attrs, &resp, sizeof(resp));

err_free:
	ib_uverbs_flow_resources_free(uflow_res);
err_free_flow_attr:
	kfree(flow_attr);
err_put:
	rdma_lookup_put_uobject(&qp->uobject->uevent.uobject,
				UVERBS_LOOKUP_READ);
err_uobj:
	uobj_alloc_abort(uobj, attrs);
err_free_attr:
	if (cmd.flow_attr.num_of_specs)
		kfree(kern_flow_attr);
	return err;
}

static int ib_uverbs_ex_destroy_flow(struct uverbs_attr_bundle *attrs)
{
	struct ib_uverbs_destroy_flow	cmd;
	int				ret;

	ret = uverbs_request(attrs, &cmd, sizeof(cmd));
	if (ret)
		return ret;

	if (cmd.comp_mask)
		return -EINVAL;

	return uobj_perform_destroy(UVERBS_OBJECT_FLOW, cmd.flow_handle, attrs);
}

static int __uverbs_create_xsrq(struct uverbs_attr_bundle *attrs,
				struct ib_uverbs_create_xsrq *cmd,
				struct ib_udata *udata)
{
	struct ib_uverbs_create_srq_resp resp = {};
	struct ib_usrq_object           *obj;
	struct ib_pd                    *pd;
	struct ib_srq                   *srq;
<<<<<<< HEAD
	struct ib_uobject               *xrcd_uobj;
=======
>>>>>>> 23fcc7de
	struct ib_srq_init_attr          attr;
	int ret;
	struct ib_uobject *xrcd_uobj;
	struct ib_device *ib_dev;

	obj = (struct ib_usrq_object *)uobj_alloc(UVERBS_OBJECT_SRQ, attrs,
						  &ib_dev);
	if (IS_ERR(obj))
		return PTR_ERR(obj);

	if (cmd->srq_type == IB_SRQT_TM)
		attr.ext.tag_matching.max_num_tags = cmd->max_num_tags;

	if (cmd->srq_type == IB_SRQT_XRC) {
		xrcd_uobj = uobj_get_read(UVERBS_OBJECT_XRCD, cmd->xrcd_handle,
					  attrs);
		if (IS_ERR(xrcd_uobj)) {
			ret = -EINVAL;
			goto err;
		}

		attr.ext.xrc.xrcd = (struct ib_xrcd *)xrcd_uobj->object;
		if (!attr.ext.xrc.xrcd) {
			ret = -EINVAL;
			goto err_put_xrcd;
		}

		obj->uxrcd = container_of(xrcd_uobj, struct ib_uxrcd_object, uobject);
		atomic_inc(&obj->uxrcd->refcnt);
	}

	if (ib_srq_has_cq(cmd->srq_type)) {
		attr.ext.cq = uobj_get_obj_read(cq, UVERBS_OBJECT_CQ,
						cmd->cq_handle, attrs);
		if (!attr.ext.cq) {
			ret = -EINVAL;
			goto err_put_xrcd;
		}
	}

	pd = uobj_get_obj_read(pd, UVERBS_OBJECT_PD, cmd->pd_handle, attrs);
	if (!pd) {
		ret = -EINVAL;
		goto err_put_cq;
	}

	attr.event_handler  = ib_uverbs_srq_event_handler;
	attr.srq_type       = cmd->srq_type;
	attr.attr.max_wr    = cmd->max_wr;
	attr.attr.max_sge   = cmd->max_sge;
	attr.attr.srq_limit = cmd->srq_limit;

	INIT_LIST_HEAD(&obj->uevent.event_list);
	obj->uevent.uobject.user_handle = cmd->user_handle;

	srq = ib_create_srq_user(pd, &attr, obj, udata);
	if (IS_ERR(srq)) {
		ret = PTR_ERR(srq);
		goto err_put_pd;
	}

	obj->uevent.uobject.object = srq;
	obj->uevent.uobject.user_handle = cmd->user_handle;
	obj->uevent.event_file = READ_ONCE(attrs->ufile->default_async_file);
	if (obj->uevent.event_file)
		uverbs_uobject_get(&obj->uevent.event_file->uobj);

	if (cmd->srq_type == IB_SRQT_XRC)
		resp.srqn = srq->ext.xrc.srq_num;

	if (cmd->srq_type == IB_SRQT_XRC)
		uobj_put_read(xrcd_uobj);

	if (ib_srq_has_cq(cmd->srq_type))
		rdma_lookup_put_uobject(&attr.ext.cq->uobject->uevent.uobject,
					UVERBS_LOOKUP_READ);

	uobj_put_obj_read(pd);
	uobj_finalize_uobj_create(&obj->uevent.uobject, attrs);

	resp.srq_handle = obj->uevent.uobject.id;
	resp.max_wr = attr.attr.max_wr;
	resp.max_sge = attr.attr.max_sge;
	return uverbs_response(attrs, &resp, sizeof(resp));

err_put_pd:
	uobj_put_obj_read(pd);
err_put_cq:
	if (ib_srq_has_cq(cmd->srq_type))
		rdma_lookup_put_uobject(&attr.ext.cq->uobject->uevent.uobject,
					UVERBS_LOOKUP_READ);

err_put_xrcd:
	if (cmd->srq_type == IB_SRQT_XRC) {
		atomic_dec(&obj->uxrcd->refcnt);
		uobj_put_read(xrcd_uobj);
	}

err:
	uobj_alloc_abort(&obj->uevent.uobject, attrs);
	return ret;
}

static int ib_uverbs_create_srq(struct uverbs_attr_bundle *attrs)
{
	struct ib_uverbs_create_srq      cmd;
	struct ib_uverbs_create_xsrq     xcmd;
	int ret;

	ret = uverbs_request(attrs, &cmd, sizeof(cmd));
	if (ret)
		return ret;

	memset(&xcmd, 0, sizeof(xcmd));
	xcmd.response	 = cmd.response;
	xcmd.user_handle = cmd.user_handle;
	xcmd.srq_type	 = IB_SRQT_BASIC;
	xcmd.pd_handle	 = cmd.pd_handle;
	xcmd.max_wr	 = cmd.max_wr;
	xcmd.max_sge	 = cmd.max_sge;
	xcmd.srq_limit	 = cmd.srq_limit;

	return __uverbs_create_xsrq(attrs, &xcmd, &attrs->driver_udata);
}

static int ib_uverbs_create_xsrq(struct uverbs_attr_bundle *attrs)
{
	struct ib_uverbs_create_xsrq     cmd;
	int ret;

	ret = uverbs_request(attrs, &cmd, sizeof(cmd));
	if (ret)
		return ret;

	return __uverbs_create_xsrq(attrs, &cmd, &attrs->driver_udata);
}

static int ib_uverbs_modify_srq(struct uverbs_attr_bundle *attrs)
{
	struct ib_uverbs_modify_srq cmd;
	struct ib_srq              *srq;
	struct ib_srq_attr          attr;
	int                         ret;

	ret = uverbs_request(attrs, &cmd, sizeof(cmd));
	if (ret)
		return ret;

	srq = uobj_get_obj_read(srq, UVERBS_OBJECT_SRQ, cmd.srq_handle, attrs);
	if (!srq)
		return -EINVAL;

	attr.max_wr    = cmd.max_wr;
	attr.srq_limit = cmd.srq_limit;

	ret = srq->device->ops.modify_srq(srq, &attr, cmd.attr_mask,
					  &attrs->driver_udata);

	rdma_lookup_put_uobject(&srq->uobject->uevent.uobject,
				UVERBS_LOOKUP_READ);

	return ret;
}

static int ib_uverbs_query_srq(struct uverbs_attr_bundle *attrs)
{
	struct ib_uverbs_query_srq      cmd;
	struct ib_uverbs_query_srq_resp resp;
	struct ib_srq_attr              attr;
	struct ib_srq                   *srq;
	int                             ret;

	ret = uverbs_request(attrs, &cmd, sizeof(cmd));
	if (ret)
		return ret;

	srq = uobj_get_obj_read(srq, UVERBS_OBJECT_SRQ, cmd.srq_handle, attrs);
	if (!srq)
		return -EINVAL;

	ret = ib_query_srq(srq, &attr);

	rdma_lookup_put_uobject(&srq->uobject->uevent.uobject,
				UVERBS_LOOKUP_READ);

	if (ret)
		return ret;

	memset(&resp, 0, sizeof resp);

	resp.max_wr    = attr.max_wr;
	resp.max_sge   = attr.max_sge;
	resp.srq_limit = attr.srq_limit;

	return uverbs_response(attrs, &resp, sizeof(resp));
}

static int ib_uverbs_destroy_srq(struct uverbs_attr_bundle *attrs)
{
	struct ib_uverbs_destroy_srq      cmd;
	struct ib_uverbs_destroy_srq_resp resp;
	struct ib_uobject		 *uobj;
	struct ib_uevent_object        	 *obj;
	int ret;

	ret = uverbs_request(attrs, &cmd, sizeof(cmd));
	if (ret)
		return ret;

	uobj = uobj_get_destroy(UVERBS_OBJECT_SRQ, cmd.srq_handle, attrs);
	if (IS_ERR(uobj))
		return PTR_ERR(uobj);

	obj = container_of(uobj, struct ib_uevent_object, uobject);
	memset(&resp, 0, sizeof(resp));
	resp.events_reported = obj->events_reported;

	uobj_put_destroy(uobj);

	return uverbs_response(attrs, &resp, sizeof(resp));
}

static int ib_uverbs_ex_query_device(struct uverbs_attr_bundle *attrs)
{
	struct ib_uverbs_ex_query_device_resp resp = {};
	struct ib_uverbs_ex_query_device  cmd;
	struct ib_device_attr attr = {0};
	struct ib_ucontext *ucontext;
	struct ib_device *ib_dev;
	int err;

	ucontext = ib_uverbs_get_ucontext(attrs);
	if (IS_ERR(ucontext))
		return PTR_ERR(ucontext);
	ib_dev = ucontext->device;

	err = uverbs_request(attrs, &cmd, sizeof(cmd));
	if (err)
		return err;

	if (cmd.comp_mask)
		return -EINVAL;

	if (cmd.reserved)
		return -EINVAL;

	err = ib_dev->ops.query_device(ib_dev, &attr, &attrs->driver_udata);
	if (err)
		return err;

	copy_query_dev_fields(ucontext, &resp.base, &attr);

	resp.odp_caps.general_caps = attr.odp_caps.general_caps;
	resp.odp_caps.per_transport_caps.rc_odp_caps =
		attr.odp_caps.per_transport_caps.rc_odp_caps;
	resp.odp_caps.per_transport_caps.uc_odp_caps =
		attr.odp_caps.per_transport_caps.uc_odp_caps;
	resp.odp_caps.per_transport_caps.ud_odp_caps =
		attr.odp_caps.per_transport_caps.ud_odp_caps;
	resp.xrc_odp_caps = attr.odp_caps.per_transport_caps.xrc_odp_caps;

	resp.timestamp_mask = attr.timestamp_mask;
	resp.hca_core_clock = attr.hca_core_clock;
	resp.device_cap_flags_ex = attr.device_cap_flags;
	resp.rss_caps.supported_qpts = attr.rss_caps.supported_qpts;
	resp.rss_caps.max_rwq_indirection_tables =
		attr.rss_caps.max_rwq_indirection_tables;
	resp.rss_caps.max_rwq_indirection_table_size =
		attr.rss_caps.max_rwq_indirection_table_size;
	resp.max_wq_type_rq = attr.max_wq_type_rq;
	resp.raw_packet_caps = attr.raw_packet_caps;
	resp.tm_caps.max_rndv_hdr_size	= attr.tm_caps.max_rndv_hdr_size;
	resp.tm_caps.max_num_tags	= attr.tm_caps.max_num_tags;
	resp.tm_caps.max_ops		= attr.tm_caps.max_ops;
	resp.tm_caps.max_sge		= attr.tm_caps.max_sge;
	resp.tm_caps.flags		= attr.tm_caps.flags;
	resp.cq_moderation_caps.max_cq_moderation_count  =
		attr.cq_caps.max_cq_moderation_count;
	resp.cq_moderation_caps.max_cq_moderation_period =
		attr.cq_caps.max_cq_moderation_period;
	resp.max_dm_size = attr.max_dm_size;
	resp.response_length = uverbs_response_length(attrs, sizeof(resp));

	return uverbs_response(attrs, &resp, sizeof(resp));
}

static int ib_uverbs_ex_modify_cq(struct uverbs_attr_bundle *attrs)
{
	struct ib_uverbs_ex_modify_cq cmd;
	struct ib_cq *cq;
	int ret;

	ret = uverbs_request(attrs, &cmd, sizeof(cmd));
	if (ret)
		return ret;

	if (!cmd.attr_mask || cmd.reserved)
		return -EINVAL;

	if (cmd.attr_mask > IB_CQ_MODERATE)
		return -EOPNOTSUPP;

	cq = uobj_get_obj_read(cq, UVERBS_OBJECT_CQ, cmd.cq_handle, attrs);
	if (!cq)
		return -EINVAL;

	ret = rdma_set_cq_moderation(cq, cmd.attr.cq_count, cmd.attr.cq_period);

	rdma_lookup_put_uobject(&cq->uobject->uevent.uobject,
				UVERBS_LOOKUP_READ);
	return ret;
}

/*
 * Describe the input structs for write(). Some write methods have an input
 * only struct, most have an input and output. If the struct has an output then
 * the 'response' u64 must be the first field in the request structure.
 *
 * If udata is present then both the request and response structs have a
 * trailing driver_data flex array. In this case the size of the base struct
 * cannot be changed.
 */
#define UAPI_DEF_WRITE_IO(req, resp)                                           \
	.write.has_resp = 1 +                                                  \
			  BUILD_BUG_ON_ZERO(offsetof(req, response) != 0) +    \
			  BUILD_BUG_ON_ZERO(sizeof_field(req, response) !=    \
					    sizeof(u64)),                      \
	.write.req_size = sizeof(req), .write.resp_size = sizeof(resp)

#define UAPI_DEF_WRITE_I(req) .write.req_size = sizeof(req)

#define UAPI_DEF_WRITE_UDATA_IO(req, resp)                                     \
	UAPI_DEF_WRITE_IO(req, resp),                                          \
		.write.has_udata =                                             \
			1 +                                                    \
			BUILD_BUG_ON_ZERO(offsetof(req, driver_data) !=        \
					  sizeof(req)) +                       \
			BUILD_BUG_ON_ZERO(offsetof(resp, driver_data) !=       \
					  sizeof(resp))

#define UAPI_DEF_WRITE_UDATA_I(req)                                            \
	UAPI_DEF_WRITE_I(req),                                                 \
		.write.has_udata =                                             \
			1 + BUILD_BUG_ON_ZERO(offsetof(req, driver_data) !=    \
					      sizeof(req))

/*
 * The _EX versions are for use with WRITE_EX and allow the last struct member
 * to be specified. Buffers that do not include that member will be rejected.
 */
#define UAPI_DEF_WRITE_IO_EX(req, req_last_member, resp, resp_last_member)     \
	.write.has_resp = 1,                                                   \
	.write.req_size = offsetofend(req, req_last_member),                   \
	.write.resp_size = offsetofend(resp, resp_last_member)

#define UAPI_DEF_WRITE_I_EX(req, req_last_member)                              \
	.write.req_size = offsetofend(req, req_last_member)

const struct uapi_definition uverbs_def_write_intf[] = {
	DECLARE_UVERBS_OBJECT(
		UVERBS_OBJECT_AH,
		DECLARE_UVERBS_WRITE(IB_USER_VERBS_CMD_CREATE_AH,
				     ib_uverbs_create_ah,
				     UAPI_DEF_WRITE_UDATA_IO(
					     struct ib_uverbs_create_ah,
					     struct ib_uverbs_create_ah_resp),
				     UAPI_DEF_METHOD_NEEDS_FN(create_ah)),
		DECLARE_UVERBS_WRITE(
			IB_USER_VERBS_CMD_DESTROY_AH,
			ib_uverbs_destroy_ah,
			UAPI_DEF_WRITE_I(struct ib_uverbs_destroy_ah),
			UAPI_DEF_METHOD_NEEDS_FN(destroy_ah))),

	DECLARE_UVERBS_OBJECT(
		UVERBS_OBJECT_COMP_CHANNEL,
		DECLARE_UVERBS_WRITE(
			IB_USER_VERBS_CMD_CREATE_COMP_CHANNEL,
			ib_uverbs_create_comp_channel,
			UAPI_DEF_WRITE_IO(
				struct ib_uverbs_create_comp_channel,
				struct ib_uverbs_create_comp_channel_resp))),

	DECLARE_UVERBS_OBJECT(
		UVERBS_OBJECT_CQ,
		DECLARE_UVERBS_WRITE(IB_USER_VERBS_CMD_CREATE_CQ,
				     ib_uverbs_create_cq,
				     UAPI_DEF_WRITE_UDATA_IO(
					     struct ib_uverbs_create_cq,
					     struct ib_uverbs_create_cq_resp),
				     UAPI_DEF_METHOD_NEEDS_FN(create_cq)),
		DECLARE_UVERBS_WRITE(
			IB_USER_VERBS_CMD_DESTROY_CQ,
			ib_uverbs_destroy_cq,
			UAPI_DEF_WRITE_IO(struct ib_uverbs_destroy_cq,
					  struct ib_uverbs_destroy_cq_resp),
			UAPI_DEF_METHOD_NEEDS_FN(destroy_cq)),
		DECLARE_UVERBS_WRITE(
			IB_USER_VERBS_CMD_POLL_CQ,
			ib_uverbs_poll_cq,
			UAPI_DEF_WRITE_IO(struct ib_uverbs_poll_cq,
					  struct ib_uverbs_poll_cq_resp),
			UAPI_DEF_METHOD_NEEDS_FN(poll_cq)),
		DECLARE_UVERBS_WRITE(
			IB_USER_VERBS_CMD_REQ_NOTIFY_CQ,
			ib_uverbs_req_notify_cq,
			UAPI_DEF_WRITE_I(struct ib_uverbs_req_notify_cq),
			UAPI_DEF_METHOD_NEEDS_FN(req_notify_cq)),
		DECLARE_UVERBS_WRITE(IB_USER_VERBS_CMD_RESIZE_CQ,
				     ib_uverbs_resize_cq,
				     UAPI_DEF_WRITE_UDATA_IO(
					     struct ib_uverbs_resize_cq,
					     struct ib_uverbs_resize_cq_resp),
				     UAPI_DEF_METHOD_NEEDS_FN(resize_cq)),
		DECLARE_UVERBS_WRITE_EX(
			IB_USER_VERBS_EX_CMD_CREATE_CQ,
			ib_uverbs_ex_create_cq,
			UAPI_DEF_WRITE_IO_EX(struct ib_uverbs_ex_create_cq,
					     reserved,
					     struct ib_uverbs_ex_create_cq_resp,
					     response_length),
			UAPI_DEF_METHOD_NEEDS_FN(create_cq)),
		DECLARE_UVERBS_WRITE_EX(
			IB_USER_VERBS_EX_CMD_MODIFY_CQ,
			ib_uverbs_ex_modify_cq,
			UAPI_DEF_WRITE_I(struct ib_uverbs_ex_modify_cq),
			UAPI_DEF_METHOD_NEEDS_FN(create_cq))),

	DECLARE_UVERBS_OBJECT(
		UVERBS_OBJECT_DEVICE,
		DECLARE_UVERBS_WRITE(IB_USER_VERBS_CMD_GET_CONTEXT,
				     ib_uverbs_get_context,
				     UAPI_DEF_WRITE_UDATA_IO(
					     struct ib_uverbs_get_context,
					     struct ib_uverbs_get_context_resp)),
		DECLARE_UVERBS_WRITE(
			IB_USER_VERBS_CMD_QUERY_DEVICE,
			ib_uverbs_query_device,
			UAPI_DEF_WRITE_IO(struct ib_uverbs_query_device,
					  struct ib_uverbs_query_device_resp)),
		DECLARE_UVERBS_WRITE(
			IB_USER_VERBS_CMD_QUERY_PORT,
			ib_uverbs_query_port,
			UAPI_DEF_WRITE_IO(struct ib_uverbs_query_port,
					  struct ib_uverbs_query_port_resp),
			UAPI_DEF_METHOD_NEEDS_FN(query_port)),
		DECLARE_UVERBS_WRITE_EX(
			IB_USER_VERBS_EX_CMD_QUERY_DEVICE,
			ib_uverbs_ex_query_device,
			UAPI_DEF_WRITE_IO_EX(
				struct ib_uverbs_ex_query_device,
				reserved,
				struct ib_uverbs_ex_query_device_resp,
				response_length),
			UAPI_DEF_METHOD_NEEDS_FN(query_device)),
		UAPI_DEF_OBJ_NEEDS_FN(alloc_ucontext),
		UAPI_DEF_OBJ_NEEDS_FN(dealloc_ucontext)),

	DECLARE_UVERBS_OBJECT(
		UVERBS_OBJECT_FLOW,
		DECLARE_UVERBS_WRITE_EX(
			IB_USER_VERBS_EX_CMD_CREATE_FLOW,
			ib_uverbs_ex_create_flow,
			UAPI_DEF_WRITE_IO_EX(struct ib_uverbs_create_flow,
					     flow_attr,
					     struct ib_uverbs_create_flow_resp,
					     flow_handle),
			UAPI_DEF_METHOD_NEEDS_FN(create_flow)),
		DECLARE_UVERBS_WRITE_EX(
			IB_USER_VERBS_EX_CMD_DESTROY_FLOW,
			ib_uverbs_ex_destroy_flow,
			UAPI_DEF_WRITE_I(struct ib_uverbs_destroy_flow),
			UAPI_DEF_METHOD_NEEDS_FN(destroy_flow))),

	DECLARE_UVERBS_OBJECT(
		UVERBS_OBJECT_MR,
		DECLARE_UVERBS_WRITE(IB_USER_VERBS_CMD_DEREG_MR,
				     ib_uverbs_dereg_mr,
				     UAPI_DEF_WRITE_I(struct ib_uverbs_dereg_mr),
				     UAPI_DEF_METHOD_NEEDS_FN(dereg_mr)),
		DECLARE_UVERBS_WRITE(
			IB_USER_VERBS_CMD_REG_MR,
			ib_uverbs_reg_mr,
			UAPI_DEF_WRITE_UDATA_IO(struct ib_uverbs_reg_mr,
						struct ib_uverbs_reg_mr_resp),
			UAPI_DEF_METHOD_NEEDS_FN(reg_user_mr)),
		DECLARE_UVERBS_WRITE(
			IB_USER_VERBS_CMD_REREG_MR,
			ib_uverbs_rereg_mr,
			UAPI_DEF_WRITE_UDATA_IO(struct ib_uverbs_rereg_mr,
						struct ib_uverbs_rereg_mr_resp),
			UAPI_DEF_METHOD_NEEDS_FN(rereg_user_mr))),

	DECLARE_UVERBS_OBJECT(
		UVERBS_OBJECT_MW,
		DECLARE_UVERBS_WRITE(
			IB_USER_VERBS_CMD_ALLOC_MW,
			ib_uverbs_alloc_mw,
			UAPI_DEF_WRITE_UDATA_IO(struct ib_uverbs_alloc_mw,
						struct ib_uverbs_alloc_mw_resp),
			UAPI_DEF_METHOD_NEEDS_FN(alloc_mw)),
		DECLARE_UVERBS_WRITE(
			IB_USER_VERBS_CMD_DEALLOC_MW,
			ib_uverbs_dealloc_mw,
			UAPI_DEF_WRITE_I(struct ib_uverbs_dealloc_mw),
			UAPI_DEF_METHOD_NEEDS_FN(dealloc_mw))),

	DECLARE_UVERBS_OBJECT(
		UVERBS_OBJECT_PD,
		DECLARE_UVERBS_WRITE(
			IB_USER_VERBS_CMD_ALLOC_PD,
			ib_uverbs_alloc_pd,
			UAPI_DEF_WRITE_UDATA_IO(struct ib_uverbs_alloc_pd,
						struct ib_uverbs_alloc_pd_resp),
			UAPI_DEF_METHOD_NEEDS_FN(alloc_pd)),
		DECLARE_UVERBS_WRITE(
			IB_USER_VERBS_CMD_DEALLOC_PD,
			ib_uverbs_dealloc_pd,
			UAPI_DEF_WRITE_I(struct ib_uverbs_dealloc_pd),
			UAPI_DEF_METHOD_NEEDS_FN(dealloc_pd))),

	DECLARE_UVERBS_OBJECT(
		UVERBS_OBJECT_QP,
		DECLARE_UVERBS_WRITE(
			IB_USER_VERBS_CMD_ATTACH_MCAST,
			ib_uverbs_attach_mcast,
			UAPI_DEF_WRITE_I(struct ib_uverbs_attach_mcast),
			UAPI_DEF_METHOD_NEEDS_FN(attach_mcast),
			UAPI_DEF_METHOD_NEEDS_FN(detach_mcast)),
		DECLARE_UVERBS_WRITE(IB_USER_VERBS_CMD_CREATE_QP,
				     ib_uverbs_create_qp,
				     UAPI_DEF_WRITE_UDATA_IO(
					     struct ib_uverbs_create_qp,
					     struct ib_uverbs_create_qp_resp),
				     UAPI_DEF_METHOD_NEEDS_FN(create_qp)),
		DECLARE_UVERBS_WRITE(
			IB_USER_VERBS_CMD_DESTROY_QP,
			ib_uverbs_destroy_qp,
			UAPI_DEF_WRITE_IO(struct ib_uverbs_destroy_qp,
					  struct ib_uverbs_destroy_qp_resp),
			UAPI_DEF_METHOD_NEEDS_FN(destroy_qp)),
		DECLARE_UVERBS_WRITE(
			IB_USER_VERBS_CMD_DETACH_MCAST,
			ib_uverbs_detach_mcast,
			UAPI_DEF_WRITE_I(struct ib_uverbs_detach_mcast),
			UAPI_DEF_METHOD_NEEDS_FN(detach_mcast)),
		DECLARE_UVERBS_WRITE(
			IB_USER_VERBS_CMD_MODIFY_QP,
			ib_uverbs_modify_qp,
			UAPI_DEF_WRITE_I(struct ib_uverbs_modify_qp),
			UAPI_DEF_METHOD_NEEDS_FN(modify_qp)),
		DECLARE_UVERBS_WRITE(
			IB_USER_VERBS_CMD_POST_RECV,
			ib_uverbs_post_recv,
			UAPI_DEF_WRITE_IO(struct ib_uverbs_post_recv,
					  struct ib_uverbs_post_recv_resp),
			UAPI_DEF_METHOD_NEEDS_FN(post_recv)),
		DECLARE_UVERBS_WRITE(
			IB_USER_VERBS_CMD_POST_SEND,
			ib_uverbs_post_send,
			UAPI_DEF_WRITE_IO(struct ib_uverbs_post_send,
					  struct ib_uverbs_post_send_resp),
			UAPI_DEF_METHOD_NEEDS_FN(post_send)),
		DECLARE_UVERBS_WRITE(
			IB_USER_VERBS_CMD_QUERY_QP,
			ib_uverbs_query_qp,
			UAPI_DEF_WRITE_IO(struct ib_uverbs_query_qp,
					  struct ib_uverbs_query_qp_resp),
			UAPI_DEF_METHOD_NEEDS_FN(query_qp)),
		DECLARE_UVERBS_WRITE_EX(
			IB_USER_VERBS_EX_CMD_CREATE_QP,
			ib_uverbs_ex_create_qp,
			UAPI_DEF_WRITE_IO_EX(struct ib_uverbs_ex_create_qp,
					     comp_mask,
					     struct ib_uverbs_ex_create_qp_resp,
					     response_length),
			UAPI_DEF_METHOD_NEEDS_FN(create_qp)),
		DECLARE_UVERBS_WRITE_EX(
			IB_USER_VERBS_EX_CMD_MODIFY_QP,
			ib_uverbs_ex_modify_qp,
			UAPI_DEF_WRITE_IO_EX(struct ib_uverbs_ex_modify_qp,
					     base,
					     struct ib_uverbs_ex_modify_qp_resp,
					     response_length),
			UAPI_DEF_METHOD_NEEDS_FN(modify_qp))),

	DECLARE_UVERBS_OBJECT(
		UVERBS_OBJECT_RWQ_IND_TBL,
		DECLARE_UVERBS_WRITE_EX(
			IB_USER_VERBS_EX_CMD_CREATE_RWQ_IND_TBL,
			ib_uverbs_ex_create_rwq_ind_table,
			UAPI_DEF_WRITE_IO_EX(
				struct ib_uverbs_ex_create_rwq_ind_table,
				log_ind_tbl_size,
				struct ib_uverbs_ex_create_rwq_ind_table_resp,
				ind_tbl_num),
			UAPI_DEF_METHOD_NEEDS_FN(create_rwq_ind_table)),
		DECLARE_UVERBS_WRITE_EX(
			IB_USER_VERBS_EX_CMD_DESTROY_RWQ_IND_TBL,
			ib_uverbs_ex_destroy_rwq_ind_table,
			UAPI_DEF_WRITE_I(
				struct ib_uverbs_ex_destroy_rwq_ind_table),
			UAPI_DEF_METHOD_NEEDS_FN(destroy_rwq_ind_table))),

	DECLARE_UVERBS_OBJECT(
		UVERBS_OBJECT_WQ,
		DECLARE_UVERBS_WRITE_EX(
			IB_USER_VERBS_EX_CMD_CREATE_WQ,
			ib_uverbs_ex_create_wq,
			UAPI_DEF_WRITE_IO_EX(struct ib_uverbs_ex_create_wq,
					     max_sge,
					     struct ib_uverbs_ex_create_wq_resp,
					     wqn),
			UAPI_DEF_METHOD_NEEDS_FN(create_wq)),
		DECLARE_UVERBS_WRITE_EX(
			IB_USER_VERBS_EX_CMD_DESTROY_WQ,
			ib_uverbs_ex_destroy_wq,
			UAPI_DEF_WRITE_IO_EX(struct ib_uverbs_ex_destroy_wq,
					     wq_handle,
					     struct ib_uverbs_ex_destroy_wq_resp,
					     reserved),
			UAPI_DEF_METHOD_NEEDS_FN(destroy_wq)),
		DECLARE_UVERBS_WRITE_EX(
			IB_USER_VERBS_EX_CMD_MODIFY_WQ,
			ib_uverbs_ex_modify_wq,
			UAPI_DEF_WRITE_I_EX(struct ib_uverbs_ex_modify_wq,
					    curr_wq_state),
			UAPI_DEF_METHOD_NEEDS_FN(modify_wq))),

	DECLARE_UVERBS_OBJECT(
		UVERBS_OBJECT_SRQ,
		DECLARE_UVERBS_WRITE(IB_USER_VERBS_CMD_CREATE_SRQ,
				     ib_uverbs_create_srq,
				     UAPI_DEF_WRITE_UDATA_IO(
					     struct ib_uverbs_create_srq,
					     struct ib_uverbs_create_srq_resp),
				     UAPI_DEF_METHOD_NEEDS_FN(create_srq)),
		DECLARE_UVERBS_WRITE(IB_USER_VERBS_CMD_CREATE_XSRQ,
				     ib_uverbs_create_xsrq,
				     UAPI_DEF_WRITE_UDATA_IO(
					     struct ib_uverbs_create_xsrq,
					     struct ib_uverbs_create_srq_resp),
				     UAPI_DEF_METHOD_NEEDS_FN(create_srq)),
		DECLARE_UVERBS_WRITE(
			IB_USER_VERBS_CMD_DESTROY_SRQ,
			ib_uverbs_destroy_srq,
			UAPI_DEF_WRITE_IO(struct ib_uverbs_destroy_srq,
					  struct ib_uverbs_destroy_srq_resp),
			UAPI_DEF_METHOD_NEEDS_FN(destroy_srq)),
		DECLARE_UVERBS_WRITE(
			IB_USER_VERBS_CMD_MODIFY_SRQ,
			ib_uverbs_modify_srq,
			UAPI_DEF_WRITE_UDATA_I(struct ib_uverbs_modify_srq),
			UAPI_DEF_METHOD_NEEDS_FN(modify_srq)),
		DECLARE_UVERBS_WRITE(
			IB_USER_VERBS_CMD_POST_SRQ_RECV,
			ib_uverbs_post_srq_recv,
			UAPI_DEF_WRITE_IO(struct ib_uverbs_post_srq_recv,
					  struct ib_uverbs_post_srq_recv_resp),
			UAPI_DEF_METHOD_NEEDS_FN(post_srq_recv)),
		DECLARE_UVERBS_WRITE(
			IB_USER_VERBS_CMD_QUERY_SRQ,
			ib_uverbs_query_srq,
			UAPI_DEF_WRITE_IO(struct ib_uverbs_query_srq,
					  struct ib_uverbs_query_srq_resp),
			UAPI_DEF_METHOD_NEEDS_FN(query_srq))),

	DECLARE_UVERBS_OBJECT(
		UVERBS_OBJECT_XRCD,
		DECLARE_UVERBS_WRITE(
			IB_USER_VERBS_CMD_CLOSE_XRCD,
			ib_uverbs_close_xrcd,
			UAPI_DEF_WRITE_I(struct ib_uverbs_close_xrcd),
			UAPI_DEF_METHOD_NEEDS_FN(dealloc_xrcd)),
		DECLARE_UVERBS_WRITE(IB_USER_VERBS_CMD_OPEN_QP,
				     ib_uverbs_open_qp,
				     UAPI_DEF_WRITE_UDATA_IO(
					     struct ib_uverbs_open_qp,
					     struct ib_uverbs_create_qp_resp)),
		DECLARE_UVERBS_WRITE(IB_USER_VERBS_CMD_OPEN_XRCD,
				     ib_uverbs_open_xrcd,
				     UAPI_DEF_WRITE_UDATA_IO(
					     struct ib_uverbs_open_xrcd,
					     struct ib_uverbs_open_xrcd_resp),
				     UAPI_DEF_METHOD_NEEDS_FN(alloc_xrcd))),

	{},
};<|MERGE_RESOLUTION|>--- conflicted
+++ resolved
@@ -1509,10 +1509,6 @@
 	struct ib_uverbs_open_qp        cmd;
 	struct ib_uqp_object           *obj;
 	struct ib_xrcd		       *xrcd;
-<<<<<<< HEAD
-	struct ib_uobject	       *xrcd_uobj;
-=======
->>>>>>> 23fcc7de
 	struct ib_qp                   *qp;
 	struct ib_qp_open_attr          attr = {};
 	int ret;
@@ -3295,10 +3291,6 @@
 	struct ib_usrq_object           *obj;
 	struct ib_pd                    *pd;
 	struct ib_srq                   *srq;
-<<<<<<< HEAD
-	struct ib_uobject               *xrcd_uobj;
-=======
->>>>>>> 23fcc7de
 	struct ib_srq_init_attr          attr;
 	int ret;
 	struct ib_uobject *xrcd_uobj;
