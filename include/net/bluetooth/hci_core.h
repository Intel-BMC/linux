/*
   BlueZ - Bluetooth protocol stack for Linux
   Copyright (c) 2000-2001, 2010, Code Aurora Forum. All rights reserved.

   Written 2000,2001 by Maxim Krasnyansky <maxk@qualcomm.com>

   This program is free software; you can redistribute it and/or modify
   it under the terms of the GNU General Public License version 2 as
   published by the Free Software Foundation;

   THE SOFTWARE IS PROVIDED "AS IS", WITHOUT WARRANTY OF ANY KIND, EXPRESS
   OR IMPLIED, INCLUDING BUT NOT LIMITED TO THE WARRANTIES OF MERCHANTABILITY,
   FITNESS FOR A PARTICULAR PURPOSE AND NONINFRINGEMENT OF THIRD PARTY RIGHTS.
   IN NO EVENT SHALL THE COPYRIGHT HOLDER(S) AND AUTHOR(S) BE LIABLE FOR ANY
   CLAIM, OR ANY SPECIAL INDIRECT OR CONSEQUENTIAL DAMAGES, OR ANY DAMAGES
   WHATSOEVER RESULTING FROM LOSS OF USE, DATA OR PROFITS, WHETHER IN AN
   ACTION OF CONTRACT, NEGLIGENCE OR OTHER TORTIOUS ACTION, ARISING OUT OF
   OR IN CONNECTION WITH THE USE OR PERFORMANCE OF THIS SOFTWARE.

   ALL LIABILITY, INCLUDING LIABILITY FOR INFRINGEMENT OF ANY PATENTS,
   COPYRIGHTS, TRADEMARKS OR OTHER RIGHTS, RELATING TO USE OF THIS
   SOFTWARE IS DISCLAIMED.
*/

#ifndef __HCI_CORE_H
#define __HCI_CORE_H

#include <net/bluetooth/hci.h>
#include <net/bluetooth/hci_sock.h>

/* HCI priority */
#define HCI_PRIO_MAX	7

/* HCI Core structures */
struct inquiry_data {
	bdaddr_t	bdaddr;
	__u8		pscan_rep_mode;
	__u8		pscan_period_mode;
	__u8		pscan_mode;
	__u8		dev_class[3];
	__le16		clock_offset;
	__s8		rssi;
	__u8		ssp_mode;
};

struct inquiry_entry {
	struct list_head	all;		/* inq_cache.all */
	struct list_head	list;		/* unknown or resolve */
	enum {
		NAME_NOT_KNOWN,
		NAME_NEEDED,
		NAME_PENDING,
		NAME_KNOWN,
	} name_state;
	__u32			timestamp;
	struct inquiry_data	data;
};

struct discovery_state {
	int			type;
	enum {
		DISCOVERY_STOPPED,
		DISCOVERY_STARTING,
		DISCOVERY_FINDING,
		DISCOVERY_RESOLVING,
		DISCOVERY_STOPPING,
	} state;
	struct list_head	all;	/* All devices found during inquiry */
	struct list_head	unknown;	/* Name state not known */
	struct list_head	resolve;	/* Name needs to be resolved */
	__u32			timestamp;
	bdaddr_t		last_adv_addr;
	u8			last_adv_addr_type;
	s8			last_adv_rssi;
	u32			last_adv_flags;
	u8			last_adv_data[HCI_MAX_AD_LENGTH];
	u8			last_adv_data_len;
	bool			report_invalid_rssi;
	s8			rssi;
	u16			uuid_count;
	u8			(*uuids)[16];
};

struct hci_conn_hash {
	struct list_head list;
	unsigned int     acl_num;
	unsigned int     amp_num;
	unsigned int     sco_num;
	unsigned int     le_num;
	unsigned int     le_num_slave;
};

struct bdaddr_list {
	struct list_head list;
	bdaddr_t bdaddr;
	u8 bdaddr_type;
};

struct bt_uuid {
	struct list_head list;
	u8 uuid[16];
	u8 size;
	u8 svc_hint;
};

struct smp_csrk {
	bdaddr_t bdaddr;
	u8 bdaddr_type;
	u8 master;
	u8 val[16];
};

struct smp_ltk {
	struct list_head list;
	struct rcu_head rcu;
	bdaddr_t bdaddr;
	u8 bdaddr_type;
	u8 authenticated;
	u8 type;
	u8 enc_size;
	__le16 ediv;
	__le64 rand;
	u8 val[16];
};

struct smp_irk {
	struct list_head list;
	struct rcu_head rcu;
	bdaddr_t rpa;
	bdaddr_t bdaddr;
	u8 addr_type;
	u8 val[16];
};

struct link_key {
	struct list_head list;
	struct rcu_head rcu;
	bdaddr_t bdaddr;
	u8 type;
	u8 val[HCI_LINK_KEY_SIZE];
	u8 pin_len;
};

struct oob_data {
	struct list_head list;
	bdaddr_t bdaddr;
	u8 bdaddr_type;
	u8 hash192[16];
	u8 rand192[16];
	u8 hash256[16];
	u8 rand256[16];
};

#define HCI_MAX_SHORT_NAME_LENGTH	10

/* Default LE RPA expiry time, 15 minutes */
#define HCI_DEFAULT_RPA_TIMEOUT		(15 * 60)

/* Default min/max age of connection information (1s/3s) */
#define DEFAULT_CONN_INFO_MIN_AGE	1000
#define DEFAULT_CONN_INFO_MAX_AGE	3000

struct amp_assoc {
	__u16	len;
	__u16	offset;
	__u16	rem_len;
	__u16	len_so_far;
	__u8	data[HCI_MAX_AMP_ASSOC_SIZE];
};

#define HCI_MAX_PAGES	3

#define NUM_REASSEMBLY 4
struct hci_dev {
	struct list_head list;
	struct mutex	lock;

	char		name[8];
	unsigned long	flags;
	__u16		id;
	__u8		bus;
	__u8		dev_type;
	bdaddr_t	bdaddr;
	bdaddr_t	setup_addr;
	bdaddr_t	public_addr;
	bdaddr_t	random_addr;
	bdaddr_t	static_addr;
	__u8		adv_addr_type;
	__u8		dev_name[HCI_MAX_NAME_LENGTH];
	__u8		short_name[HCI_MAX_SHORT_NAME_LENGTH];
	__u8		eir[HCI_MAX_EIR_LENGTH];
	__u8		dev_class[3];
	__u8		major_class;
	__u8		minor_class;
	__u8		max_page;
	__u8		features[HCI_MAX_PAGES][8];
	__u8		le_features[8];
	__u8		le_white_list_size;
	__u8		le_states[8];
	__u8		commands[64];
	__u8		hci_ver;
	__u16		hci_rev;
	__u8		lmp_ver;
	__u16		manufacturer;
	__u16		lmp_subver;
	__u16		voice_setting;
	__u8		num_iac;
	__u8		io_capability;
	__s8		inq_tx_power;
	__u16		page_scan_interval;
	__u16		page_scan_window;
	__u8		page_scan_type;
	__u8		le_adv_channel_map;
	__u16		le_adv_min_interval;
	__u16		le_adv_max_interval;
	__u8		le_scan_type;
	__u16		le_scan_interval;
	__u16		le_scan_window;
	__u16		le_conn_min_interval;
	__u16		le_conn_max_interval;
	__u16		le_conn_latency;
	__u16		le_supv_timeout;
	__u16		discov_interleaved_timeout;
	__u16		conn_info_min_age;
	__u16		conn_info_max_age;
	__u8		ssp_debug_mode;
	__u32		clock;

	__u16		devid_source;
	__u16		devid_vendor;
	__u16		devid_product;
	__u16		devid_version;

	__u16		pkt_type;
	__u16		esco_type;
	__u16		link_policy;
	__u16		link_mode;

	__u32		idle_timeout;
	__u16		sniff_min_interval;
	__u16		sniff_max_interval;

	__u8		amp_status;
	__u32		amp_total_bw;
	__u32		amp_max_bw;
	__u32		amp_min_latency;
	__u32		amp_max_pdu;
	__u8		amp_type;
	__u16		amp_pal_cap;
	__u16		amp_assoc_size;
	__u32		amp_max_flush_to;
	__u32		amp_be_flush_to;

	struct amp_assoc	loc_assoc;

	__u8		flow_ctl_mode;

	unsigned int	auto_accept_delay;

	unsigned long	quirks;

	atomic_t	cmd_cnt;
	unsigned int	acl_cnt;
	unsigned int	sco_cnt;
	unsigned int	le_cnt;

	unsigned int	acl_mtu;
	unsigned int	sco_mtu;
	unsigned int	le_mtu;
	unsigned int	acl_pkts;
	unsigned int	sco_pkts;
	unsigned int	le_pkts;

	__u16		block_len;
	__u16		block_mtu;
	__u16		num_blocks;
	__u16		block_cnt;

	unsigned long	acl_last_tx;
	unsigned long	sco_last_tx;
	unsigned long	le_last_tx;

	struct workqueue_struct	*workqueue;
	struct workqueue_struct	*req_workqueue;

	struct work_struct	power_on;
	struct delayed_work	power_off;

	__u16			discov_timeout;
	struct delayed_work	discov_off;

	struct delayed_work	service_cache;

	struct delayed_work	cmd_timer;

	struct work_struct	rx_work;
	struct work_struct	cmd_work;
	struct work_struct	tx_work;

	struct sk_buff_head	rx_q;
	struct sk_buff_head	raw_q;
	struct sk_buff_head	cmd_q;

	struct sk_buff		*recv_evt;
	struct sk_buff		*sent_cmd;
	struct sk_buff		*reassembly[NUM_REASSEMBLY];

	struct mutex		req_lock;
	wait_queue_head_t	req_wait_q;
	__u32			req_status;
	__u32			req_result;

	void			*smp_data;
	void			*smp_bredr_data;

	struct discovery_state	discovery;
	struct hci_conn_hash	conn_hash;

	struct list_head	mgmt_pending;
	struct list_head	blacklist;
	struct list_head	whitelist;
	struct list_head	uuids;
	struct list_head	link_keys;
	struct list_head	long_term_keys;
	struct list_head	identity_resolving_keys;
	struct list_head	remote_oob_data;
	struct list_head	le_white_list;
	struct list_head	le_conn_params;
	struct list_head	pend_le_conns;
	struct list_head	pend_le_reports;

	struct hci_dev_stats	stat;

	atomic_t		promisc;

	struct dentry		*debugfs;

	struct device		dev;

	struct rfkill		*rfkill;

	unsigned long		dbg_flags;
	unsigned long		dev_flags;

	struct delayed_work	le_scan_disable;

	__s8			adv_tx_power;
	__u8			adv_data[HCI_MAX_AD_LENGTH];
	__u8			adv_data_len;
	__u8			scan_rsp_data[HCI_MAX_AD_LENGTH];
	__u8			scan_rsp_data_len;

	__u8			irk[16];
	__u32			rpa_timeout;
	struct delayed_work	rpa_expired;
	bdaddr_t		rpa;

	int (*open)(struct hci_dev *hdev);
	int (*close)(struct hci_dev *hdev);
	int (*flush)(struct hci_dev *hdev);
	int (*setup)(struct hci_dev *hdev);
	int (*send)(struct hci_dev *hdev, struct sk_buff *skb);
	void (*notify)(struct hci_dev *hdev, unsigned int evt);
	int (*set_bdaddr)(struct hci_dev *hdev, const bdaddr_t *bdaddr);
};

#define HCI_PHY_HANDLE(handle)	(handle & 0xff)

struct hci_conn {
	struct list_head list;

	atomic_t	refcnt;

	bdaddr_t	dst;
	__u8		dst_type;
	bdaddr_t	src;
	__u8		src_type;
	bdaddr_t	init_addr;
	__u8		init_addr_type;
	bdaddr_t	resp_addr;
	__u8		resp_addr_type;
	__u16		handle;
	__u16		state;
	__u8		mode;
	__u8		type;
	__u8		role;
	bool		out;
	__u8		attempt;
	__u8		dev_class[3];
	__u8		features[HCI_MAX_PAGES][8];
	__u16		pkt_type;
	__u16		link_policy;
	__u8		key_type;
	__u8		auth_type;
	__u8		sec_level;
	__u8		pending_sec_level;
	__u8		pin_length;
	__u8		enc_key_size;
	__u8		io_capability;
	__u32		passkey_notify;
	__u8		passkey_entered;
	__u16		disc_timeout;
	__u16		conn_timeout;
	__u16		setting;
	__u16		le_conn_min_interval;
	__u16		le_conn_max_interval;
	__u16		le_conn_interval;
	__u16		le_conn_latency;
	__u16		le_supv_timeout;
	__u8		le_adv_data[HCI_MAX_AD_LENGTH];
	__u8		le_adv_data_len;
	__s8		rssi;
	__s8		tx_power;
	__s8		max_tx_power;
	unsigned long	flags;

	__u32		clock;
	__u16		clock_accuracy;

	unsigned long	conn_info_timestamp;

	__u8		remote_cap;
	__u8		remote_auth;
	__u8		remote_id;

	unsigned int	sent;

	struct sk_buff_head data_q;
	struct list_head chan_list;

	struct delayed_work disc_work;
	struct delayed_work auto_accept_work;
	struct delayed_work idle_work;
	struct delayed_work le_conn_timeout;

	struct device	dev;

	struct hci_dev	*hdev;
	void		*l2cap_data;
	void		*sco_data;
	struct amp_mgr	*amp_mgr;

	struct hci_conn	*link;

	void (*connect_cfm_cb)	(struct hci_conn *conn, u8 status);
	void (*security_cfm_cb)	(struct hci_conn *conn, u8 status);
	void (*disconn_cfm_cb)	(struct hci_conn *conn, u8 reason);
};

struct hci_chan {
	struct list_head list;
	__u16 handle;
	struct hci_conn *conn;
	struct sk_buff_head data_q;
	unsigned int	sent;
	__u8		state;
};

struct hci_conn_params {
	struct list_head list;
	struct list_head action;

	bdaddr_t addr;
	u8 addr_type;

	u16 conn_min_interval;
	u16 conn_max_interval;
	u16 conn_latency;
	u16 supervision_timeout;

	enum {
		HCI_AUTO_CONN_DISABLED,
		HCI_AUTO_CONN_REPORT,
		HCI_AUTO_CONN_DIRECT,
		HCI_AUTO_CONN_ALWAYS,
		HCI_AUTO_CONN_LINK_LOSS,
	} auto_connect;

	struct hci_conn *conn;
};

extern struct list_head hci_dev_list;
extern struct list_head hci_cb_list;
extern rwlock_t hci_dev_list_lock;
extern rwlock_t hci_cb_list_lock;

/* ----- HCI interface to upper protocols ----- */
int l2cap_connect_ind(struct hci_dev *hdev, bdaddr_t *bdaddr);
void l2cap_connect_cfm(struct hci_conn *hcon, u8 status);
int l2cap_disconn_ind(struct hci_conn *hcon);
void l2cap_disconn_cfm(struct hci_conn *hcon, u8 reason);
int l2cap_security_cfm(struct hci_conn *hcon, u8 status, u8 encrypt);
int l2cap_recv_acldata(struct hci_conn *hcon, struct sk_buff *skb, u16 flags);

int sco_connect_ind(struct hci_dev *hdev, bdaddr_t *bdaddr, __u8 *flags);
void sco_connect_cfm(struct hci_conn *hcon, __u8 status);
void sco_disconn_cfm(struct hci_conn *hcon, __u8 reason);
int sco_recv_scodata(struct hci_conn *hcon, struct sk_buff *skb);

/* ----- Inquiry cache ----- */
#define INQUIRY_CACHE_AGE_MAX   (HZ*30)   /* 30 seconds */
#define INQUIRY_ENTRY_AGE_MAX   (HZ*60)   /* 60 seconds */

static inline void discovery_init(struct hci_dev *hdev)
{
	hdev->discovery.state = DISCOVERY_STOPPED;
	INIT_LIST_HEAD(&hdev->discovery.all);
	INIT_LIST_HEAD(&hdev->discovery.unknown);
	INIT_LIST_HEAD(&hdev->discovery.resolve);
	hdev->discovery.report_invalid_rssi = true;
	hdev->discovery.rssi = HCI_RSSI_INVALID;
}

static inline void hci_discovery_filter_clear(struct hci_dev *hdev)
{
	hdev->discovery.report_invalid_rssi = true;
	hdev->discovery.rssi = HCI_RSSI_INVALID;
	hdev->discovery.uuid_count = 0;
	kfree(hdev->discovery.uuids);
	hdev->discovery.uuids = NULL;
}

bool hci_discovery_active(struct hci_dev *hdev);

void hci_discovery_set_state(struct hci_dev *hdev, int state);

static inline int inquiry_cache_empty(struct hci_dev *hdev)
{
	return list_empty(&hdev->discovery.all);
}

static inline long inquiry_cache_age(struct hci_dev *hdev)
{
	struct discovery_state *c = &hdev->discovery;
	return jiffies - c->timestamp;
}

static inline long inquiry_entry_age(struct inquiry_entry *e)
{
	return jiffies - e->timestamp;
}

struct inquiry_entry *hci_inquiry_cache_lookup(struct hci_dev *hdev,
					       bdaddr_t *bdaddr);
struct inquiry_entry *hci_inquiry_cache_lookup_unknown(struct hci_dev *hdev,
						       bdaddr_t *bdaddr);
struct inquiry_entry *hci_inquiry_cache_lookup_resolve(struct hci_dev *hdev,
						       bdaddr_t *bdaddr,
						       int state);
void hci_inquiry_cache_update_resolve(struct hci_dev *hdev,
				      struct inquiry_entry *ie);
u32 hci_inquiry_cache_update(struct hci_dev *hdev, struct inquiry_data *data,
			     bool name_known);
void hci_inquiry_cache_flush(struct hci_dev *hdev);

/* ----- HCI Connections ----- */
enum {
	HCI_CONN_AUTH_PEND,
	HCI_CONN_REAUTH_PEND,
	HCI_CONN_ENCRYPT_PEND,
	HCI_CONN_RSWITCH_PEND,
	HCI_CONN_MODE_CHANGE_PEND,
	HCI_CONN_SCO_SETUP_PEND,
	HCI_CONN_MGMT_CONNECTED,
	HCI_CONN_SSP_ENABLED,
	HCI_CONN_SC_ENABLED,
	HCI_CONN_AES_CCM,
	HCI_CONN_POWER_SAVE,
	HCI_CONN_REMOTE_OOB,
	HCI_CONN_FLUSH_KEY,
	HCI_CONN_ENCRYPT,
	HCI_CONN_AUTH,
	HCI_CONN_SECURE,
	HCI_CONN_FIPS,
	HCI_CONN_STK_ENCRYPT,
	HCI_CONN_AUTH_INITIATOR,
	HCI_CONN_DROP,
	HCI_CONN_PARAM_REMOVAL_PEND,
<<<<<<< HEAD
=======
	HCI_CONN_NEW_LINK_KEY,
>>>>>>> 81c41260
};

static inline bool hci_conn_ssp_enabled(struct hci_conn *conn)
{
	struct hci_dev *hdev = conn->hdev;
	return test_bit(HCI_SSP_ENABLED, &hdev->dev_flags) &&
	       test_bit(HCI_CONN_SSP_ENABLED, &conn->flags);
}

static inline bool hci_conn_sc_enabled(struct hci_conn *conn)
{
	struct hci_dev *hdev = conn->hdev;
	return test_bit(HCI_SC_ENABLED, &hdev->dev_flags) &&
	       test_bit(HCI_CONN_SC_ENABLED, &conn->flags);
}

static inline void hci_conn_hash_add(struct hci_dev *hdev, struct hci_conn *c)
{
	struct hci_conn_hash *h = &hdev->conn_hash;
	list_add_rcu(&c->list, &h->list);
	switch (c->type) {
	case ACL_LINK:
		h->acl_num++;
		break;
	case AMP_LINK:
		h->amp_num++;
		break;
	case LE_LINK:
		h->le_num++;
		if (c->role == HCI_ROLE_SLAVE)
			h->le_num_slave++;
		break;
	case SCO_LINK:
	case ESCO_LINK:
		h->sco_num++;
		break;
	}
}

static inline void hci_conn_hash_del(struct hci_dev *hdev, struct hci_conn *c)
{
	struct hci_conn_hash *h = &hdev->conn_hash;

	list_del_rcu(&c->list);
	synchronize_rcu();

	switch (c->type) {
	case ACL_LINK:
		h->acl_num--;
		break;
	case AMP_LINK:
		h->amp_num--;
		break;
	case LE_LINK:
		h->le_num--;
		if (c->role == HCI_ROLE_SLAVE)
			h->le_num_slave--;
		break;
	case SCO_LINK:
	case ESCO_LINK:
		h->sco_num--;
		break;
	}
}

static inline unsigned int hci_conn_num(struct hci_dev *hdev, __u8 type)
{
	struct hci_conn_hash *h = &hdev->conn_hash;
	switch (type) {
	case ACL_LINK:
		return h->acl_num;
	case AMP_LINK:
		return h->amp_num;
	case LE_LINK:
		return h->le_num;
	case SCO_LINK:
	case ESCO_LINK:
		return h->sco_num;
	default:
		return 0;
	}
}

static inline unsigned int hci_conn_count(struct hci_dev *hdev)
{
	struct hci_conn_hash *c = &hdev->conn_hash;

	return c->acl_num + c->amp_num + c->sco_num + c->le_num;
}

static inline __u8 hci_conn_lookup_type(struct hci_dev *hdev, __u16 handle)
{
	struct hci_conn_hash *h = &hdev->conn_hash;
	struct hci_conn *c;
	__u8 type = INVALID_LINK;

	rcu_read_lock();

	list_for_each_entry_rcu(c, &h->list, list) {
		if (c->handle == handle) {
			type = c->type;
			break;
		}
	}

	rcu_read_unlock();

	return type;
}

static inline struct hci_conn *hci_conn_hash_lookup_handle(struct hci_dev *hdev,
								__u16 handle)
{
	struct hci_conn_hash *h = &hdev->conn_hash;
	struct hci_conn  *c;

	rcu_read_lock();

	list_for_each_entry_rcu(c, &h->list, list) {
		if (c->handle == handle) {
			rcu_read_unlock();
			return c;
		}
	}
	rcu_read_unlock();

	return NULL;
}

static inline struct hci_conn *hci_conn_hash_lookup_ba(struct hci_dev *hdev,
							__u8 type, bdaddr_t *ba)
{
	struct hci_conn_hash *h = &hdev->conn_hash;
	struct hci_conn  *c;

	rcu_read_lock();

	list_for_each_entry_rcu(c, &h->list, list) {
		if (c->type == type && !bacmp(&c->dst, ba)) {
			rcu_read_unlock();
			return c;
		}
	}

	rcu_read_unlock();

	return NULL;
}

static inline struct hci_conn *hci_conn_hash_lookup_state(struct hci_dev *hdev,
							__u8 type, __u16 state)
{
	struct hci_conn_hash *h = &hdev->conn_hash;
	struct hci_conn  *c;

	rcu_read_lock();

	list_for_each_entry_rcu(c, &h->list, list) {
		if (c->type == type && c->state == state) {
			rcu_read_unlock();
			return c;
		}
	}

	rcu_read_unlock();

	return NULL;
}

int hci_disconnect(struct hci_conn *conn, __u8 reason);
bool hci_setup_sync(struct hci_conn *conn, __u16 handle);
void hci_sco_setup(struct hci_conn *conn, __u8 status);

struct hci_conn *hci_conn_add(struct hci_dev *hdev, int type, bdaddr_t *dst,
			      u8 role);
int hci_conn_del(struct hci_conn *conn);
void hci_conn_hash_flush(struct hci_dev *hdev);
void hci_conn_check_pending(struct hci_dev *hdev);

struct hci_chan *hci_chan_create(struct hci_conn *conn);
void hci_chan_del(struct hci_chan *chan);
void hci_chan_list_flush(struct hci_conn *conn);
struct hci_chan *hci_chan_lookup_handle(struct hci_dev *hdev, __u16 handle);

struct hci_conn *hci_connect_le(struct hci_dev *hdev, bdaddr_t *dst,
				u8 dst_type, u8 sec_level, u16 conn_timeout,
				u8 role);
struct hci_conn *hci_connect_acl(struct hci_dev *hdev, bdaddr_t *dst,
				 u8 sec_level, u8 auth_type);
struct hci_conn *hci_connect_sco(struct hci_dev *hdev, int type, bdaddr_t *dst,
				 __u16 setting);
int hci_conn_check_link_mode(struct hci_conn *conn);
int hci_conn_check_secure(struct hci_conn *conn, __u8 sec_level);
int hci_conn_security(struct hci_conn *conn, __u8 sec_level, __u8 auth_type,
		      bool initiator);
int hci_conn_change_link_key(struct hci_conn *conn);
int hci_conn_switch_role(struct hci_conn *conn, __u8 role);

void hci_conn_enter_active_mode(struct hci_conn *conn, __u8 force_active);

void hci_le_conn_failed(struct hci_conn *conn, u8 status);

/*
 * hci_conn_get() and hci_conn_put() are used to control the life-time of an
 * "hci_conn" object. They do not guarantee that the hci_conn object is running,
 * working or anything else. They just guarantee that the object is available
 * and can be dereferenced. So you can use its locks, local variables and any
 * other constant data.
 * Before accessing runtime data, you _must_ lock the object and then check that
 * it is still running. As soon as you release the locks, the connection might
 * get dropped, though.
 *
 * On the other hand, hci_conn_hold() and hci_conn_drop() are used to control
 * how long the underlying connection is held. So every channel that runs on the
 * hci_conn object calls this to prevent the connection from disappearing. As
 * long as you hold a device, you must also guarantee that you have a valid
 * reference to the device via hci_conn_get() (or the initial reference from
 * hci_conn_add()).
 * The hold()/drop() ref-count is known to drop below 0 sometimes, which doesn't
 * break because nobody cares for that. But this means, we cannot use
 * _get()/_drop() in it, but require the caller to have a valid ref (FIXME).
 */

static inline struct hci_conn *hci_conn_get(struct hci_conn *conn)
{
	get_device(&conn->dev);
	return conn;
}

static inline void hci_conn_put(struct hci_conn *conn)
{
	put_device(&conn->dev);
}

static inline void hci_conn_hold(struct hci_conn *conn)
{
	BT_DBG("hcon %p orig refcnt %d", conn, atomic_read(&conn->refcnt));

	atomic_inc(&conn->refcnt);
	cancel_delayed_work(&conn->disc_work);
}

static inline void hci_conn_drop(struct hci_conn *conn)
{
	BT_DBG("hcon %p orig refcnt %d", conn, atomic_read(&conn->refcnt));

	if (atomic_dec_and_test(&conn->refcnt)) {
		unsigned long timeo;

		switch (conn->type) {
		case ACL_LINK:
		case LE_LINK:
			cancel_delayed_work(&conn->idle_work);
			if (conn->state == BT_CONNECTED) {
				timeo = conn->disc_timeout;
				if (!conn->out)
					timeo *= 2;
			} else {
				timeo = 0;
			}
			break;

		case AMP_LINK:
			timeo = conn->disc_timeout;
			break;

		default:
			timeo = 0;
			break;
		}

		cancel_delayed_work(&conn->disc_work);
		queue_delayed_work(conn->hdev->workqueue,
				   &conn->disc_work, timeo);
	}
}

/* ----- HCI Devices ----- */
static inline void hci_dev_put(struct hci_dev *d)
{
	BT_DBG("%s orig refcnt %d", d->name,
	       atomic_read(&d->dev.kobj.kref.refcount));

	put_device(&d->dev);
}

static inline struct hci_dev *hci_dev_hold(struct hci_dev *d)
{
	BT_DBG("%s orig refcnt %d", d->name,
	       atomic_read(&d->dev.kobj.kref.refcount));

	get_device(&d->dev);
	return d;
}

#define hci_dev_lock(d)		mutex_lock(&d->lock)
#define hci_dev_unlock(d)	mutex_unlock(&d->lock)

#define to_hci_dev(d) container_of(d, struct hci_dev, dev)
#define to_hci_conn(c) container_of(c, struct hci_conn, dev)

static inline void *hci_get_drvdata(struct hci_dev *hdev)
{
	return dev_get_drvdata(&hdev->dev);
}

static inline void hci_set_drvdata(struct hci_dev *hdev, void *data)
{
	dev_set_drvdata(&hdev->dev, data);
}

struct hci_dev *hci_dev_get(int index);
struct hci_dev *hci_get_route(bdaddr_t *dst, bdaddr_t *src);

struct hci_dev *hci_alloc_dev(void);
void hci_free_dev(struct hci_dev *hdev);
int hci_register_dev(struct hci_dev *hdev);
void hci_unregister_dev(struct hci_dev *hdev);
int hci_suspend_dev(struct hci_dev *hdev);
int hci_resume_dev(struct hci_dev *hdev);
int hci_reset_dev(struct hci_dev *hdev);
int hci_dev_open(__u16 dev);
int hci_dev_close(__u16 dev);
int hci_dev_reset(__u16 dev);
int hci_dev_reset_stat(__u16 dev);
int hci_dev_cmd(unsigned int cmd, void __user *arg);
int hci_get_dev_list(void __user *arg);
int hci_get_dev_info(void __user *arg);
int hci_get_conn_list(void __user *arg);
int hci_get_conn_info(struct hci_dev *hdev, void __user *arg);
int hci_get_auth_info(struct hci_dev *hdev, void __user *arg);
int hci_inquiry(void __user *arg);

struct bdaddr_list *hci_bdaddr_list_lookup(struct list_head *list,
					   bdaddr_t *bdaddr, u8 type);
int hci_bdaddr_list_add(struct list_head *list, bdaddr_t *bdaddr, u8 type);
int hci_bdaddr_list_del(struct list_head *list, bdaddr_t *bdaddr, u8 type);
void hci_bdaddr_list_clear(struct list_head *list);

struct hci_conn_params *hci_conn_params_lookup(struct hci_dev *hdev,
					       bdaddr_t *addr, u8 addr_type);
struct hci_conn_params *hci_conn_params_add(struct hci_dev *hdev,
					    bdaddr_t *addr, u8 addr_type);
int hci_conn_params_set(struct hci_dev *hdev, bdaddr_t *addr, u8 addr_type,
			u8 auto_connect);
void hci_conn_params_del(struct hci_dev *hdev, bdaddr_t *addr, u8 addr_type);
void hci_conn_params_clear_all(struct hci_dev *hdev);
void hci_conn_params_clear_disabled(struct hci_dev *hdev);

struct hci_conn_params *hci_pend_le_action_lookup(struct list_head *list,
						  bdaddr_t *addr,
						  u8 addr_type);

void hci_update_background_scan(struct hci_dev *hdev);

void hci_uuids_clear(struct hci_dev *hdev);

void hci_link_keys_clear(struct hci_dev *hdev);
struct link_key *hci_find_link_key(struct hci_dev *hdev, bdaddr_t *bdaddr);
struct link_key *hci_add_link_key(struct hci_dev *hdev, struct hci_conn *conn,
				  bdaddr_t *bdaddr, u8 *val, u8 type,
				  u8 pin_len, bool *persistent);
struct smp_ltk *hci_add_ltk(struct hci_dev *hdev, bdaddr_t *bdaddr,
			    u8 addr_type, u8 type, u8 authenticated,
			    u8 tk[16], u8 enc_size, __le16 ediv, __le64 rand);
struct smp_ltk *hci_find_ltk(struct hci_dev *hdev, bdaddr_t *bdaddr,
			     u8 addr_type, u8 role);
int hci_remove_ltk(struct hci_dev *hdev, bdaddr_t *bdaddr, u8 bdaddr_type);
void hci_smp_ltks_clear(struct hci_dev *hdev);
int hci_remove_link_key(struct hci_dev *hdev, bdaddr_t *bdaddr);

struct smp_irk *hci_find_irk_by_rpa(struct hci_dev *hdev, bdaddr_t *rpa);
struct smp_irk *hci_find_irk_by_addr(struct hci_dev *hdev, bdaddr_t *bdaddr,
				     u8 addr_type);
struct smp_irk *hci_add_irk(struct hci_dev *hdev, bdaddr_t *bdaddr,
			    u8 addr_type, u8 val[16], bdaddr_t *rpa);
void hci_remove_irk(struct hci_dev *hdev, bdaddr_t *bdaddr, u8 addr_type);
void hci_smp_irks_clear(struct hci_dev *hdev);

void hci_remote_oob_data_clear(struct hci_dev *hdev);
struct oob_data *hci_find_remote_oob_data(struct hci_dev *hdev,
					  bdaddr_t *bdaddr, u8 bdaddr_type);
int hci_add_remote_oob_data(struct hci_dev *hdev, bdaddr_t *bdaddr,
<<<<<<< HEAD
			    u8 *hash, u8 *rand);
int hci_add_remote_oob_ext_data(struct hci_dev *hdev, bdaddr_t *bdaddr,
				u8 *hash192, u8 *rand192,
				u8 *hash256, u8 *rand256);
int hci_remove_remote_oob_data(struct hci_dev *hdev, bdaddr_t *bdaddr);
=======
			    u8 bdaddr_type, u8 *hash192, u8 *rand192,
			    u8 *hash256, u8 *rand256);
int hci_remove_remote_oob_data(struct hci_dev *hdev, bdaddr_t *bdaddr,
			       u8 bdaddr_type);
>>>>>>> 81c41260

void hci_event_packet(struct hci_dev *hdev, struct sk_buff *skb);

int hci_recv_frame(struct hci_dev *hdev, struct sk_buff *skb);
int hci_recv_stream_fragment(struct hci_dev *hdev, void *data, int count);

void hci_init_sysfs(struct hci_dev *hdev);
void hci_conn_init_sysfs(struct hci_conn *conn);
void hci_conn_add_sysfs(struct hci_conn *conn);
void hci_conn_del_sysfs(struct hci_conn *conn);

#define SET_HCIDEV_DEV(hdev, pdev) ((hdev)->dev.parent = (pdev))

/* ----- LMP capabilities ----- */
#define lmp_encrypt_capable(dev)   ((dev)->features[0][0] & LMP_ENCRYPT)
#define lmp_rswitch_capable(dev)   ((dev)->features[0][0] & LMP_RSWITCH)
#define lmp_hold_capable(dev)      ((dev)->features[0][0] & LMP_HOLD)
#define lmp_sniff_capable(dev)     ((dev)->features[0][0] & LMP_SNIFF)
#define lmp_park_capable(dev)      ((dev)->features[0][1] & LMP_PARK)
#define lmp_inq_rssi_capable(dev)  ((dev)->features[0][3] & LMP_RSSI_INQ)
#define lmp_esco_capable(dev)      ((dev)->features[0][3] & LMP_ESCO)
#define lmp_bredr_capable(dev)     (!((dev)->features[0][4] & LMP_NO_BREDR))
#define lmp_le_capable(dev)        ((dev)->features[0][4] & LMP_LE)
#define lmp_sniffsubr_capable(dev) ((dev)->features[0][5] & LMP_SNIFF_SUBR)
#define lmp_pause_enc_capable(dev) ((dev)->features[0][5] & LMP_PAUSE_ENC)
#define lmp_ext_inq_capable(dev)   ((dev)->features[0][6] & LMP_EXT_INQ)
#define lmp_le_br_capable(dev)     (!!((dev)->features[0][6] & LMP_SIMUL_LE_BR))
#define lmp_ssp_capable(dev)       ((dev)->features[0][6] & LMP_SIMPLE_PAIR)
#define lmp_no_flush_capable(dev)  ((dev)->features[0][6] & LMP_NO_FLUSH)
#define lmp_lsto_capable(dev)      ((dev)->features[0][7] & LMP_LSTO)
#define lmp_inq_tx_pwr_capable(dev) ((dev)->features[0][7] & LMP_INQ_TX_PWR)
#define lmp_ext_feat_capable(dev)  ((dev)->features[0][7] & LMP_EXTFEATURES)
#define lmp_transp_capable(dev)    ((dev)->features[0][2] & LMP_TRANSPARENT)

/* ----- Extended LMP capabilities ----- */
#define lmp_csb_master_capable(dev) ((dev)->features[2][0] & LMP_CSB_MASTER)
#define lmp_csb_slave_capable(dev)  ((dev)->features[2][0] & LMP_CSB_SLAVE)
#define lmp_sync_train_capable(dev) ((dev)->features[2][0] & LMP_SYNC_TRAIN)
#define lmp_sync_scan_capable(dev)  ((dev)->features[2][0] & LMP_SYNC_SCAN)
#define lmp_sc_capable(dev)         ((dev)->features[2][1] & LMP_SC)
#define lmp_ping_capable(dev)       ((dev)->features[2][1] & LMP_PING)

/* ----- Host capabilities ----- */
#define lmp_host_ssp_capable(dev)  ((dev)->features[1][0] & LMP_HOST_SSP)
#define lmp_host_sc_capable(dev)   ((dev)->features[1][0] & LMP_HOST_SC)
#define lmp_host_le_capable(dev)   (!!((dev)->features[1][0] & LMP_HOST_LE))
#define lmp_host_le_br_capable(dev) (!!((dev)->features[1][0] & LMP_HOST_LE_BREDR))

#define hdev_is_powered(hdev) (test_bit(HCI_UP, &hdev->flags) && \
				!test_bit(HCI_AUTO_OFF, &hdev->dev_flags))
#define bredr_sc_enabled(dev) ((lmp_sc_capable(dev) || \
				test_bit(HCI_FORCE_SC, &(dev)->dbg_flags)) && \
			       test_bit(HCI_SC_ENABLED, &(dev)->dev_flags))

/* ----- HCI protocols ----- */
#define HCI_PROTO_DEFER             0x01

static inline int hci_proto_connect_ind(struct hci_dev *hdev, bdaddr_t *bdaddr,
					__u8 type, __u8 *flags)
{
	switch (type) {
	case ACL_LINK:
		return l2cap_connect_ind(hdev, bdaddr);

	case SCO_LINK:
	case ESCO_LINK:
		return sco_connect_ind(hdev, bdaddr, flags);

	default:
		BT_ERR("unknown link type %d", type);
		return -EINVAL;
	}
}

static inline void hci_proto_connect_cfm(struct hci_conn *conn, __u8 status)
{
	switch (conn->type) {
	case ACL_LINK:
	case LE_LINK:
		l2cap_connect_cfm(conn, status);
		break;

	case SCO_LINK:
	case ESCO_LINK:
		sco_connect_cfm(conn, status);
		break;

	default:
		BT_ERR("unknown link type %d", conn->type);
		break;
	}

	if (conn->connect_cfm_cb)
		conn->connect_cfm_cb(conn, status);
}

static inline int hci_proto_disconn_ind(struct hci_conn *conn)
{
	if (conn->type != ACL_LINK && conn->type != LE_LINK)
		return HCI_ERROR_REMOTE_USER_TERM;

	return l2cap_disconn_ind(conn);
}

static inline void hci_proto_disconn_cfm(struct hci_conn *conn, __u8 reason)
{
	switch (conn->type) {
	case ACL_LINK:
	case LE_LINK:
		l2cap_disconn_cfm(conn, reason);
		break;

	case SCO_LINK:
	case ESCO_LINK:
		sco_disconn_cfm(conn, reason);
		break;

	/* L2CAP would be handled for BREDR chan */
	case AMP_LINK:
		break;

	default:
		BT_ERR("unknown link type %d", conn->type);
		break;
	}

	if (conn->disconn_cfm_cb)
		conn->disconn_cfm_cb(conn, reason);
}

static inline void hci_proto_auth_cfm(struct hci_conn *conn, __u8 status)
{
	__u8 encrypt;

	if (conn->type != ACL_LINK && conn->type != LE_LINK)
		return;

	if (test_bit(HCI_CONN_ENCRYPT_PEND, &conn->flags))
		return;

	encrypt = test_bit(HCI_CONN_ENCRYPT, &conn->flags) ? 0x01 : 0x00;
	l2cap_security_cfm(conn, status, encrypt);

	if (conn->security_cfm_cb)
		conn->security_cfm_cb(conn, status);
}

static inline void hci_proto_encrypt_cfm(struct hci_conn *conn, __u8 status,
								__u8 encrypt)
{
	if (conn->type != ACL_LINK && conn->type != LE_LINK)
		return;

	l2cap_security_cfm(conn, status, encrypt);

	if (conn->security_cfm_cb)
		conn->security_cfm_cb(conn, status);
}

/* ----- HCI callbacks ----- */
struct hci_cb {
	struct list_head list;

	char *name;

	void (*security_cfm)	(struct hci_conn *conn, __u8 status,
								__u8 encrypt);
	void (*key_change_cfm)	(struct hci_conn *conn, __u8 status);
	void (*role_switch_cfm)	(struct hci_conn *conn, __u8 status, __u8 role);
};

static inline void hci_auth_cfm(struct hci_conn *conn, __u8 status)
{
	struct hci_cb *cb;
	__u8 encrypt;

	hci_proto_auth_cfm(conn, status);

	if (test_bit(HCI_CONN_ENCRYPT_PEND, &conn->flags))
		return;

	encrypt = test_bit(HCI_CONN_ENCRYPT, &conn->flags) ? 0x01 : 0x00;

	read_lock(&hci_cb_list_lock);
	list_for_each_entry(cb, &hci_cb_list, list) {
		if (cb->security_cfm)
			cb->security_cfm(conn, status, encrypt);
	}
	read_unlock(&hci_cb_list_lock);
}

static inline void hci_encrypt_cfm(struct hci_conn *conn, __u8 status,
								__u8 encrypt)
{
	struct hci_cb *cb;

	if (conn->sec_level == BT_SECURITY_SDP)
		conn->sec_level = BT_SECURITY_LOW;

	if (conn->pending_sec_level > conn->sec_level)
		conn->sec_level = conn->pending_sec_level;

	hci_proto_encrypt_cfm(conn, status, encrypt);

	read_lock(&hci_cb_list_lock);
	list_for_each_entry(cb, &hci_cb_list, list) {
		if (cb->security_cfm)
			cb->security_cfm(conn, status, encrypt);
	}
	read_unlock(&hci_cb_list_lock);
}

static inline void hci_key_change_cfm(struct hci_conn *conn, __u8 status)
{
	struct hci_cb *cb;

	read_lock(&hci_cb_list_lock);
	list_for_each_entry(cb, &hci_cb_list, list) {
		if (cb->key_change_cfm)
			cb->key_change_cfm(conn, status);
	}
	read_unlock(&hci_cb_list_lock);
}

static inline void hci_role_switch_cfm(struct hci_conn *conn, __u8 status,
								__u8 role)
{
	struct hci_cb *cb;

	read_lock(&hci_cb_list_lock);
	list_for_each_entry(cb, &hci_cb_list, list) {
		if (cb->role_switch_cfm)
			cb->role_switch_cfm(conn, status, role);
	}
	read_unlock(&hci_cb_list_lock);
}

static inline bool eir_has_data_type(u8 *data, size_t data_len, u8 type)
{
	size_t parsed = 0;

	if (data_len < 2)
		return false;

	while (parsed < data_len - 1) {
		u8 field_len = data[0];

		if (field_len == 0)
			break;

		parsed += field_len + 1;

		if (parsed > data_len)
			break;

		if (data[1] == type)
			return true;

		data += field_len + 1;
	}

	return false;
}

static inline bool hci_bdaddr_is_rpa(bdaddr_t *bdaddr, u8 addr_type)
{
	if (addr_type != ADDR_LE_DEV_RANDOM)
		return false;

	if ((bdaddr->b[5] & 0xc0) == 0x40)
	       return true;

	return false;
}

static inline bool hci_is_identity_address(bdaddr_t *addr, u8 addr_type)
{
	if (addr_type == ADDR_LE_DEV_PUBLIC)
		return true;

	/* Check for Random Static address type */
	if ((addr->b[5] & 0xc0) == 0xc0)
		return true;

	return false;
}

static inline struct smp_irk *hci_get_irk(struct hci_dev *hdev,
					  bdaddr_t *bdaddr, u8 addr_type)
{
	if (!hci_bdaddr_is_rpa(bdaddr, addr_type))
		return NULL;

	return hci_find_irk_by_rpa(hdev, bdaddr);
}

static inline int hci_check_conn_params(u16 min, u16 max, u16 latency,
					u16 to_multiplier)
{
	u16 max_latency;

	if (min > max || min < 6 || max > 3200)
		return -EINVAL;

	if (to_multiplier < 10 || to_multiplier > 3200)
		return -EINVAL;

	if (max >= to_multiplier * 8)
		return -EINVAL;

	max_latency = (to_multiplier * 8 / max) - 1;
	if (latency > 499 || latency > max_latency)
		return -EINVAL;

	return 0;
}

int hci_register_cb(struct hci_cb *hcb);
int hci_unregister_cb(struct hci_cb *hcb);

struct hci_request {
	struct hci_dev		*hdev;
	struct sk_buff_head	cmd_q;

	/* If something goes wrong when building the HCI request, the error
	 * value is stored in this field.
	 */
	int			err;
};

void hci_req_init(struct hci_request *req, struct hci_dev *hdev);
int hci_req_run(struct hci_request *req, hci_req_complete_t complete);
void hci_req_add(struct hci_request *req, u16 opcode, u32 plen,
		 const void *param);
void hci_req_add_ev(struct hci_request *req, u16 opcode, u32 plen,
		    const void *param, u8 event);
void hci_req_cmd_complete(struct hci_dev *hdev, u16 opcode, u8 status);
bool hci_req_pending(struct hci_dev *hdev);

void hci_req_add_le_scan_disable(struct hci_request *req);
void hci_req_add_le_passive_scan(struct hci_request *req);

void hci_update_page_scan(struct hci_dev *hdev, struct hci_request *req);

struct sk_buff *__hci_cmd_sync(struct hci_dev *hdev, u16 opcode, u32 plen,
			       const void *param, u32 timeout);
struct sk_buff *__hci_cmd_sync_ev(struct hci_dev *hdev, u16 opcode, u32 plen,
				  const void *param, u8 event, u32 timeout);

int hci_send_cmd(struct hci_dev *hdev, __u16 opcode, __u32 plen,
		 const void *param);
void hci_send_acl(struct hci_chan *chan, struct sk_buff *skb, __u16 flags);
void hci_send_sco(struct hci_conn *conn, struct sk_buff *skb);

void *hci_sent_cmd_data(struct hci_dev *hdev, __u16 opcode);

/* ----- HCI Sockets ----- */
void hci_send_to_sock(struct hci_dev *hdev, struct sk_buff *skb);
void hci_send_to_control(struct sk_buff *skb, struct sock *skip_sk);
void hci_send_to_monitor(struct hci_dev *hdev, struct sk_buff *skb);

void hci_sock_dev_event(struct hci_dev *hdev, int event);

/* Management interface */
#define DISCOV_TYPE_BREDR		(BIT(BDADDR_BREDR))
#define DISCOV_TYPE_LE			(BIT(BDADDR_LE_PUBLIC) | \
					 BIT(BDADDR_LE_RANDOM))
#define DISCOV_TYPE_INTERLEAVED		(BIT(BDADDR_BREDR) | \
					 BIT(BDADDR_LE_PUBLIC) | \
					 BIT(BDADDR_LE_RANDOM))

/* These LE scan and inquiry parameters were chosen according to LE General
 * Discovery Procedure specification.
 */
#define DISCOV_LE_SCAN_WIN		0x12
#define DISCOV_LE_SCAN_INT		0x12
#define DISCOV_LE_TIMEOUT		10240	/* msec */
#define DISCOV_INTERLEAVED_TIMEOUT	5120	/* msec */
#define DISCOV_INTERLEAVED_INQUIRY_LEN	0x04
#define DISCOV_BREDR_INQUIRY_LEN	0x08

int mgmt_control(struct sock *sk, struct msghdr *msg, size_t len);
int mgmt_new_settings(struct hci_dev *hdev);
void mgmt_index_added(struct hci_dev *hdev);
void mgmt_index_removed(struct hci_dev *hdev);
void mgmt_set_powered_failed(struct hci_dev *hdev, int err);
int mgmt_powered(struct hci_dev *hdev, u8 powered);
int mgmt_update_adv_data(struct hci_dev *hdev);
void mgmt_discoverable_timeout(struct hci_dev *hdev);
void mgmt_new_link_key(struct hci_dev *hdev, struct link_key *key,
		       bool persistent);
void mgmt_device_connected(struct hci_dev *hdev, struct hci_conn *conn,
			   u32 flags, u8 *name, u8 name_len);
void mgmt_device_disconnected(struct hci_dev *hdev, bdaddr_t *bdaddr,
			      u8 link_type, u8 addr_type, u8 reason,
			      bool mgmt_connected);
void mgmt_disconnect_failed(struct hci_dev *hdev, bdaddr_t *bdaddr,
			    u8 link_type, u8 addr_type, u8 status);
void mgmt_connect_failed(struct hci_dev *hdev, bdaddr_t *bdaddr, u8 link_type,
			 u8 addr_type, u8 status);
void mgmt_pin_code_request(struct hci_dev *hdev, bdaddr_t *bdaddr, u8 secure);
void mgmt_pin_code_reply_complete(struct hci_dev *hdev, bdaddr_t *bdaddr,
				  u8 status);
void mgmt_pin_code_neg_reply_complete(struct hci_dev *hdev, bdaddr_t *bdaddr,
				      u8 status);
int mgmt_user_confirm_request(struct hci_dev *hdev, bdaddr_t *bdaddr,
			      u8 link_type, u8 addr_type, u32 value,
			      u8 confirm_hint);
int mgmt_user_confirm_reply_complete(struct hci_dev *hdev, bdaddr_t *bdaddr,
				     u8 link_type, u8 addr_type, u8 status);
int mgmt_user_confirm_neg_reply_complete(struct hci_dev *hdev, bdaddr_t *bdaddr,
					 u8 link_type, u8 addr_type, u8 status);
int mgmt_user_passkey_request(struct hci_dev *hdev, bdaddr_t *bdaddr,
			      u8 link_type, u8 addr_type);
int mgmt_user_passkey_reply_complete(struct hci_dev *hdev, bdaddr_t *bdaddr,
				     u8 link_type, u8 addr_type, u8 status);
int mgmt_user_passkey_neg_reply_complete(struct hci_dev *hdev, bdaddr_t *bdaddr,
					 u8 link_type, u8 addr_type, u8 status);
int mgmt_user_passkey_notify(struct hci_dev *hdev, bdaddr_t *bdaddr,
			     u8 link_type, u8 addr_type, u32 passkey,
			     u8 entered);
void mgmt_auth_failed(struct hci_conn *conn, u8 status);
void mgmt_auth_enable_complete(struct hci_dev *hdev, u8 status);
void mgmt_ssp_enable_complete(struct hci_dev *hdev, u8 enable, u8 status);
void mgmt_sc_enable_complete(struct hci_dev *hdev, u8 enable, u8 status);
void mgmt_set_class_of_dev_complete(struct hci_dev *hdev, u8 *dev_class,
				    u8 status);
void mgmt_set_local_name_complete(struct hci_dev *hdev, u8 *name, u8 status);
void mgmt_read_local_oob_data_complete(struct hci_dev *hdev, u8 *hash192,
				       u8 *rand192, u8 *hash256, u8 *rand256,
				       u8 status);
void mgmt_device_found(struct hci_dev *hdev, bdaddr_t *bdaddr, u8 link_type,
		       u8 addr_type, u8 *dev_class, s8 rssi, u32 flags,
		       u8 *eir, u16 eir_len, u8 *scan_rsp, u8 scan_rsp_len);
void mgmt_remote_name(struct hci_dev *hdev, bdaddr_t *bdaddr, u8 link_type,
		      u8 addr_type, s8 rssi, u8 *name, u8 name_len);
void mgmt_discovering(struct hci_dev *hdev, u8 discovering);
bool mgmt_powering_down(struct hci_dev *hdev);
void mgmt_new_ltk(struct hci_dev *hdev, struct smp_ltk *key, bool persistent);
void mgmt_new_irk(struct hci_dev *hdev, struct smp_irk *irk);
void mgmt_new_csrk(struct hci_dev *hdev, struct smp_csrk *csrk,
		   bool persistent);
void mgmt_new_conn_param(struct hci_dev *hdev, bdaddr_t *bdaddr,
			 u8 bdaddr_type, u8 store_hint, u16 min_interval,
			 u16 max_interval, u16 latency, u16 timeout);
void mgmt_reenable_advertising(struct hci_dev *hdev);
void mgmt_smp_complete(struct hci_conn *conn, bool complete);

u8 hci_le_conn_update(struct hci_conn *conn, u16 min, u16 max, u16 latency,
		      u16 to_multiplier);
void hci_le_start_enc(struct hci_conn *conn, __le16 ediv, __le64 rand,
							__u8 ltk[16]);

int hci_update_random_address(struct hci_request *req, bool require_privacy,
			      u8 *own_addr_type);
void hci_copy_identity_address(struct hci_dev *hdev, bdaddr_t *bdaddr,
			       u8 *bdaddr_type);

#define SCO_AIRMODE_MASK       0x0003
#define SCO_AIRMODE_CVSD       0x0000
#define SCO_AIRMODE_TRANSP     0x0003

#endif /* __HCI_CORE_H */<|MERGE_RESOLUTION|>--- conflicted
+++ resolved
@@ -576,10 +576,7 @@
 	HCI_CONN_AUTH_INITIATOR,
 	HCI_CONN_DROP,
 	HCI_CONN_PARAM_REMOVAL_PEND,
-<<<<<<< HEAD
-=======
 	HCI_CONN_NEW_LINK_KEY,
->>>>>>> 81c41260
 };
 
 static inline bool hci_conn_ssp_enabled(struct hci_conn *conn)
@@ -963,18 +960,10 @@
 struct oob_data *hci_find_remote_oob_data(struct hci_dev *hdev,
 					  bdaddr_t *bdaddr, u8 bdaddr_type);
 int hci_add_remote_oob_data(struct hci_dev *hdev, bdaddr_t *bdaddr,
-<<<<<<< HEAD
-			    u8 *hash, u8 *rand);
-int hci_add_remote_oob_ext_data(struct hci_dev *hdev, bdaddr_t *bdaddr,
-				u8 *hash192, u8 *rand192,
-				u8 *hash256, u8 *rand256);
-int hci_remove_remote_oob_data(struct hci_dev *hdev, bdaddr_t *bdaddr);
-=======
 			    u8 bdaddr_type, u8 *hash192, u8 *rand192,
 			    u8 *hash256, u8 *rand256);
 int hci_remove_remote_oob_data(struct hci_dev *hdev, bdaddr_t *bdaddr,
 			       u8 bdaddr_type);
->>>>>>> 81c41260
 
 void hci_event_packet(struct hci_dev *hdev, struct sk_buff *skb);
 
