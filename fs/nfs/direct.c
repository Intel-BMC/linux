/*
 * linux/fs/nfs/direct.c
 *
 * Copyright (C) 2003 by Chuck Lever <cel@netapp.com>
 *
 * High-performance uncached I/O for the Linux NFS client
 *
 * There are important applications whose performance or correctness
 * depends on uncached access to file data.  Database clusters
 * (multiple copies of the same instance running on separate hosts)
 * implement their own cache coherency protocol that subsumes file
 * system cache protocols.  Applications that process datasets
 * considerably larger than the client's memory do not always benefit
 * from a local cache.  A streaming video server, for instance, has no
 * need to cache the contents of a file.
 *
 * When an application requests uncached I/O, all read and write requests
 * are made directly to the server; data stored or fetched via these
 * requests is not cached in the Linux page cache.  The client does not
 * correct unaligned requests from applications.  All requested bytes are
 * held on permanent storage before a direct write system call returns to
 * an application.
 *
 * Solaris implements an uncached I/O facility called directio() that
 * is used for backups and sequential I/O to very large files.  Solaris
 * also supports uncaching whole NFS partitions with "-o forcedirectio,"
 * an undocumented mount option.
 *
 * Designed by Jeff Kimmel, Chuck Lever, and Trond Myklebust, with
 * help from Andrew Morton.
 *
 * 18 Dec 2001	Initial implementation for 2.4  --cel
 * 08 Jul 2002	Version for 2.4.19, with bug fixes --trondmy
 * 08 Jun 2003	Port to 2.5 APIs  --cel
 * 31 Mar 2004	Handle direct I/O without VFS support  --cel
 * 15 Sep 2004	Parallel async reads  --cel
 * 04 May 2005	support O_DIRECT with aio  --cel
 *
 */

#include <linux/errno.h>
#include <linux/sched.h>
#include <linux/kernel.h>
#include <linux/file.h>
#include <linux/pagemap.h>
#include <linux/kref.h>
#include <linux/slab.h>
#include <linux/task_io_accounting_ops.h>
#include <linux/module.h>

#include <linux/nfs_fs.h>
#include <linux/nfs_page.h>
#include <linux/sunrpc/clnt.h>

#include <asm/uaccess.h>
#include <linux/atomic.h>

#include "internal.h"
#include "iostat.h"
#include "pnfs.h"

#define NFSDBG_FACILITY		NFSDBG_VFS

static struct kmem_cache *nfs_direct_cachep;

/*
 * This represents a set of asynchronous requests that we're waiting on
 */
struct nfs_direct_req {
	struct kref		kref;		/* release manager */

	/* I/O parameters */
	struct nfs_open_context	*ctx;		/* file open context info */
	struct nfs_lock_context *l_ctx;		/* Lock context info */
	struct kiocb *		iocb;		/* controlling i/o request */
	struct inode *		inode;		/* target file of i/o */

	/* completion state */
	atomic_t		io_count;	/* i/os we're waiting for */
	spinlock_t		lock;		/* protect completion state */
	ssize_t			count,		/* bytes actually processed */
				bytes_left,	/* bytes left to be sent */
				error;		/* any reported error */
	struct completion	completion;	/* wait for i/o completion */

	/* commit state */
	struct nfs_mds_commit_info mds_cinfo;	/* Storage for cinfo */
	struct pnfs_ds_commit_info ds_cinfo;	/* Storage for cinfo */
	struct work_struct	work;
	int			flags;
#define NFS_ODIRECT_DO_COMMIT		(1)	/* an unstable reply was received */
#define NFS_ODIRECT_RESCHED_WRITES	(2)	/* write verification failed */
	struct nfs_writeverf	verf;		/* unstable write verifier */
};

static const struct nfs_pgio_completion_ops nfs_direct_write_completion_ops;
static const struct nfs_commit_completion_ops nfs_direct_commit_completion_ops;
static void nfs_direct_write_complete(struct nfs_direct_req *dreq, struct inode *inode);
static void nfs_direct_write_schedule_work(struct work_struct *work);

static inline void get_dreq(struct nfs_direct_req *dreq)
{
	atomic_inc(&dreq->io_count);
}

static inline int put_dreq(struct nfs_direct_req *dreq)
{
	return atomic_dec_and_test(&dreq->io_count);
}

/*
 * nfs_direct_select_verf - select the right verifier
 * @dreq - direct request possibly spanning multiple servers
 * @ds_clp - nfs_client of data server or NULL if MDS / non-pnfs
 * @ds_idx - index of data server in data server list, only valid if ds_clp set
 *
 * returns the correct verifier to use given the role of the server
 */
static struct nfs_writeverf *
nfs_direct_select_verf(struct nfs_direct_req *dreq,
		       struct nfs_client *ds_clp,
		       int ds_idx)
{
	struct nfs_writeverf *verfp = &dreq->verf;

#ifdef CONFIG_NFS_V4_1
	if (ds_clp) {
		/* pNFS is in use, use the DS verf */
		if (ds_idx >= 0 && ds_idx < dreq->ds_cinfo.nbuckets)
			verfp = &dreq->ds_cinfo.buckets[ds_idx].direct_verf;
		else
			WARN_ON_ONCE(1);
	}
#endif
	return verfp;
}


/*
 * nfs_direct_set_hdr_verf - set the write/commit verifier
 * @dreq - direct request possibly spanning multiple servers
 * @hdr - pageio header to validate against previously seen verfs
 *
 * Set the server's (MDS or DS) "seen" verifier
 */
static void nfs_direct_set_hdr_verf(struct nfs_direct_req *dreq,
				    struct nfs_pgio_header *hdr)
{
	struct nfs_writeverf *verfp;

	verfp = nfs_direct_select_verf(dreq, hdr->data->ds_clp,
				      hdr->data->ds_idx);
	WARN_ON_ONCE(verfp->committed >= 0);
	memcpy(verfp, &hdr->verf, sizeof(struct nfs_writeverf));
	WARN_ON_ONCE(verfp->committed < 0);
}

/*
 * nfs_direct_cmp_hdr_verf - compare verifier for pgio header
 * @dreq - direct request possibly spanning multiple servers
 * @hdr - pageio header to validate against previously seen verf
 *
 * set the server's "seen" verf if not initialized.
 * returns result of comparison between @hdr->verf and the "seen"
 * verf of the server used by @hdr (DS or MDS)
 */
static int nfs_direct_set_or_cmp_hdr_verf(struct nfs_direct_req *dreq,
					  struct nfs_pgio_header *hdr)
{
	struct nfs_writeverf *verfp;

	verfp = nfs_direct_select_verf(dreq, hdr->data->ds_clp,
					 hdr->data->ds_idx);
	if (verfp->committed < 0) {
		nfs_direct_set_hdr_verf(dreq, hdr);
		return 0;
	}
	return memcmp(verfp, &hdr->verf, sizeof(struct nfs_writeverf));
}

#if IS_ENABLED(CONFIG_NFS_V3) || IS_ENABLED(CONFIG_NFS_V4)
/*
 * nfs_direct_cmp_commit_data_verf - compare verifier for commit data
 * @dreq - direct request possibly spanning multiple servers
 * @data - commit data to validate against previously seen verf
 *
 * returns result of comparison between @data->verf and the verf of
 * the server used by @data (DS or MDS)
 */
static int nfs_direct_cmp_commit_data_verf(struct nfs_direct_req *dreq,
					   struct nfs_commit_data *data)
{
	struct nfs_writeverf *verfp;

	verfp = nfs_direct_select_verf(dreq, data->ds_clp,
					 data->ds_commit_index);
	WARN_ON_ONCE(verfp->committed < 0);
	return memcmp(verfp, &data->verf, sizeof(struct nfs_writeverf));
}
#endif

/**
 * nfs_direct_IO - NFS address space operation for direct I/O
 * @rw: direction (read or write)
 * @iocb: target I/O control block
 * @iov: array of vectors that define I/O buffer
 * @pos: offset in file to begin the operation
 * @nr_segs: size of iovec array
 *
 * The presence of this routine in the address space ops vector means
 * the NFS client supports direct I/O. However, for most direct IO, we
 * shunt off direct read and write requests before the VFS gets them,
 * so this method is only ever called for swap.
 */
ssize_t nfs_direct_IO(int rw, struct kiocb *iocb, struct iov_iter *iter, loff_t pos)
{
#ifndef CONFIG_NFS_SWAP
	dprintk("NFS: nfs_direct_IO (%pD) off/no(%Ld/%lu) EINVAL\n",
			iocb->ki_filp, (long long) pos, iter->nr_segs);

	return -EINVAL;
#else
	VM_BUG_ON(iocb->ki_nbytes != PAGE_SIZE);

	if (rw == READ || rw == KERNEL_READ)
		return nfs_file_direct_read(iocb, iter, pos,
				rw == READ ? true : false);
	return nfs_file_direct_write(iocb, iter, pos,
				rw == WRITE ? true : false);
#endif /* CONFIG_NFS_SWAP */
}

static void nfs_direct_release_pages(struct page **pages, unsigned int npages)
{
	unsigned int i;
	for (i = 0; i < npages; i++)
		page_cache_release(pages[i]);
}

void nfs_init_cinfo_from_dreq(struct nfs_commit_info *cinfo,
			      struct nfs_direct_req *dreq)
{
	cinfo->lock = &dreq->lock;
	cinfo->mds = &dreq->mds_cinfo;
	cinfo->ds = &dreq->ds_cinfo;
	cinfo->dreq = dreq;
	cinfo->completion_ops = &nfs_direct_commit_completion_ops;
}

static inline struct nfs_direct_req *nfs_direct_req_alloc(void)
{
	struct nfs_direct_req *dreq;

	dreq = kmem_cache_zalloc(nfs_direct_cachep, GFP_KERNEL);
	if (!dreq)
		return NULL;

	kref_init(&dreq->kref);
	kref_get(&dreq->kref);
	init_completion(&dreq->completion);
	INIT_LIST_HEAD(&dreq->mds_cinfo.list);
	dreq->verf.committed = NFS_INVALID_STABLE_HOW;	/* not set yet */
	INIT_WORK(&dreq->work, nfs_direct_write_schedule_work);
	spin_lock_init(&dreq->lock);

	return dreq;
}

static void nfs_direct_req_free(struct kref *kref)
{
	struct nfs_direct_req *dreq = container_of(kref, struct nfs_direct_req, kref);

	if (dreq->l_ctx != NULL)
		nfs_put_lock_context(dreq->l_ctx);
	if (dreq->ctx != NULL)
		put_nfs_open_context(dreq->ctx);
	kmem_cache_free(nfs_direct_cachep, dreq);
}

static void nfs_direct_req_release(struct nfs_direct_req *dreq)
{
	kref_put(&dreq->kref, nfs_direct_req_free);
}

ssize_t nfs_dreq_bytes_left(struct nfs_direct_req *dreq)
{
	return dreq->bytes_left;
}
EXPORT_SYMBOL_GPL(nfs_dreq_bytes_left);

/*
 * Collects and returns the final error value/byte-count.
 */
static ssize_t nfs_direct_wait(struct nfs_direct_req *dreq)
{
	ssize_t result = -EIOCBQUEUED;

	/* Async requests don't wait here */
	if (dreq->iocb)
		goto out;

	result = wait_for_completion_killable(&dreq->completion);

	if (!result)
		result = dreq->error;
	if (!result)
		result = dreq->count;

out:
	return (ssize_t) result;
}

/*
 * Synchronous I/O uses a stack-allocated iocb.  Thus we can't trust
 * the iocb is still valid here if this is a synchronous request.
 */
static void nfs_direct_complete(struct nfs_direct_req *dreq, bool write)
{
	struct inode *inode = dreq->inode;

	if (dreq->iocb && write) {
		loff_t pos = dreq->iocb->ki_pos + dreq->count;

		spin_lock(&inode->i_lock);
		if (i_size_read(inode) < pos)
			i_size_write(inode, pos);
		spin_unlock(&inode->i_lock);
	}

	if (write)
		nfs_zap_mapping(inode, inode->i_mapping);

	inode_dio_done(inode);

	if (dreq->iocb) {
		long res = (long) dreq->error;
		if (!res)
			res = (long) dreq->count;
		aio_complete(dreq->iocb, res, 0);
	}

	complete_all(&dreq->completion);

	nfs_direct_req_release(dreq);
}

static void nfs_direct_readpage_release(struct nfs_page *req)
{
	dprintk("NFS: direct read done (%s/%llu %d@%lld)\n",
		req->wb_context->dentry->d_inode->i_sb->s_id,
		(unsigned long long)NFS_FILEID(req->wb_context->dentry->d_inode),
		req->wb_bytes,
		(long long)req_offset(req));
	nfs_release_request(req);
}

static void nfs_direct_read_completion(struct nfs_pgio_header *hdr)
{
	unsigned long bytes = 0;
	struct nfs_direct_req *dreq = hdr->dreq;

	if (test_bit(NFS_IOHDR_REDO, &hdr->flags))
		goto out_put;

	spin_lock(&dreq->lock);
	if (test_bit(NFS_IOHDR_ERROR, &hdr->flags) && (hdr->good_bytes == 0))
		dreq->error = hdr->error;
	else
		dreq->count += hdr->good_bytes;
	spin_unlock(&dreq->lock);

	while (!list_empty(&hdr->pages)) {
		struct nfs_page *req = nfs_list_entry(hdr->pages.next);
		struct page *page = req->wb_page;

		if (!PageCompound(page) && bytes < hdr->good_bytes)
			set_page_dirty(page);
		bytes += req->wb_bytes;
		nfs_list_remove_request(req);
		nfs_direct_readpage_release(req);
	}
out_put:
	if (put_dreq(dreq))
		nfs_direct_complete(dreq, false);
	hdr->release(hdr);
}

static void nfs_read_sync_pgio_error(struct list_head *head)
{
	struct nfs_page *req;

	while (!list_empty(head)) {
		req = nfs_list_entry(head->next);
		nfs_list_remove_request(req);
		nfs_release_request(req);
	}
}

static void nfs_direct_pgio_init(struct nfs_pgio_header *hdr)
{
	get_dreq(hdr->dreq);
}

static const struct nfs_pgio_completion_ops nfs_direct_read_completion_ops = {
	.error_cleanup = nfs_read_sync_pgio_error,
	.init_hdr = nfs_direct_pgio_init,
	.completion = nfs_direct_read_completion,
};

/*
 * For each rsize'd chunk of the user's buffer, dispatch an NFS READ
 * operation.  If nfs_readdata_alloc() or get_user_pages() fails,
 * bail and stop sending more reads.  Read length accounting is
 * handled automatically by nfs_direct_read_result().  Otherwise, if
 * no requests have been sent, just return an error.
 */

static ssize_t nfs_direct_read_schedule_iovec(struct nfs_direct_req *dreq,
					      struct iov_iter *iter,
					      loff_t pos)
{
	struct nfs_pageio_descriptor desc;
	struct inode *inode = dreq->inode;
	ssize_t result = -EINVAL;
	size_t requested_bytes = 0;
	size_t rsize = max_t(size_t, NFS_SERVER(inode)->rsize, PAGE_SIZE);

	NFS_PROTO(dreq->inode)->read_pageio_init(&desc, dreq->inode,
			     &nfs_direct_read_completion_ops);
	get_dreq(dreq);
	desc.pg_dreq = dreq;
	atomic_inc(&inode->i_dio_count);

	while (iov_iter_count(iter)) {
		struct page **pagevec;
		size_t bytes;
		size_t pgbase;
		unsigned npages, i;

		result = iov_iter_get_pages_alloc(iter, &pagevec, 
						  rsize, &pgbase);
		if (result < 0)
			break;
	
		bytes = result;
		iov_iter_advance(iter, bytes);
		npages = (result + pgbase + PAGE_SIZE - 1) / PAGE_SIZE;
		for (i = 0; i < npages; i++) {
			struct nfs_page *req;
			unsigned int req_len = min_t(size_t, bytes, PAGE_SIZE - pgbase);
			/* XXX do we need to do the eof zeroing found in async_filler? */
			req = nfs_create_request(dreq->ctx, pagevec[i], NULL,
						 pgbase, req_len);
			if (IS_ERR(req)) {
				result = PTR_ERR(req);
				break;
			}
			req->wb_index = pos >> PAGE_SHIFT;
			req->wb_offset = pos & ~PAGE_MASK;
			if (!nfs_pageio_add_request(&desc, req)) {
				result = desc.pg_error;
				nfs_release_request(req);
				break;
			}
			pgbase = 0;
			bytes -= req_len;
			requested_bytes += req_len;
			pos += req_len;
			dreq->bytes_left -= req_len;
		}
		nfs_direct_release_pages(pagevec, npages);
<<<<<<< HEAD
	} while (count != 0 && result >= 0);

	kfree(pagevec);

	if (started)
		return started;
	return result < 0 ? (ssize_t) result : -EFAULT;
}

static ssize_t nfs_direct_read_schedule_iovec(struct nfs_direct_req *dreq,
					      const struct iovec *iov,
					      unsigned long nr_segs,
					      loff_t pos, bool uio)
{
	struct nfs_pageio_descriptor desc;
	struct inode *inode = dreq->inode;
	ssize_t result = -EINVAL;
	size_t requested_bytes = 0;
	unsigned long seg;

	nfs_pageio_init_read(&desc, dreq->inode, false,
			     &nfs_direct_read_completion_ops);
	get_dreq(dreq);
	desc.pg_dreq = dreq;
	atomic_inc(&inode->i_dio_count);

	for (seg = 0; seg < nr_segs; seg++) {
		const struct iovec *vec = &iov[seg];
		result = nfs_direct_read_schedule_segment(&desc, vec, pos, uio);
=======
		kvfree(pagevec);
>>>>>>> c2338f2d
		if (result < 0)
			break;
	}

	nfs_pageio_complete(&desc);

	/*
	 * If no bytes were started, return the error, and let the
	 * generic layer handle the completion.
	 */
	if (requested_bytes == 0) {
		inode_dio_done(inode);
		nfs_direct_req_release(dreq);
		return result < 0 ? result : -EIO;
	}

	if (put_dreq(dreq))
		nfs_direct_complete(dreq, false);
	return 0;
}

/**
 * nfs_file_direct_read - file direct read operation for NFS files
 * @iocb: target I/O control block
 * @iter: vector of user buffers into which to read data
 * @pos: byte offset in file where reading starts
 *
 * We use this function for direct reads instead of calling
 * generic_file_aio_read() in order to avoid gfar's check to see if
 * the request starts before the end of the file.  For that check
 * to work, we must generate a GETATTR before each direct read, and
 * even then there is a window between the GETATTR and the subsequent
 * READ where the file size could change.  Our preference is simply
 * to do all reads the application wants, and the server will take
 * care of managing the end of file boundary.
 *
 * This function also eliminates unnecessarily updating the file's
 * atime locally, as the NFS server sets the file's atime, and this
 * client must read the updated atime from the server back into its
 * cache.
 */
ssize_t nfs_file_direct_read(struct kiocb *iocb, struct iov_iter *iter,
				loff_t pos, bool uio)
{
	struct file *file = iocb->ki_filp;
	struct address_space *mapping = file->f_mapping;
	struct inode *inode = mapping->host;
	struct nfs_direct_req *dreq;
	struct nfs_lock_context *l_ctx;
	ssize_t result = -EINVAL;
	size_t count = iov_iter_count(iter);
	nfs_add_stats(mapping->host, NFSIOS_DIRECTREADBYTES, count);

	dfprintk(FILE, "NFS: direct read(%pD2, %zd@%Ld)\n",
		file, count, (long long) pos);

	result = 0;
	if (!count)
		goto out;

	mutex_lock(&inode->i_mutex);
	result = nfs_sync_mapping(mapping);
	if (result)
		goto out_unlock;

	task_io_account_read(count);

	result = -ENOMEM;
	dreq = nfs_direct_req_alloc();
	if (dreq == NULL)
		goto out_unlock;

	dreq->inode = inode;
	dreq->bytes_left = count;
	dreq->ctx = get_nfs_open_context(nfs_file_open_context(iocb->ki_filp));
	l_ctx = nfs_get_lock_context(dreq->ctx);
	if (IS_ERR(l_ctx)) {
		result = PTR_ERR(l_ctx);
		goto out_release;
	}
	dreq->l_ctx = l_ctx;
	if (!is_sync_kiocb(iocb))
		dreq->iocb = iocb;

	NFS_I(inode)->read_io += count;
	result = nfs_direct_read_schedule_iovec(dreq, iter, pos);

	mutex_unlock(&inode->i_mutex);

	if (!result) {
		result = nfs_direct_wait(dreq);
		if (result > 0)
			iocb->ki_pos = pos + result;
	}

	nfs_direct_req_release(dreq);
	return result;

out_release:
	nfs_direct_req_release(dreq);
out_unlock:
	mutex_unlock(&inode->i_mutex);
out:
	return result;
}

#if IS_ENABLED(CONFIG_NFS_V3) || IS_ENABLED(CONFIG_NFS_V4)
static void nfs_direct_write_reschedule(struct nfs_direct_req *dreq)
{
	struct nfs_pageio_descriptor desc;
	struct nfs_page *req, *tmp;
	LIST_HEAD(reqs);
	struct nfs_commit_info cinfo;
	LIST_HEAD(failed);

	nfs_init_cinfo_from_dreq(&cinfo, dreq);
	pnfs_recover_commit_reqs(dreq->inode, &reqs, &cinfo);
	spin_lock(cinfo.lock);
	nfs_scan_commit_list(&cinfo.mds->list, &reqs, &cinfo, 0);
	spin_unlock(cinfo.lock);

	dreq->count = 0;
	get_dreq(dreq);

	nfs_pageio_init_write(&desc, dreq->inode, FLUSH_STABLE, false,
			      &nfs_direct_write_completion_ops);
	desc.pg_dreq = dreq;

	list_for_each_entry_safe(req, tmp, &reqs, wb_list) {
		if (!nfs_pageio_add_request(&desc, req)) {
			nfs_list_remove_request(req);
			nfs_list_add_request(req, &failed);
			spin_lock(cinfo.lock);
			dreq->flags = 0;
			dreq->error = -EIO;
			spin_unlock(cinfo.lock);
		}
		nfs_release_request(req);
	}
	nfs_pageio_complete(&desc);

	while (!list_empty(&failed)) {
		req = nfs_list_entry(failed.next);
		nfs_list_remove_request(req);
		nfs_unlock_and_release_request(req);
	}

	if (put_dreq(dreq))
		nfs_direct_write_complete(dreq, dreq->inode);
}

static void nfs_direct_commit_complete(struct nfs_commit_data *data)
{
	struct nfs_direct_req *dreq = data->dreq;
	struct nfs_commit_info cinfo;
	struct nfs_page *req;
	int status = data->task.tk_status;

	nfs_init_cinfo_from_dreq(&cinfo, dreq);
	if (status < 0) {
		dprintk("NFS: %5u commit failed with error %d.\n",
			data->task.tk_pid, status);
		dreq->flags = NFS_ODIRECT_RESCHED_WRITES;
	} else if (nfs_direct_cmp_commit_data_verf(dreq, data)) {
		dprintk("NFS: %5u commit verify failed\n", data->task.tk_pid);
		dreq->flags = NFS_ODIRECT_RESCHED_WRITES;
	}

	dprintk("NFS: %5u commit returned %d\n", data->task.tk_pid, status);
	while (!list_empty(&data->pages)) {
		req = nfs_list_entry(data->pages.next);
		nfs_list_remove_request(req);
		if (dreq->flags == NFS_ODIRECT_RESCHED_WRITES) {
			/* Note the rewrite will go through mds */
			nfs_mark_request_commit(req, NULL, &cinfo);
		} else
			nfs_release_request(req);
		nfs_unlock_and_release_request(req);
	}

	if (atomic_dec_and_test(&cinfo.mds->rpcs_out))
		nfs_direct_write_complete(dreq, data->inode);
}

static void nfs_direct_error_cleanup(struct nfs_inode *nfsi)
{
	/* There is no lock to clear */
}

static const struct nfs_commit_completion_ops nfs_direct_commit_completion_ops = {
	.completion = nfs_direct_commit_complete,
	.error_cleanup = nfs_direct_error_cleanup,
};

static void nfs_direct_commit_schedule(struct nfs_direct_req *dreq)
{
	int res;
	struct nfs_commit_info cinfo;
	LIST_HEAD(mds_list);

	nfs_init_cinfo_from_dreq(&cinfo, dreq);
	nfs_scan_commit(dreq->inode, &mds_list, &cinfo);
	res = nfs_generic_commit_list(dreq->inode, &mds_list, 0, &cinfo);
	if (res < 0) /* res == -ENOMEM */
		nfs_direct_write_reschedule(dreq);
}

static void nfs_direct_write_schedule_work(struct work_struct *work)
{
	struct nfs_direct_req *dreq = container_of(work, struct nfs_direct_req, work);
	int flags = dreq->flags;

	dreq->flags = 0;
	switch (flags) {
		case NFS_ODIRECT_DO_COMMIT:
			nfs_direct_commit_schedule(dreq);
			break;
		case NFS_ODIRECT_RESCHED_WRITES:
			nfs_direct_write_reschedule(dreq);
			break;
		default:
			nfs_direct_complete(dreq, true);
	}
}

static void nfs_direct_write_complete(struct nfs_direct_req *dreq, struct inode *inode)
{
	schedule_work(&dreq->work); /* Calls nfs_direct_write_schedule_work */
}

#else
static void nfs_direct_write_schedule_work(struct work_struct *work)
{
}

static void nfs_direct_write_complete(struct nfs_direct_req *dreq, struct inode *inode)
{
	nfs_direct_complete(dreq, true);
}
#endif

<<<<<<< HEAD
/*
 * NB: Return the value of the first error return code.  Subsequent
 *     errors after the first one are ignored.
 */
/*
 * For each wsize'd chunk of the user's buffer, dispatch an NFS WRITE
 * operation.  If nfs_writedata_alloc() or get_user_pages() fails,
 * bail and stop sending more writes.  Write length accounting is
 * handled automatically by nfs_direct_write_result().  Otherwise, if
 * no requests have been sent, just return an error.
 */
static ssize_t nfs_direct_write_schedule_segment(struct nfs_pageio_descriptor *desc,
						 const struct iovec *iov,
						 loff_t pos, bool uio)
{
	struct nfs_direct_req *dreq = desc->pg_dreq;
	struct nfs_open_context *ctx = dreq->ctx;
	struct inode *inode = ctx->dentry->d_inode;
	unsigned long user_addr = (unsigned long)iov->iov_base;
	size_t count = iov->iov_len;
	size_t wsize = NFS_SERVER(inode)->wsize;
	unsigned int pgbase;
	int result;
	ssize_t started = 0;
	struct page **pagevec = NULL;
	unsigned int npages;

	do {
		size_t bytes;
		int i;

		pgbase = user_addr & ~PAGE_MASK;
		bytes = min(max_t(size_t, wsize, PAGE_SIZE), count);

		result = -ENOMEM;
		npages = nfs_page_array_len(pgbase, bytes);
		if (!pagevec)
			pagevec = kmalloc(npages * sizeof(struct page *), GFP_KERNEL);
		if (!pagevec)
			break;

		if (uio) {
			down_read(&current->mm->mmap_sem);
			result = get_user_pages(current, current->mm, user_addr,
						npages, 0, 0, pagevec, NULL);
			up_read(&current->mm->mmap_sem);
			if (result < 0)
				break;
		} else {
			WARN_ON(npages != 1);
			result = get_kernel_page(user_addr, 0, pagevec);
			if (WARN_ON(result != 1))
				break;
		}

		if ((unsigned)result < npages) {
			bytes = result * PAGE_SIZE;
			if (bytes <= pgbase) {
				nfs_direct_release_pages(pagevec, result);
				break;
			}
			bytes -= pgbase;
			npages = result;
		}

		for (i = 0; i < npages; i++) {
			struct nfs_page *req;
			unsigned int req_len = min_t(size_t, bytes, PAGE_SIZE - pgbase);

			req = nfs_create_request(dreq->ctx, pagevec[i], NULL,
						 pgbase, req_len);
			if (IS_ERR(req)) {
				result = PTR_ERR(req);
				break;
			}
			nfs_lock_request(req);
			req->wb_index = pos >> PAGE_SHIFT;
			req->wb_offset = pos & ~PAGE_MASK;
			if (!nfs_pageio_add_request(desc, req)) {
				result = desc->pg_error;
				nfs_unlock_and_release_request(req);
				break;
			}
			pgbase = 0;
			bytes -= req_len;
			started += req_len;
			user_addr += req_len;
			pos += req_len;
			count -= req_len;
			dreq->bytes_left -= req_len;
		}
		/* The nfs_page now hold references to these pages */
		nfs_direct_release_pages(pagevec, npages);
	} while (count != 0 && result >= 0);

	kfree(pagevec);

	if (started)
		return started;
	return result < 0 ? (ssize_t) result : -EFAULT;
}

=======
>>>>>>> c2338f2d
static void nfs_direct_write_completion(struct nfs_pgio_header *hdr)
{
	struct nfs_direct_req *dreq = hdr->dreq;
	struct nfs_commit_info cinfo;
	int bit = -1;
	struct nfs_page *req = nfs_list_entry(hdr->pages.next);

	if (test_bit(NFS_IOHDR_REDO, &hdr->flags))
		goto out_put;

	nfs_init_cinfo_from_dreq(&cinfo, dreq);

	spin_lock(&dreq->lock);

	if (test_bit(NFS_IOHDR_ERROR, &hdr->flags)) {
		dreq->flags = 0;
		dreq->error = hdr->error;
	}
	if (dreq->error != 0)
		bit = NFS_IOHDR_ERROR;
	else {
		dreq->count += hdr->good_bytes;
		if (test_bit(NFS_IOHDR_NEED_RESCHED, &hdr->flags)) {
			dreq->flags = NFS_ODIRECT_RESCHED_WRITES;
			bit = NFS_IOHDR_NEED_RESCHED;
		} else if (test_bit(NFS_IOHDR_NEED_COMMIT, &hdr->flags)) {
			if (dreq->flags == NFS_ODIRECT_RESCHED_WRITES)
				bit = NFS_IOHDR_NEED_RESCHED;
			else if (dreq->flags == 0) {
				nfs_direct_set_hdr_verf(dreq, hdr);
				bit = NFS_IOHDR_NEED_COMMIT;
				dreq->flags = NFS_ODIRECT_DO_COMMIT;
			} else if (dreq->flags == NFS_ODIRECT_DO_COMMIT) {
				if (nfs_direct_set_or_cmp_hdr_verf(dreq, hdr)) {
					dreq->flags =
						NFS_ODIRECT_RESCHED_WRITES;
					bit = NFS_IOHDR_NEED_RESCHED;
				} else
					bit = NFS_IOHDR_NEED_COMMIT;
			}
		}
	}
	spin_unlock(&dreq->lock);

	while (!list_empty(&hdr->pages)) {
		bool do_destroy = true;

		req = nfs_list_entry(hdr->pages.next);
		nfs_list_remove_request(req);
		switch (bit) {
		case NFS_IOHDR_NEED_RESCHED:
		case NFS_IOHDR_NEED_COMMIT:
			kref_get(&req->wb_kref);
			nfs_mark_request_commit(req, hdr->lseg, &cinfo);
			do_destroy = false;
		}
		nfs_unlock_and_release_request(req);
	}

out_put:
	if (put_dreq(dreq))
		nfs_direct_write_complete(dreq, hdr->inode);
	hdr->release(hdr);
}

static void nfs_write_sync_pgio_error(struct list_head *head)
{
	struct nfs_page *req;

	while (!list_empty(head)) {
		req = nfs_list_entry(head->next);
		nfs_list_remove_request(req);
		nfs_unlock_and_release_request(req);
	}
}

static const struct nfs_pgio_completion_ops nfs_direct_write_completion_ops = {
	.error_cleanup = nfs_write_sync_pgio_error,
	.init_hdr = nfs_direct_pgio_init,
	.completion = nfs_direct_write_completion,
};


/*
 * NB: Return the value of the first error return code.  Subsequent
 *     errors after the first one are ignored.
 */
/*
 * For each wsize'd chunk of the user's buffer, dispatch an NFS WRITE
 * operation.  If nfs_writedata_alloc() or get_user_pages() fails,
 * bail and stop sending more writes.  Write length accounting is
 * handled automatically by nfs_direct_write_result().  Otherwise, if
 * no requests have been sent, just return an error.
 */
static ssize_t nfs_direct_write_schedule_iovec(struct nfs_direct_req *dreq,
					       struct iov_iter *iter,
					       loff_t pos)
{
	struct nfs_pageio_descriptor desc;
	struct inode *inode = dreq->inode;
	ssize_t result = 0;
	size_t requested_bytes = 0;
	size_t wsize = max_t(size_t, NFS_SERVER(inode)->wsize, PAGE_SIZE);

	nfs_pageio_init_write(&desc, inode, FLUSH_COND_STABLE, false,
			      &nfs_direct_write_completion_ops);
	desc.pg_dreq = dreq;
	get_dreq(dreq);
	atomic_inc(&inode->i_dio_count);

	NFS_I(inode)->write_io += iov_iter_count(iter);
	while (iov_iter_count(iter)) {
		struct page **pagevec;
		size_t bytes;
		size_t pgbase;
		unsigned npages, i;

		result = iov_iter_get_pages_alloc(iter, &pagevec, 
						  wsize, &pgbase);
		if (result < 0)
			break;

		bytes = result;
		iov_iter_advance(iter, bytes);
		npages = (result + pgbase + PAGE_SIZE - 1) / PAGE_SIZE;
		for (i = 0; i < npages; i++) {
			struct nfs_page *req;
			unsigned int req_len = min_t(size_t, bytes, PAGE_SIZE - pgbase);

			req = nfs_create_request(dreq->ctx, inode,
						 pagevec[i],
						 pgbase, req_len);
			if (IS_ERR(req)) {
				result = PTR_ERR(req);
				break;
			}
			nfs_lock_request(req);
			req->wb_index = pos >> PAGE_SHIFT;
			req->wb_offset = pos & ~PAGE_MASK;
			if (!nfs_pageio_add_request(&desc, req)) {
				result = desc.pg_error;
				nfs_unlock_and_release_request(req);
				break;
			}
			pgbase = 0;
			bytes -= req_len;
			requested_bytes += req_len;
			pos += req_len;
			dreq->bytes_left -= req_len;
		}
		nfs_direct_release_pages(pagevec, npages);
		kvfree(pagevec);
		if (result < 0)
			break;
	}
	nfs_pageio_complete(&desc);

	/*
	 * If no bytes were started, return the error, and let the
	 * generic layer handle the completion.
	 */
	if (requested_bytes == 0) {
		inode_dio_done(inode);
		nfs_direct_req_release(dreq);
		return result < 0 ? result : -EIO;
	}

	if (put_dreq(dreq))
		nfs_direct_write_complete(dreq, dreq->inode);
	return 0;
}

/**
 * nfs_file_direct_write - file direct write operation for NFS files
 * @iocb: target I/O control block
 * @iter: vector of user buffers from which to write data
 * @pos: byte offset in file where writing starts
 *
 * We use this function for direct writes instead of calling
 * generic_file_aio_write() in order to avoid taking the inode
 * semaphore and updating the i_size.  The NFS server will set
 * the new i_size and this client must read the updated size
 * back into its cache.  We let the server do generic write
 * parameter checking and report problems.
 *
 * We eliminate local atime updates, see direct read above.
 *
 * We avoid unnecessary page cache invalidations for normal cached
 * readers of this file.
 *
 * Note that O_APPEND is not supported for NFS direct writes, as there
 * is no atomic O_APPEND write facility in the NFS protocol.
 */
ssize_t nfs_file_direct_write(struct kiocb *iocb, struct iov_iter *iter,
				loff_t pos, bool uio)
{
	ssize_t result = -EINVAL;
	struct file *file = iocb->ki_filp;
	struct address_space *mapping = file->f_mapping;
	struct inode *inode = mapping->host;
	struct nfs_direct_req *dreq;
	struct nfs_lock_context *l_ctx;
	loff_t end;
	size_t count = iov_iter_count(iter);
	end = (pos + count - 1) >> PAGE_CACHE_SHIFT;

	nfs_add_stats(mapping->host, NFSIOS_DIRECTWRITTENBYTES, count);

	dfprintk(FILE, "NFS: direct write(%pD2, %zd@%Ld)\n",
		file, count, (long long) pos);

	result = generic_write_checks(file, &pos, &count, 0);
	if (result)
		goto out;

	result = -EINVAL;
	if ((ssize_t) count < 0)
		goto out;
	result = 0;
	if (!count)
		goto out;

	mutex_lock(&inode->i_mutex);

	result = nfs_sync_mapping(mapping);
	if (result)
		goto out_unlock;

	if (mapping->nrpages) {
		result = invalidate_inode_pages2_range(mapping,
					pos >> PAGE_CACHE_SHIFT, end);
		if (result)
			goto out_unlock;
	}

	task_io_account_write(count);

	result = -ENOMEM;
	dreq = nfs_direct_req_alloc();
	if (!dreq)
		goto out_unlock;

	dreq->inode = inode;
	dreq->bytes_left = count;
	dreq->ctx = get_nfs_open_context(nfs_file_open_context(iocb->ki_filp));
	l_ctx = nfs_get_lock_context(dreq->ctx);
	if (IS_ERR(l_ctx)) {
		result = PTR_ERR(l_ctx);
		goto out_release;
	}
	dreq->l_ctx = l_ctx;
	if (!is_sync_kiocb(iocb))
		dreq->iocb = iocb;

	result = nfs_direct_write_schedule_iovec(dreq, iter, pos);

	if (mapping->nrpages) {
		invalidate_inode_pages2_range(mapping,
					      pos >> PAGE_CACHE_SHIFT, end);
	}

	mutex_unlock(&inode->i_mutex);

	if (!result) {
		result = nfs_direct_wait(dreq);
		if (result > 0) {
			struct inode *inode = mapping->host;

			iocb->ki_pos = pos + result;
			spin_lock(&inode->i_lock);
			if (i_size_read(inode) < iocb->ki_pos)
				i_size_write(inode, iocb->ki_pos);
			spin_unlock(&inode->i_lock);
		}
	}
	nfs_direct_req_release(dreq);
	return result;

out_release:
	nfs_direct_req_release(dreq);
out_unlock:
	mutex_unlock(&inode->i_mutex);
out:
	return result;
}

/**
 * nfs_init_directcache - create a slab cache for nfs_direct_req structures
 *
 */
int __init nfs_init_directcache(void)
{
	nfs_direct_cachep = kmem_cache_create("nfs_direct_cache",
						sizeof(struct nfs_direct_req),
						0, (SLAB_RECLAIM_ACCOUNT|
							SLAB_MEM_SPREAD),
						NULL);
	if (nfs_direct_cachep == NULL)
		return -ENOMEM;

	return 0;
}

/**
 * nfs_destroy_directcache - destroy the slab cache for nfs_direct_req structures
 *
 */
void nfs_destroy_directcache(void)
{
	kmem_cache_destroy(nfs_direct_cachep);
}<|MERGE_RESOLUTION|>--- conflicted
+++ resolved
@@ -425,7 +425,7 @@
 	size_t requested_bytes = 0;
 	size_t rsize = max_t(size_t, NFS_SERVER(inode)->rsize, PAGE_SIZE);
 
-	NFS_PROTO(dreq->inode)->read_pageio_init(&desc, dreq->inode,
+	nfs_pageio_init_read(&desc, dreq->inode, false,
 			     &nfs_direct_read_completion_ops);
 	get_dreq(dreq);
 	desc.pg_dreq = dreq;
@@ -469,39 +469,7 @@
 			dreq->bytes_left -= req_len;
 		}
 		nfs_direct_release_pages(pagevec, npages);
-<<<<<<< HEAD
-	} while (count != 0 && result >= 0);
-
-	kfree(pagevec);
-
-	if (started)
-		return started;
-	return result < 0 ? (ssize_t) result : -EFAULT;
-}
-
-static ssize_t nfs_direct_read_schedule_iovec(struct nfs_direct_req *dreq,
-					      const struct iovec *iov,
-					      unsigned long nr_segs,
-					      loff_t pos, bool uio)
-{
-	struct nfs_pageio_descriptor desc;
-	struct inode *inode = dreq->inode;
-	ssize_t result = -EINVAL;
-	size_t requested_bytes = 0;
-	unsigned long seg;
-
-	nfs_pageio_init_read(&desc, dreq->inode, false,
-			     &nfs_direct_read_completion_ops);
-	get_dreq(dreq);
-	desc.pg_dreq = dreq;
-	atomic_inc(&inode->i_dio_count);
-
-	for (seg = 0; seg < nr_segs; seg++) {
-		const struct iovec *vec = &iov[seg];
-		result = nfs_direct_read_schedule_segment(&desc, vec, pos, uio);
-=======
 		kvfree(pagevec);
->>>>>>> c2338f2d
 		if (result < 0)
 			break;
 	}
@@ -743,111 +711,6 @@
 }
 #endif
 
-<<<<<<< HEAD
-/*
- * NB: Return the value of the first error return code.  Subsequent
- *     errors after the first one are ignored.
- */
-/*
- * For each wsize'd chunk of the user's buffer, dispatch an NFS WRITE
- * operation.  If nfs_writedata_alloc() or get_user_pages() fails,
- * bail and stop sending more writes.  Write length accounting is
- * handled automatically by nfs_direct_write_result().  Otherwise, if
- * no requests have been sent, just return an error.
- */
-static ssize_t nfs_direct_write_schedule_segment(struct nfs_pageio_descriptor *desc,
-						 const struct iovec *iov,
-						 loff_t pos, bool uio)
-{
-	struct nfs_direct_req *dreq = desc->pg_dreq;
-	struct nfs_open_context *ctx = dreq->ctx;
-	struct inode *inode = ctx->dentry->d_inode;
-	unsigned long user_addr = (unsigned long)iov->iov_base;
-	size_t count = iov->iov_len;
-	size_t wsize = NFS_SERVER(inode)->wsize;
-	unsigned int pgbase;
-	int result;
-	ssize_t started = 0;
-	struct page **pagevec = NULL;
-	unsigned int npages;
-
-	do {
-		size_t bytes;
-		int i;
-
-		pgbase = user_addr & ~PAGE_MASK;
-		bytes = min(max_t(size_t, wsize, PAGE_SIZE), count);
-
-		result = -ENOMEM;
-		npages = nfs_page_array_len(pgbase, bytes);
-		if (!pagevec)
-			pagevec = kmalloc(npages * sizeof(struct page *), GFP_KERNEL);
-		if (!pagevec)
-			break;
-
-		if (uio) {
-			down_read(&current->mm->mmap_sem);
-			result = get_user_pages(current, current->mm, user_addr,
-						npages, 0, 0, pagevec, NULL);
-			up_read(&current->mm->mmap_sem);
-			if (result < 0)
-				break;
-		} else {
-			WARN_ON(npages != 1);
-			result = get_kernel_page(user_addr, 0, pagevec);
-			if (WARN_ON(result != 1))
-				break;
-		}
-
-		if ((unsigned)result < npages) {
-			bytes = result * PAGE_SIZE;
-			if (bytes <= pgbase) {
-				nfs_direct_release_pages(pagevec, result);
-				break;
-			}
-			bytes -= pgbase;
-			npages = result;
-		}
-
-		for (i = 0; i < npages; i++) {
-			struct nfs_page *req;
-			unsigned int req_len = min_t(size_t, bytes, PAGE_SIZE - pgbase);
-
-			req = nfs_create_request(dreq->ctx, pagevec[i], NULL,
-						 pgbase, req_len);
-			if (IS_ERR(req)) {
-				result = PTR_ERR(req);
-				break;
-			}
-			nfs_lock_request(req);
-			req->wb_index = pos >> PAGE_SHIFT;
-			req->wb_offset = pos & ~PAGE_MASK;
-			if (!nfs_pageio_add_request(desc, req)) {
-				result = desc->pg_error;
-				nfs_unlock_and_release_request(req);
-				break;
-			}
-			pgbase = 0;
-			bytes -= req_len;
-			started += req_len;
-			user_addr += req_len;
-			pos += req_len;
-			count -= req_len;
-			dreq->bytes_left -= req_len;
-		}
-		/* The nfs_page now hold references to these pages */
-		nfs_direct_release_pages(pagevec, npages);
-	} while (count != 0 && result >= 0);
-
-	kfree(pagevec);
-
-	if (started)
-		return started;
-	return result < 0 ? (ssize_t) result : -EFAULT;
-}
-
-=======
->>>>>>> c2338f2d
 static void nfs_direct_write_completion(struct nfs_pgio_header *hdr)
 {
 	struct nfs_direct_req *dreq = hdr->dreq;
@@ -977,8 +840,7 @@
 			struct nfs_page *req;
 			unsigned int req_len = min_t(size_t, bytes, PAGE_SIZE - pgbase);
 
-			req = nfs_create_request(dreq->ctx, inode,
-						 pagevec[i],
+			req = nfs_create_request(dreq->ctx, pagevec[i], NULL,
 						 pgbase, req_len);
 			if (IS_ERR(req)) {
 				result = PTR_ERR(req);
