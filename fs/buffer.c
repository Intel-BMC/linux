/*
 *  linux/fs/buffer.c
 *
 *  Copyright (C) 1991, 1992, 2002  Linus Torvalds
 */

/*
 * Start bdflush() with kernel_thread not syscall - Paul Gortmaker, 12/95
 *
 * Removed a lot of unnecessary code and simplified things now that
 * the buffer cache isn't our primary cache - Andrew Tridgell 12/96
 *
 * Speed up hash, lru, and free list operations.  Use gfp() for allocating
 * hash table, use SLAB cache for buffer heads. SMP threading.  -DaveM
 *
 * Added 32k buffer block sizes - these are required older ARM systems. - RMK
 *
 * async buffer flushing, 1999 Andrea Arcangeli <andrea@suse.de>
 */

#include <linux/kernel.h>
#include <linux/sched/signal.h>
#include <linux/syscalls.h>
#include <linux/fs.h>
#include <linux/iomap.h>
#include <linux/mm.h>
#include <linux/percpu.h>
#include <linux/slab.h>
#include <linux/capability.h>
#include <linux/blkdev.h>
#include <linux/file.h>
#include <linux/quotaops.h>
#include <linux/highmem.h>
#include <linux/export.h>
#include <linux/backing-dev.h>
#include <linux/writeback.h>
#include <linux/hash.h>
#include <linux/suspend.h>
#include <linux/buffer_head.h>
#include <linux/task_io_accounting_ops.h>
#include <linux/bio.h>
#include <linux/notifier.h>
#include <linux/cpu.h>
#include <linux/bitops.h>
#include <linux/mpage.h>
#include <linux/bit_spinlock.h>
#include <linux/pagevec.h>
#include <trace/events/block.h>

static int fsync_buffers_list(spinlock_t *lock, struct list_head *list);
static int submit_bh_wbc(int op, int op_flags, struct buffer_head *bh,
			 enum rw_hint hint, struct writeback_control *wbc);

#define BH_ENTRY(list) list_entry((list), struct buffer_head, b_assoc_buffers)

void init_buffer(struct buffer_head *bh, bh_end_io_t *handler, void *private)
{
	bh->b_end_io = handler;
	bh->b_private = private;
}
EXPORT_SYMBOL(init_buffer);

inline void touch_buffer(struct buffer_head *bh)
{
	trace_block_touch_buffer(bh);
	mark_page_accessed(bh->b_page);
}
EXPORT_SYMBOL(touch_buffer);

void __lock_buffer(struct buffer_head *bh)
{
	wait_on_bit_lock_io(&bh->b_state, BH_Lock, TASK_UNINTERRUPTIBLE);
}
EXPORT_SYMBOL(__lock_buffer);

void unlock_buffer(struct buffer_head *bh)
{
	clear_bit_unlock(BH_Lock, &bh->b_state);
	smp_mb__after_atomic();
	wake_up_bit(&bh->b_state, BH_Lock);
}
EXPORT_SYMBOL(unlock_buffer);

/*
 * Returns if the page has dirty or writeback buffers. If all the buffers
 * are unlocked and clean then the PageDirty information is stale. If
 * any of the pages are locked, it is assumed they are locked for IO.
 */
void buffer_check_dirty_writeback(struct page *page,
				     bool *dirty, bool *writeback)
{
	struct buffer_head *head, *bh;
	*dirty = false;
	*writeback = false;

	BUG_ON(!PageLocked(page));

	if (!page_has_buffers(page))
		return;

	if (PageWriteback(page))
		*writeback = true;

	head = page_buffers(page);
	bh = head;
	do {
		if (buffer_locked(bh))
			*writeback = true;

		if (buffer_dirty(bh))
			*dirty = true;

		bh = bh->b_this_page;
	} while (bh != head);
}
EXPORT_SYMBOL(buffer_check_dirty_writeback);

/*
 * Block until a buffer comes unlocked.  This doesn't stop it
 * from becoming locked again - you have to lock it yourself
 * if you want to preserve its state.
 */
void __wait_on_buffer(struct buffer_head * bh)
{
	wait_on_bit_io(&bh->b_state, BH_Lock, TASK_UNINTERRUPTIBLE);
}
EXPORT_SYMBOL(__wait_on_buffer);

static void
__clear_page_buffers(struct page *page)
{
	ClearPagePrivate(page);
	set_page_private(page, 0);
	put_page(page);
}

static void buffer_io_error(struct buffer_head *bh, char *msg)
{
	if (!test_bit(BH_Quiet, &bh->b_state))
		printk_ratelimited(KERN_ERR
			"Buffer I/O error on dev %pg, logical block %llu%s\n",
			bh->b_bdev, (unsigned long long)bh->b_blocknr, msg);
}

/*
 * End-of-IO handler helper function which does not touch the bh after
 * unlocking it.
 * Note: unlock_buffer() sort-of does touch the bh after unlocking it, but
 * a race there is benign: unlock_buffer() only use the bh's address for
 * hashing after unlocking the buffer, so it doesn't actually touch the bh
 * itself.
 */
static void __end_buffer_read_notouch(struct buffer_head *bh, int uptodate)
{
	if (uptodate) {
		set_buffer_uptodate(bh);
	} else {
		/* This happens, due to failed read-ahead attempts. */
		clear_buffer_uptodate(bh);
	}
	unlock_buffer(bh);
}

/*
 * Default synchronous end-of-IO handler..  Just mark it up-to-date and
 * unlock the buffer. This is what ll_rw_block uses too.
 */
void end_buffer_read_sync(struct buffer_head *bh, int uptodate)
{
	__end_buffer_read_notouch(bh, uptodate);
	put_bh(bh);
}
EXPORT_SYMBOL(end_buffer_read_sync);

void end_buffer_write_sync(struct buffer_head *bh, int uptodate)
{
	if (uptodate) {
		set_buffer_uptodate(bh);
	} else {
		buffer_io_error(bh, ", lost sync page write");
		mark_buffer_write_io_error(bh);
		clear_buffer_uptodate(bh);
	}
	unlock_buffer(bh);
	put_bh(bh);
}
EXPORT_SYMBOL(end_buffer_write_sync);

/*
 * Various filesystems appear to want __find_get_block to be non-blocking.
 * But it's the page lock which protects the buffers.  To get around this,
 * we get exclusion from try_to_free_buffers with the blockdev mapping's
 * private_lock.
 *
 * Hack idea: for the blockdev mapping, i_bufferlist_lock contention
 * may be quite high.  This code could TryLock the page, and if that
 * succeeds, there is no need to take private_lock. (But if
 * private_lock is contended then so is mapping->tree_lock).
 */
static struct buffer_head *
__find_get_block_slow(struct block_device *bdev, sector_t block)
{
	struct inode *bd_inode = bdev->bd_inode;
	struct address_space *bd_mapping = bd_inode->i_mapping;
	struct buffer_head *ret = NULL;
	pgoff_t index;
	struct buffer_head *bh;
	struct buffer_head *head;
	struct page *page;
	int all_mapped = 1;

	index = block >> (PAGE_SHIFT - bd_inode->i_blkbits);
	page = find_get_page_flags(bd_mapping, index, FGP_ACCESSED);
	if (!page)
		goto out;

	spin_lock(&bd_mapping->private_lock);
	if (!page_has_buffers(page))
		goto out_unlock;
	head = page_buffers(page);
	bh = head;
	do {
		if (!buffer_mapped(bh))
			all_mapped = 0;
		else if (bh->b_blocknr == block) {
			ret = bh;
			get_bh(bh);
			goto out_unlock;
		}
		bh = bh->b_this_page;
	} while (bh != head);

	/* we might be here because some of the buffers on this page are
	 * not mapped.  This is due to various races between
	 * file io on the block device and getblk.  It gets dealt with
	 * elsewhere, don't buffer_error if we had some unmapped buffers
	 */
	if (all_mapped) {
		printk("__find_get_block_slow() failed. "
			"block=%llu, b_blocknr=%llu\n",
			(unsigned long long)block,
			(unsigned long long)bh->b_blocknr);
		printk("b_state=0x%08lx, b_size=%zu\n",
			bh->b_state, bh->b_size);
		printk("device %pg blocksize: %d\n", bdev,
			1 << bd_inode->i_blkbits);
	}
out_unlock:
	spin_unlock(&bd_mapping->private_lock);
	put_page(page);
out:
	return ret;
}

/*
 * Kick the writeback threads then try to free up some ZONE_NORMAL memory.
 */
static void free_more_memory(void)
{
	struct zoneref *z;
	int nid;

	wakeup_flusher_threads(1024, WB_REASON_FREE_MORE_MEM);
	yield();

	for_each_online_node(nid) {

		z = first_zones_zonelist(node_zonelist(nid, GFP_NOFS),
						gfp_zone(GFP_NOFS), NULL);
		if (z->zone)
			try_to_free_pages(node_zonelist(nid, GFP_NOFS), 0,
						GFP_NOFS, NULL);
	}
}

/*
 * I/O completion handler for block_read_full_page() - pages
 * which come unlocked at the end of I/O.
 */
static void end_buffer_async_read(struct buffer_head *bh, int uptodate)
{
	unsigned long flags;
	struct buffer_head *first;
	struct buffer_head *tmp;
	struct page *page;
	int page_uptodate = 1;

	BUG_ON(!buffer_async_read(bh));

	page = bh->b_page;
	if (uptodate) {
		set_buffer_uptodate(bh);
	} else {
		clear_buffer_uptodate(bh);
		buffer_io_error(bh, ", async page read");
		SetPageError(page);
	}

	/*
	 * Be _very_ careful from here on. Bad things can happen if
	 * two buffer heads end IO at almost the same time and both
	 * decide that the page is now completely done.
	 */
	first = page_buffers(page);
	local_irq_save(flags);
	bit_spin_lock(BH_Uptodate_Lock, &first->b_state);
	clear_buffer_async_read(bh);
	unlock_buffer(bh);
	tmp = bh;
	do {
		if (!buffer_uptodate(tmp))
			page_uptodate = 0;
		if (buffer_async_read(tmp)) {
			BUG_ON(!buffer_locked(tmp));
			goto still_busy;
		}
		tmp = tmp->b_this_page;
	} while (tmp != bh);
	bit_spin_unlock(BH_Uptodate_Lock, &first->b_state);
	local_irq_restore(flags);

	/*
	 * If none of the buffers had errors and they are all
	 * uptodate then we can set the page uptodate.
	 */
	if (page_uptodate && !PageError(page))
		SetPageUptodate(page);
	unlock_page(page);
	return;

still_busy:
	bit_spin_unlock(BH_Uptodate_Lock, &first->b_state);
	local_irq_restore(flags);
	return;
}

/*
 * Completion handler for block_write_full_page() - pages which are unlocked
 * during I/O, and which have PageWriteback cleared upon I/O completion.
 */
void end_buffer_async_write(struct buffer_head *bh, int uptodate)
{
	unsigned long flags;
	struct buffer_head *first;
	struct buffer_head *tmp;
	struct page *page;

	BUG_ON(!buffer_async_write(bh));

	page = bh->b_page;
	if (uptodate) {
		set_buffer_uptodate(bh);
	} else {
		buffer_io_error(bh, ", lost async page write");
		mark_buffer_write_io_error(bh);
		clear_buffer_uptodate(bh);
		SetPageError(page);
	}

	first = page_buffers(page);
	local_irq_save(flags);
	bit_spin_lock(BH_Uptodate_Lock, &first->b_state);

	clear_buffer_async_write(bh);
	unlock_buffer(bh);
	tmp = bh->b_this_page;
	while (tmp != bh) {
		if (buffer_async_write(tmp)) {
			BUG_ON(!buffer_locked(tmp));
			goto still_busy;
		}
		tmp = tmp->b_this_page;
	}
	bit_spin_unlock(BH_Uptodate_Lock, &first->b_state);
	local_irq_restore(flags);
	end_page_writeback(page);
	return;

still_busy:
	bit_spin_unlock(BH_Uptodate_Lock, &first->b_state);
	local_irq_restore(flags);
	return;
}
EXPORT_SYMBOL(end_buffer_async_write);

/*
 * If a page's buffers are under async readin (end_buffer_async_read
 * completion) then there is a possibility that another thread of
 * control could lock one of the buffers after it has completed
 * but while some of the other buffers have not completed.  This
 * locked buffer would confuse end_buffer_async_read() into not unlocking
 * the page.  So the absence of BH_Async_Read tells end_buffer_async_read()
 * that this buffer is not under async I/O.
 *
 * The page comes unlocked when it has no locked buffer_async buffers
 * left.
 *
 * PageLocked prevents anyone starting new async I/O reads any of
 * the buffers.
 *
 * PageWriteback is used to prevent simultaneous writeout of the same
 * page.
 *
 * PageLocked prevents anyone from starting writeback of a page which is
 * under read I/O (PageWriteback is only ever set against a locked page).
 */
static void mark_buffer_async_read(struct buffer_head *bh)
{
	bh->b_end_io = end_buffer_async_read;
	set_buffer_async_read(bh);
}

static void mark_buffer_async_write_endio(struct buffer_head *bh,
					  bh_end_io_t *handler)
{
	bh->b_end_io = handler;
	set_buffer_async_write(bh);
}

void mark_buffer_async_write(struct buffer_head *bh)
{
	mark_buffer_async_write_endio(bh, end_buffer_async_write);
}
EXPORT_SYMBOL(mark_buffer_async_write);


/*
 * fs/buffer.c contains helper functions for buffer-backed address space's
 * fsync functions.  A common requirement for buffer-based filesystems is
 * that certain data from the backing blockdev needs to be written out for
 * a successful fsync().  For example, ext2 indirect blocks need to be
 * written back and waited upon before fsync() returns.
 *
 * The functions mark_buffer_inode_dirty(), fsync_inode_buffers(),
 * inode_has_buffers() and invalidate_inode_buffers() are provided for the
 * management of a list of dependent buffers at ->i_mapping->private_list.
 *
 * Locking is a little subtle: try_to_free_buffers() will remove buffers
 * from their controlling inode's queue when they are being freed.  But
 * try_to_free_buffers() will be operating against the *blockdev* mapping
 * at the time, not against the S_ISREG file which depends on those buffers.
 * So the locking for private_list is via the private_lock in the address_space
 * which backs the buffers.  Which is different from the address_space 
 * against which the buffers are listed.  So for a particular address_space,
 * mapping->private_lock does *not* protect mapping->private_list!  In fact,
 * mapping->private_list will always be protected by the backing blockdev's
 * ->private_lock.
 *
 * Which introduces a requirement: all buffers on an address_space's
 * ->private_list must be from the same address_space: the blockdev's.
 *
 * address_spaces which do not place buffers at ->private_list via these
 * utility functions are free to use private_lock and private_list for
 * whatever they want.  The only requirement is that list_empty(private_list)
 * be true at clear_inode() time.
 *
 * FIXME: clear_inode should not call invalidate_inode_buffers().  The
 * filesystems should do that.  invalidate_inode_buffers() should just go
 * BUG_ON(!list_empty).
 *
 * FIXME: mark_buffer_dirty_inode() is a data-plane operation.  It should
 * take an address_space, not an inode.  And it should be called
 * mark_buffer_dirty_fsync() to clearly define why those buffers are being
 * queued up.
 *
 * FIXME: mark_buffer_dirty_inode() doesn't need to add the buffer to the
 * list if it is already on a list.  Because if the buffer is on a list,
 * it *must* already be on the right one.  If not, the filesystem is being
 * silly.  This will save a ton of locking.  But first we have to ensure
 * that buffers are taken *off* the old inode's list when they are freed
 * (presumably in truncate).  That requires careful auditing of all
 * filesystems (do it inside bforget()).  It could also be done by bringing
 * b_inode back.
 */

/*
 * The buffer's backing address_space's private_lock must be held
 */
static void __remove_assoc_queue(struct buffer_head *bh)
{
	list_del_init(&bh->b_assoc_buffers);
	WARN_ON(!bh->b_assoc_map);
	bh->b_assoc_map = NULL;
}

int inode_has_buffers(struct inode *inode)
{
	return !list_empty(&inode->i_data.private_list);
}

/*
 * osync is designed to support O_SYNC io.  It waits synchronously for
 * all already-submitted IO to complete, but does not queue any new
 * writes to the disk.
 *
 * To do O_SYNC writes, just queue the buffer writes with ll_rw_block as
 * you dirty the buffers, and then use osync_inode_buffers to wait for
 * completion.  Any other dirty buffers which are not yet queued for
 * write will not be flushed to disk by the osync.
 */
static int osync_buffers_list(spinlock_t *lock, struct list_head *list)
{
	struct buffer_head *bh;
	struct list_head *p;
	int err = 0;

	spin_lock(lock);
repeat:
	list_for_each_prev(p, list) {
		bh = BH_ENTRY(p);
		if (buffer_locked(bh)) {
			get_bh(bh);
			spin_unlock(lock);
			wait_on_buffer(bh);
			if (!buffer_uptodate(bh))
				err = -EIO;
			brelse(bh);
			spin_lock(lock);
			goto repeat;
		}
	}
	spin_unlock(lock);
	return err;
}

static void do_thaw_one(struct super_block *sb, void *unused)
{
	while (sb->s_bdev && !thaw_bdev(sb->s_bdev, sb))
		printk(KERN_WARNING "Emergency Thaw on %pg\n", sb->s_bdev);
}

static void do_thaw_all(struct work_struct *work)
{
	iterate_supers(do_thaw_one, NULL);
	kfree(work);
	printk(KERN_WARNING "Emergency Thaw complete\n");
}

/**
 * emergency_thaw_all -- forcibly thaw every frozen filesystem
 *
 * Used for emergency unfreeze of all filesystems via SysRq
 */
void emergency_thaw_all(void)
{
	struct work_struct *work;

	work = kmalloc(sizeof(*work), GFP_ATOMIC);
	if (work) {
		INIT_WORK(work, do_thaw_all);
		schedule_work(work);
	}
}

/**
 * sync_mapping_buffers - write out & wait upon a mapping's "associated" buffers
 * @mapping: the mapping which wants those buffers written
 *
 * Starts I/O against the buffers at mapping->private_list, and waits upon
 * that I/O.
 *
 * Basically, this is a convenience function for fsync().
 * @mapping is a file or directory which needs those buffers to be written for
 * a successful fsync().
 */
int sync_mapping_buffers(struct address_space *mapping)
{
	struct address_space *buffer_mapping = mapping->private_data;

	if (buffer_mapping == NULL || list_empty(&mapping->private_list))
		return 0;

	return fsync_buffers_list(&buffer_mapping->private_lock,
					&mapping->private_list);
}
EXPORT_SYMBOL(sync_mapping_buffers);

/*
 * Called when we've recently written block `bblock', and it is known that
 * `bblock' was for a buffer_boundary() buffer.  This means that the block at
 * `bblock + 1' is probably a dirty indirect block.  Hunt it down and, if it's
 * dirty, schedule it for IO.  So that indirects merge nicely with their data.
 */
void write_boundary_block(struct block_device *bdev,
			sector_t bblock, unsigned blocksize)
{
	struct buffer_head *bh = __find_get_block(bdev, bblock + 1, blocksize);
	if (bh) {
		if (buffer_dirty(bh))
			ll_rw_block(REQ_OP_WRITE, 0, 1, &bh);
		put_bh(bh);
	}
}

void mark_buffer_dirty_inode(struct buffer_head *bh, struct inode *inode)
{
	struct address_space *mapping = inode->i_mapping;
	struct address_space *buffer_mapping = bh->b_page->mapping;

	mark_buffer_dirty(bh);
	if (!mapping->private_data) {
		mapping->private_data = buffer_mapping;
	} else {
		BUG_ON(mapping->private_data != buffer_mapping);
	}
	if (!bh->b_assoc_map) {
		spin_lock(&buffer_mapping->private_lock);
		list_move_tail(&bh->b_assoc_buffers,
				&mapping->private_list);
		bh->b_assoc_map = mapping;
		spin_unlock(&buffer_mapping->private_lock);
	}
}
EXPORT_SYMBOL(mark_buffer_dirty_inode);

/*
 * Mark the page dirty, and set it dirty in the radix tree, and mark the inode
 * dirty.
 *
 * If warn is true, then emit a warning if the page is not uptodate and has
 * not been truncated.
 *
 * The caller must hold lock_page_memcg().
 */
static void __set_page_dirty(struct page *page, struct address_space *mapping,
			     int warn)
{
	unsigned long flags;

	spin_lock_irqsave(&mapping->tree_lock, flags);
	if (page->mapping) {	/* Race with truncate? */
		WARN_ON_ONCE(warn && !PageUptodate(page));
		account_page_dirtied(page, mapping);
		radix_tree_tag_set(&mapping->page_tree,
				page_index(page), PAGECACHE_TAG_DIRTY);
	}
	spin_unlock_irqrestore(&mapping->tree_lock, flags);
}

/*
 * Add a page to the dirty page list.
 *
 * It is a sad fact of life that this function is called from several places
 * deeply under spinlocking.  It may not sleep.
 *
 * If the page has buffers, the uptodate buffers are set dirty, to preserve
 * dirty-state coherency between the page and the buffers.  It the page does
 * not have buffers then when they are later attached they will all be set
 * dirty.
 *
 * The buffers are dirtied before the page is dirtied.  There's a small race
 * window in which a writepage caller may see the page cleanness but not the
 * buffer dirtiness.  That's fine.  If this code were to set the page dirty
 * before the buffers, a concurrent writepage caller could clear the page dirty
 * bit, see a bunch of clean buffers and we'd end up with dirty buffers/clean
 * page on the dirty page list.
 *
 * We use private_lock to lock against try_to_free_buffers while using the
 * page's buffer list.  Also use this to protect against clean buffers being
 * added to the page after it was set dirty.
 *
 * FIXME: may need to call ->reservepage here as well.  That's rather up to the
 * address_space though.
 */
int __set_page_dirty_buffers(struct page *page)
{
	int newly_dirty;
	struct address_space *mapping = page_mapping(page);

	if (unlikely(!mapping))
		return !TestSetPageDirty(page);

	spin_lock(&mapping->private_lock);
	if (page_has_buffers(page)) {
		struct buffer_head *head = page_buffers(page);
		struct buffer_head *bh = head;

		do {
			set_buffer_dirty(bh);
			bh = bh->b_this_page;
		} while (bh != head);
	}
	/*
	 * Lock out page->mem_cgroup migration to keep PageDirty
	 * synchronized with per-memcg dirty page counters.
	 */
	lock_page_memcg(page);
	newly_dirty = !TestSetPageDirty(page);
	spin_unlock(&mapping->private_lock);

	if (newly_dirty)
		__set_page_dirty(page, mapping, 1);

	unlock_page_memcg(page);

	if (newly_dirty)
		__mark_inode_dirty(mapping->host, I_DIRTY_PAGES);

	return newly_dirty;
}
EXPORT_SYMBOL(__set_page_dirty_buffers);

/*
 * Write out and wait upon a list of buffers.
 *
 * We have conflicting pressures: we want to make sure that all
 * initially dirty buffers get waited on, but that any subsequently
 * dirtied buffers don't.  After all, we don't want fsync to last
 * forever if somebody is actively writing to the file.
 *
 * Do this in two main stages: first we copy dirty buffers to a
 * temporary inode list, queueing the writes as we go.  Then we clean
 * up, waiting for those writes to complete.
 * 
 * During this second stage, any subsequent updates to the file may end
 * up refiling the buffer on the original inode's dirty list again, so
 * there is a chance we will end up with a buffer queued for write but
 * not yet completed on that list.  So, as a final cleanup we go through
 * the osync code to catch these locked, dirty buffers without requeuing
 * any newly dirty buffers for write.
 */
static int fsync_buffers_list(spinlock_t *lock, struct list_head *list)
{
	struct buffer_head *bh;
	struct list_head tmp;
	struct address_space *mapping;
	int err = 0, err2;
	struct blk_plug plug;

	INIT_LIST_HEAD(&tmp);
	blk_start_plug(&plug);

	spin_lock(lock);
	while (!list_empty(list)) {
		bh = BH_ENTRY(list->next);
		mapping = bh->b_assoc_map;
		__remove_assoc_queue(bh);
		/* Avoid race with mark_buffer_dirty_inode() which does
		 * a lockless check and we rely on seeing the dirty bit */
		smp_mb();
		if (buffer_dirty(bh) || buffer_locked(bh)) {
			list_add(&bh->b_assoc_buffers, &tmp);
			bh->b_assoc_map = mapping;
			if (buffer_dirty(bh)) {
				get_bh(bh);
				spin_unlock(lock);
				/*
				 * Ensure any pending I/O completes so that
				 * write_dirty_buffer() actually writes the
				 * current contents - it is a noop if I/O is
				 * still in flight on potentially older
				 * contents.
				 */
				write_dirty_buffer(bh, REQ_SYNC);

				/*
				 * Kick off IO for the previous mapping. Note
				 * that we will not run the very last mapping,
				 * wait_on_buffer() will do that for us
				 * through sync_buffer().
				 */
				brelse(bh);
				spin_lock(lock);
			}
		}
	}

	spin_unlock(lock);
	blk_finish_plug(&plug);
	spin_lock(lock);

	while (!list_empty(&tmp)) {
		bh = BH_ENTRY(tmp.prev);
		get_bh(bh);
		mapping = bh->b_assoc_map;
		__remove_assoc_queue(bh);
		/* Avoid race with mark_buffer_dirty_inode() which does
		 * a lockless check and we rely on seeing the dirty bit */
		smp_mb();
		if (buffer_dirty(bh)) {
			list_add(&bh->b_assoc_buffers,
				 &mapping->private_list);
			bh->b_assoc_map = mapping;
		}
		spin_unlock(lock);
		wait_on_buffer(bh);
		if (!buffer_uptodate(bh))
			err = -EIO;
		brelse(bh);
		spin_lock(lock);
	}
	
	spin_unlock(lock);
	err2 = osync_buffers_list(lock, list);
	if (err)
		return err;
	else
		return err2;
}

/*
 * Invalidate any and all dirty buffers on a given inode.  We are
 * probably unmounting the fs, but that doesn't mean we have already
 * done a sync().  Just drop the buffers from the inode list.
 *
 * NOTE: we take the inode's blockdev's mapping's private_lock.  Which
 * assumes that all the buffers are against the blockdev.  Not true
 * for reiserfs.
 */
void invalidate_inode_buffers(struct inode *inode)
{
	if (inode_has_buffers(inode)) {
		struct address_space *mapping = &inode->i_data;
		struct list_head *list = &mapping->private_list;
		struct address_space *buffer_mapping = mapping->private_data;

		spin_lock(&buffer_mapping->private_lock);
		while (!list_empty(list))
			__remove_assoc_queue(BH_ENTRY(list->next));
		spin_unlock(&buffer_mapping->private_lock);
	}
}
EXPORT_SYMBOL(invalidate_inode_buffers);

/*
 * Remove any clean buffers from the inode's buffer list.  This is called
 * when we're trying to free the inode itself.  Those buffers can pin it.
 *
 * Returns true if all buffers were removed.
 */
int remove_inode_buffers(struct inode *inode)
{
	int ret = 1;

	if (inode_has_buffers(inode)) {
		struct address_space *mapping = &inode->i_data;
		struct list_head *list = &mapping->private_list;
		struct address_space *buffer_mapping = mapping->private_data;

		spin_lock(&buffer_mapping->private_lock);
		while (!list_empty(list)) {
			struct buffer_head *bh = BH_ENTRY(list->next);
			if (buffer_dirty(bh)) {
				ret = 0;
				break;
			}
			__remove_assoc_queue(bh);
		}
		spin_unlock(&buffer_mapping->private_lock);
	}
	return ret;
}

/*
 * Create the appropriate buffers when given a page for data area and
 * the size of each buffer.. Use the bh->b_this_page linked list to
 * follow the buffers created.  Return NULL if unable to create more
 * buffers.
 *
 * The retry flag is used to differentiate async IO (paging, swapping)
 * which may not fail from ordinary buffer allocations.
 */
struct buffer_head *alloc_page_buffers(struct page *page, unsigned long size,
		int retry)
{
	struct buffer_head *bh, *head;
	long offset;

try_again:
	head = NULL;
	offset = PAGE_SIZE;
	while ((offset -= size) >= 0) {
		bh = alloc_buffer_head(GFP_NOFS);
		if (!bh)
			goto no_grow;

		bh->b_this_page = head;
		bh->b_blocknr = -1;
		head = bh;

		bh->b_size = size;

		/* Link the buffer to its page */
		set_bh_page(bh, page, offset);
	}
	return head;
/*
 * In case anything failed, we just free everything we got.
 */
no_grow:
	if (head) {
		do {
			bh = head;
			head = head->b_this_page;
			free_buffer_head(bh);
		} while (head);
	}

	/*
	 * Return failure for non-async IO requests.  Async IO requests
	 * are not allowed to fail, so we have to wait until buffer heads
	 * become available.  But we don't want tasks sleeping with 
	 * partially complete buffers, so all were released above.
	 */
	if (!retry)
		return NULL;

	/* We're _really_ low on memory. Now we just
	 * wait for old buffer heads to become free due to
	 * finishing IO.  Since this is an async request and
	 * the reserve list is empty, we're sure there are 
	 * async buffer heads in use.
	 */
	free_more_memory();
	goto try_again;
}
EXPORT_SYMBOL_GPL(alloc_page_buffers);

static inline void
link_dev_buffers(struct page *page, struct buffer_head *head)
{
	struct buffer_head *bh, *tail;

	bh = head;
	do {
		tail = bh;
		bh = bh->b_this_page;
	} while (bh);
	tail->b_this_page = head;
	attach_page_buffers(page, head);
}

static sector_t blkdev_max_block(struct block_device *bdev, unsigned int size)
{
	sector_t retval = ~((sector_t)0);
	loff_t sz = i_size_read(bdev->bd_inode);

	if (sz) {
		unsigned int sizebits = blksize_bits(size);
		retval = (sz >> sizebits);
	}
	return retval;
}

/*
 * Initialise the state of a blockdev page's buffers.
 */ 
static sector_t
init_page_buffers(struct page *page, struct block_device *bdev,
			sector_t block, int size)
{
	struct buffer_head *head = page_buffers(page);
	struct buffer_head *bh = head;
	int uptodate = PageUptodate(page);
	sector_t end_block = blkdev_max_block(I_BDEV(bdev->bd_inode), size);

	do {
		if (!buffer_mapped(bh)) {
			init_buffer(bh, NULL, NULL);
			bh->b_bdev = bdev;
			bh->b_blocknr = block;
			if (uptodate)
				set_buffer_uptodate(bh);
			if (block < end_block)
				set_buffer_mapped(bh);
		}
		block++;
		bh = bh->b_this_page;
	} while (bh != head);

	/*
	 * Caller needs to validate requested block against end of device.
	 */
	return end_block;
}

/*
 * Create the page-cache page that contains the requested block.
 *
 * This is used purely for blockdev mappings.
 */
static int
grow_dev_page(struct block_device *bdev, sector_t block,
	      pgoff_t index, int size, int sizebits, gfp_t gfp)
{
	struct inode *inode = bdev->bd_inode;
	struct page *page;
	struct buffer_head *bh;
	sector_t end_block;
	int ret = 0;		/* Will call free_more_memory() */
	gfp_t gfp_mask;

	gfp_mask = mapping_gfp_constraint(inode->i_mapping, ~__GFP_FS) | gfp;

	/*
	 * XXX: __getblk_slow() can not really deal with failure and
	 * will endlessly loop on improvised global reclaim.  Prefer
	 * looping in the allocator rather than here, at least that
	 * code knows what it's doing.
	 */
	gfp_mask |= __GFP_NOFAIL;

	page = find_or_create_page(inode->i_mapping, index, gfp_mask);
	if (!page)
		return ret;

	BUG_ON(!PageLocked(page));

	if (page_has_buffers(page)) {
		bh = page_buffers(page);
		if (bh->b_size == size) {
			end_block = init_page_buffers(page, bdev,
						(sector_t)index << sizebits,
						size);
			goto done;
		}
		if (!try_to_free_buffers(page))
			goto failed;
	}

	/*
	 * Allocate some buffers for this page
	 */
	bh = alloc_page_buffers(page, size, 0);
	if (!bh)
		goto failed;

	/*
	 * Link the page to the buffers and initialise them.  Take the
	 * lock to be atomic wrt __find_get_block(), which does not
	 * run under the page lock.
	 */
	spin_lock(&inode->i_mapping->private_lock);
	link_dev_buffers(page, bh);
	end_block = init_page_buffers(page, bdev, (sector_t)index << sizebits,
			size);
	spin_unlock(&inode->i_mapping->private_lock);
done:
	ret = (block < end_block) ? 1 : -ENXIO;
failed:
	unlock_page(page);
	put_page(page);
	return ret;
}

/*
 * Create buffers for the specified block device block's page.  If
 * that page was dirty, the buffers are set dirty also.
 */
static int
grow_buffers(struct block_device *bdev, sector_t block, int size, gfp_t gfp)
{
	pgoff_t index;
	int sizebits;

	sizebits = -1;
	do {
		sizebits++;
	} while ((size << sizebits) < PAGE_SIZE);

	index = block >> sizebits;

	/*
	 * Check for a block which wants to lie outside our maximum possible
	 * pagecache index.  (this comparison is done using sector_t types).
	 */
	if (unlikely(index != block >> sizebits)) {
		printk(KERN_ERR "%s: requested out-of-range block %llu for "
			"device %pg\n",
			__func__, (unsigned long long)block,
			bdev);
		return -EIO;
	}

	/* Create a page with the proper size buffers.. */
	return grow_dev_page(bdev, block, index, size, sizebits, gfp);
}

static struct buffer_head *
__getblk_slow(struct block_device *bdev, sector_t block,
	     unsigned size, gfp_t gfp)
{
	/* Size must be multiple of hard sectorsize */
	if (unlikely(size & (bdev_logical_block_size(bdev)-1) ||
			(size < 512 || size > PAGE_SIZE))) {
		printk(KERN_ERR "getblk(): invalid block size %d requested\n",
					size);
		printk(KERN_ERR "logical block size: %d\n",
					bdev_logical_block_size(bdev));

		dump_stack();
		return NULL;
	}

	for (;;) {
		struct buffer_head *bh;
		int ret;

		bh = __find_get_block(bdev, block, size);
		if (bh)
			return bh;

		ret = grow_buffers(bdev, block, size, gfp);
		if (ret < 0)
			return NULL;
		if (ret == 0)
			free_more_memory();
	}
}

/*
 * The relationship between dirty buffers and dirty pages:
 *
 * Whenever a page has any dirty buffers, the page's dirty bit is set, and
 * the page is tagged dirty in its radix tree.
 *
 * At all times, the dirtiness of the buffers represents the dirtiness of
 * subsections of the page.  If the page has buffers, the page dirty bit is
 * merely a hint about the true dirty state.
 *
 * When a page is set dirty in its entirety, all its buffers are marked dirty
 * (if the page has buffers).
 *
 * When a buffer is marked dirty, its page is dirtied, but the page's other
 * buffers are not.
 *
 * Also.  When blockdev buffers are explicitly read with bread(), they
 * individually become uptodate.  But their backing page remains not
 * uptodate - even if all of its buffers are uptodate.  A subsequent
 * block_read_full_page() against that page will discover all the uptodate
 * buffers, will set the page uptodate and will perform no I/O.
 */

/**
 * mark_buffer_dirty - mark a buffer_head as needing writeout
 * @bh: the buffer_head to mark dirty
 *
 * mark_buffer_dirty() will set the dirty bit against the buffer, then set its
 * backing page dirty, then tag the page as dirty in its address_space's radix
 * tree and then attach the address_space's inode to its superblock's dirty
 * inode list.
 *
 * mark_buffer_dirty() is atomic.  It takes bh->b_page->mapping->private_lock,
 * mapping->tree_lock and mapping->host->i_lock.
 */
void mark_buffer_dirty(struct buffer_head *bh)
{
	WARN_ON_ONCE(!buffer_uptodate(bh));

	trace_block_dirty_buffer(bh);

	/*
	 * Very *carefully* optimize the it-is-already-dirty case.
	 *
	 * Don't let the final "is it dirty" escape to before we
	 * perhaps modified the buffer.
	 */
	if (buffer_dirty(bh)) {
		smp_mb();
		if (buffer_dirty(bh))
			return;
	}

	if (!test_set_buffer_dirty(bh)) {
		struct page *page = bh->b_page;
		struct address_space *mapping = NULL;

		lock_page_memcg(page);
		if (!TestSetPageDirty(page)) {
			mapping = page_mapping(page);
			if (mapping)
				__set_page_dirty(page, mapping, 0);
		}
		unlock_page_memcg(page);
		if (mapping)
			__mark_inode_dirty(mapping->host, I_DIRTY_PAGES);
	}
}
EXPORT_SYMBOL(mark_buffer_dirty);

void mark_buffer_write_io_error(struct buffer_head *bh)
{
	set_buffer_write_io_error(bh);
	/* FIXME: do we need to set this in both places? */
	if (bh->b_page && bh->b_page->mapping)
		mapping_set_error(bh->b_page->mapping, -EIO);
	if (bh->b_assoc_map)
		mapping_set_error(bh->b_assoc_map, -EIO);
}
EXPORT_SYMBOL(mark_buffer_write_io_error);

/*
 * Decrement a buffer_head's reference count.  If all buffers against a page
 * have zero reference count, are clean and unlocked, and if the page is clean
 * and unlocked then try_to_free_buffers() may strip the buffers from the page
 * in preparation for freeing it (sometimes, rarely, buffers are removed from
 * a page but it ends up not being freed, and buffers may later be reattached).
 */
void __brelse(struct buffer_head * buf)
{
	if (atomic_read(&buf->b_count)) {
		put_bh(buf);
		return;
	}
	WARN(1, KERN_ERR "VFS: brelse: Trying to free free buffer\n");
}
EXPORT_SYMBOL(__brelse);

/*
 * bforget() is like brelse(), except it discards any
 * potentially dirty data.
 */
void __bforget(struct buffer_head *bh)
{
	clear_buffer_dirty(bh);
	if (bh->b_assoc_map) {
		struct address_space *buffer_mapping = bh->b_page->mapping;

		spin_lock(&buffer_mapping->private_lock);
		list_del_init(&bh->b_assoc_buffers);
		bh->b_assoc_map = NULL;
		spin_unlock(&buffer_mapping->private_lock);
	}
	__brelse(bh);
}
EXPORT_SYMBOL(__bforget);

static struct buffer_head *__bread_slow(struct buffer_head *bh)
{
	lock_buffer(bh);
	if (buffer_uptodate(bh)) {
		unlock_buffer(bh);
		return bh;
	} else {
		get_bh(bh);
		bh->b_end_io = end_buffer_read_sync;
		submit_bh(REQ_OP_READ, 0, bh);
		wait_on_buffer(bh);
		if (buffer_uptodate(bh))
			return bh;
	}
	brelse(bh);
	return NULL;
}

/*
 * Per-cpu buffer LRU implementation.  To reduce the cost of __find_get_block().
 * The bhs[] array is sorted - newest buffer is at bhs[0].  Buffers have their
 * refcount elevated by one when they're in an LRU.  A buffer can only appear
 * once in a particular CPU's LRU.  A single buffer can be present in multiple
 * CPU's LRUs at the same time.
 *
 * This is a transparent caching front-end to sb_bread(), sb_getblk() and
 * sb_find_get_block().
 *
 * The LRUs themselves only need locking against invalidate_bh_lrus.  We use
 * a local interrupt disable for that.
 */

#define BH_LRU_SIZE	16

struct bh_lru {
	struct buffer_head *bhs[BH_LRU_SIZE];
};

static DEFINE_PER_CPU(struct bh_lru, bh_lrus) = {{ NULL }};

#ifdef CONFIG_SMP
#define bh_lru_lock()	local_irq_disable()
#define bh_lru_unlock()	local_irq_enable()
#else
#define bh_lru_lock()	preempt_disable()
#define bh_lru_unlock()	preempt_enable()
#endif

static inline void check_irqs_on(void)
{
#ifdef irqs_disabled
	BUG_ON(irqs_disabled());
#endif
}

/*
 * Install a buffer_head into this cpu's LRU.  If not already in the LRU, it is
 * inserted at the front, and the buffer_head at the back if any is evicted.
 * Or, if already in the LRU it is moved to the front.
 */
static void bh_lru_install(struct buffer_head *bh)
{
	struct buffer_head *evictee = bh;
	struct bh_lru *b;
	int i;

	check_irqs_on();
	bh_lru_lock();

	b = this_cpu_ptr(&bh_lrus);
	for (i = 0; i < BH_LRU_SIZE; i++) {
		swap(evictee, b->bhs[i]);
		if (evictee == bh) {
			bh_lru_unlock();
			return;
		}
	}

	get_bh(bh);
	bh_lru_unlock();
	brelse(evictee);
}

/*
 * Look up the bh in this cpu's LRU.  If it's there, move it to the head.
 */
static struct buffer_head *
lookup_bh_lru(struct block_device *bdev, sector_t block, unsigned size)
{
	struct buffer_head *ret = NULL;
	unsigned int i;

	check_irqs_on();
	bh_lru_lock();
	for (i = 0; i < BH_LRU_SIZE; i++) {
		struct buffer_head *bh = __this_cpu_read(bh_lrus.bhs[i]);

		if (bh && bh->b_blocknr == block && bh->b_bdev == bdev &&
		    bh->b_size == size) {
			if (i) {
				while (i) {
					__this_cpu_write(bh_lrus.bhs[i],
						__this_cpu_read(bh_lrus.bhs[i - 1]));
					i--;
				}
				__this_cpu_write(bh_lrus.bhs[0], bh);
			}
			get_bh(bh);
			ret = bh;
			break;
		}
	}
	bh_lru_unlock();
	return ret;
}

/*
 * Perform a pagecache lookup for the matching buffer.  If it's there, refresh
 * it in the LRU and mark it as accessed.  If it is not present then return
 * NULL
 */
struct buffer_head *
__find_get_block(struct block_device *bdev, sector_t block, unsigned size)
{
	struct buffer_head *bh = lookup_bh_lru(bdev, block, size);

	if (bh == NULL) {
		/* __find_get_block_slow will mark the page accessed */
		bh = __find_get_block_slow(bdev, block);
		if (bh)
			bh_lru_install(bh);
	} else
		touch_buffer(bh);

	return bh;
}
EXPORT_SYMBOL(__find_get_block);

/*
 * __getblk_gfp() will locate (and, if necessary, create) the buffer_head
 * which corresponds to the passed block_device, block and size. The
 * returned buffer has its reference count incremented.
 *
 * __getblk_gfp() will lock up the machine if grow_dev_page's
 * try_to_free_buffers() attempt is failing.  FIXME, perhaps?
 */
struct buffer_head *
__getblk_gfp(struct block_device *bdev, sector_t block,
	     unsigned size, gfp_t gfp)
{
	struct buffer_head *bh = __find_get_block(bdev, block, size);

	might_sleep();
	if (bh == NULL)
		bh = __getblk_slow(bdev, block, size, gfp);
	return bh;
}
EXPORT_SYMBOL(__getblk_gfp);

/*
 * Do async read-ahead on a buffer..
 */
void __breadahead(struct block_device *bdev, sector_t block, unsigned size)
{
	struct buffer_head *bh = __getblk(bdev, block, size);
	if (likely(bh)) {
		ll_rw_block(REQ_OP_READ, REQ_RAHEAD, 1, &bh);
		brelse(bh);
	}
}
EXPORT_SYMBOL(__breadahead);

/**
 *  __bread_gfp() - reads a specified block and returns the bh
 *  @bdev: the block_device to read from
 *  @block: number of block
 *  @size: size (in bytes) to read
 *  @gfp: page allocation flag
 *
 *  Reads a specified block, and returns buffer head that contains it.
 *  The page cache can be allocated from non-movable area
 *  not to prevent page migration if you set gfp to zero.
 *  It returns NULL if the block was unreadable.
 */
struct buffer_head *
__bread_gfp(struct block_device *bdev, sector_t block,
		   unsigned size, gfp_t gfp)
{
	struct buffer_head *bh = __getblk_gfp(bdev, block, size, gfp);

	if (likely(bh) && !buffer_uptodate(bh))
		bh = __bread_slow(bh);
	return bh;
}
EXPORT_SYMBOL(__bread_gfp);

/*
 * invalidate_bh_lrus() is called rarely - but not only at unmount.
 * This doesn't race because it runs in each cpu either in irq
 * or with preempt disabled.
 */
static void invalidate_bh_lru(void *arg)
{
	struct bh_lru *b = &get_cpu_var(bh_lrus);
	int i;

	for (i = 0; i < BH_LRU_SIZE; i++) {
		brelse(b->bhs[i]);
		b->bhs[i] = NULL;
	}
	put_cpu_var(bh_lrus);
}

static bool has_bh_in_lru(int cpu, void *dummy)
{
	struct bh_lru *b = per_cpu_ptr(&bh_lrus, cpu);
	int i;
	
	for (i = 0; i < BH_LRU_SIZE; i++) {
		if (b->bhs[i])
			return 1;
	}

	return 0;
}

void invalidate_bh_lrus(void)
{
	on_each_cpu_cond(has_bh_in_lru, invalidate_bh_lru, NULL, 1, GFP_KERNEL);
}
EXPORT_SYMBOL_GPL(invalidate_bh_lrus);

void set_bh_page(struct buffer_head *bh,
		struct page *page, unsigned long offset)
{
	bh->b_page = page;
	BUG_ON(offset >= PAGE_SIZE);
	if (PageHighMem(page))
		/*
		 * This catches illegal uses and preserves the offset:
		 */
		bh->b_data = (char *)(0 + offset);
	else
		bh->b_data = page_address(page) + offset;
}
EXPORT_SYMBOL(set_bh_page);

/*
 * Called when truncating a buffer on a page completely.
 */

/* Bits that are cleared during an invalidate */
#define BUFFER_FLAGS_DISCARD \
	(1 << BH_Mapped | 1 << BH_New | 1 << BH_Req | \
	 1 << BH_Delay | 1 << BH_Unwritten)

static void discard_buffer(struct buffer_head * bh)
{
	unsigned long b_state, b_state_old;

	lock_buffer(bh);
	clear_buffer_dirty(bh);
	bh->b_bdev = NULL;
	b_state = bh->b_state;
	for (;;) {
		b_state_old = cmpxchg(&bh->b_state, b_state,
				      (b_state & ~BUFFER_FLAGS_DISCARD));
		if (b_state_old == b_state)
			break;
		b_state = b_state_old;
	}
	unlock_buffer(bh);
}

/**
 * block_invalidatepage - invalidate part or all of a buffer-backed page
 *
 * @page: the page which is affected
 * @offset: start of the range to invalidate
 * @length: length of the range to invalidate
 *
 * block_invalidatepage() is called when all or part of the page has become
 * invalidated by a truncate operation.
 *
 * block_invalidatepage() does not have to release all buffers, but it must
 * ensure that no dirty buffer is left outside @offset and that no I/O
 * is underway against any of the blocks which are outside the truncation
 * point.  Because the caller is about to free (and possibly reuse) those
 * blocks on-disk.
 */
void block_invalidatepage(struct page *page, unsigned int offset,
			  unsigned int length)
{
	struct buffer_head *head, *bh, *next;
	unsigned int curr_off = 0;
	unsigned int stop = length + offset;

	BUG_ON(!PageLocked(page));
	if (!page_has_buffers(page))
		goto out;

	/*
	 * Check for overflow
	 */
	BUG_ON(stop > PAGE_SIZE || stop < length);

	head = page_buffers(page);
	bh = head;
	do {
		unsigned int next_off = curr_off + bh->b_size;
		next = bh->b_this_page;

		/*
		 * Are we still fully in range ?
		 */
		if (next_off > stop)
			goto out;

		/*
		 * is this block fully invalidated?
		 */
		if (offset <= curr_off)
			discard_buffer(bh);
		curr_off = next_off;
		bh = next;
	} while (bh != head);

	/*
	 * We release buffers only if the entire page is being invalidated.
	 * The get_block cached value has been unconditionally invalidated,
	 * so real IO is not possible anymore.
	 */
	if (offset == 0)
		try_to_release_page(page, 0);
out:
	return;
}
EXPORT_SYMBOL(block_invalidatepage);


/*
 * We attach and possibly dirty the buffers atomically wrt
 * __set_page_dirty_buffers() via private_lock.  try_to_free_buffers
 * is already excluded via the page lock.
 */
void create_empty_buffers(struct page *page,
			unsigned long blocksize, unsigned long b_state)
{
	struct buffer_head *bh, *head, *tail;

	head = alloc_page_buffers(page, blocksize, 1);
	bh = head;
	do {
		bh->b_state |= b_state;
		tail = bh;
		bh = bh->b_this_page;
	} while (bh);
	tail->b_this_page = head;

	spin_lock(&page->mapping->private_lock);
	if (PageUptodate(page) || PageDirty(page)) {
		bh = head;
		do {
			if (PageDirty(page))
				set_buffer_dirty(bh);
			if (PageUptodate(page))
				set_buffer_uptodate(bh);
			bh = bh->b_this_page;
		} while (bh != head);
	}
	attach_page_buffers(page, head);
	spin_unlock(&page->mapping->private_lock);
}
EXPORT_SYMBOL(create_empty_buffers);

/**
 * clean_bdev_aliases: clean a range of buffers in block device
 * @bdev: Block device to clean buffers in
 * @block: Start of a range of blocks to clean
 * @len: Number of blocks to clean
 *
 * We are taking a range of blocks for data and we don't want writeback of any
 * buffer-cache aliases starting from return from this function and until the
 * moment when something will explicitly mark the buffer dirty (hopefully that
 * will not happen until we will free that block ;-) We don't even need to mark
 * it not-uptodate - nobody can expect anything from a newly allocated buffer
 * anyway. We used to use unmap_buffer() for such invalidation, but that was
 * wrong. We definitely don't want to mark the alias unmapped, for example - it
 * would confuse anyone who might pick it with bread() afterwards...
 *
 * Also..  Note that bforget() doesn't lock the buffer.  So there can be
 * writeout I/O going on against recently-freed buffers.  We don't wait on that
 * I/O in bforget() - it's more efficient to wait on the I/O only if we really
 * need to.  That happens here.
 */
void clean_bdev_aliases(struct block_device *bdev, sector_t block, sector_t len)
{
	struct inode *bd_inode = bdev->bd_inode;
	struct address_space *bd_mapping = bd_inode->i_mapping;
	struct pagevec pvec;
	pgoff_t index = block >> (PAGE_SHIFT - bd_inode->i_blkbits);
	pgoff_t end;
	int i, count;
	struct buffer_head *bh;
	struct buffer_head *head;

	end = (block + len - 1) >> (PAGE_SHIFT - bd_inode->i_blkbits);
	pagevec_init(&pvec, 0);
	while (pagevec_lookup_range(&pvec, bd_mapping, &index, end)) {
		count = pagevec_count(&pvec);
		for (i = 0; i < count; i++) {
			struct page *page = pvec.pages[i];

			if (!page_has_buffers(page))
				continue;
			/*
			 * We use page lock instead of bd_mapping->private_lock
			 * to pin buffers here since we can afford to sleep and
			 * it scales better than a global spinlock lock.
			 */
			lock_page(page);
			/* Recheck when the page is locked which pins bhs */
			if (!page_has_buffers(page))
				goto unlock_page;
			head = page_buffers(page);
			bh = head;
			do {
				if (!buffer_mapped(bh) || (bh->b_blocknr < block))
					goto next;
				if (bh->b_blocknr >= block + len)
					break;
				clear_buffer_dirty(bh);
				wait_on_buffer(bh);
				clear_buffer_req(bh);
next:
				bh = bh->b_this_page;
			} while (bh != head);
unlock_page:
			unlock_page(page);
		}
		pagevec_release(&pvec);
		cond_resched();
		/* End of range already reached? */
		if (index > end || !index)
			break;
	}
}
EXPORT_SYMBOL(clean_bdev_aliases);

/*
 * Size is a power-of-two in the range 512..PAGE_SIZE,
 * and the case we care about most is PAGE_SIZE.
 *
 * So this *could* possibly be written with those
 * constraints in mind (relevant mostly if some
 * architecture has a slow bit-scan instruction)
 */
static inline int block_size_bits(unsigned int blocksize)
{
	return ilog2(blocksize);
}

static struct buffer_head *create_page_buffers(struct page *page, struct inode *inode, unsigned int b_state)
{
	BUG_ON(!PageLocked(page));

	if (!page_has_buffers(page))
		create_empty_buffers(page, 1 << ACCESS_ONCE(inode->i_blkbits), b_state);
	return page_buffers(page);
}

/*
 * NOTE! All mapped/uptodate combinations are valid:
 *
 *	Mapped	Uptodate	Meaning
 *
 *	No	No		"unknown" - must do get_block()
 *	No	Yes		"hole" - zero-filled
 *	Yes	No		"allocated" - allocated on disk, not read in
 *	Yes	Yes		"valid" - allocated and up-to-date in memory.
 *
 * "Dirty" is valid only with the last case (mapped+uptodate).
 */

/*
 * While block_write_full_page is writing back the dirty buffers under
 * the page lock, whoever dirtied the buffers may decide to clean them
 * again at any time.  We handle that by only looking at the buffer
 * state inside lock_buffer().
 *
 * If block_write_full_page() is called for regular writeback
 * (wbc->sync_mode == WB_SYNC_NONE) then it will redirty a page which has a
 * locked buffer.   This only can happen if someone has written the buffer
 * directly, with submit_bh().  At the address_space level PageWriteback
 * prevents this contention from occurring.
 *
 * If block_write_full_page() is called with wbc->sync_mode ==
 * WB_SYNC_ALL, the writes are posted using REQ_SYNC; this
 * causes the writes to be flagged as synchronous writes.
 */
int __block_write_full_page(struct inode *inode, struct page *page,
			get_block_t *get_block, struct writeback_control *wbc,
			bh_end_io_t *handler)
{
	int err;
	sector_t block;
	sector_t last_block;
	struct buffer_head *bh, *head;
	unsigned int blocksize, bbits;
	int nr_underway = 0;
	int write_flags = wbc_to_write_flags(wbc);

	head = create_page_buffers(page, inode,
					(1 << BH_Dirty)|(1 << BH_Uptodate));

	/*
	 * Be very careful.  We have no exclusion from __set_page_dirty_buffers
	 * here, and the (potentially unmapped) buffers may become dirty at
	 * any time.  If a buffer becomes dirty here after we've inspected it
	 * then we just miss that fact, and the page stays dirty.
	 *
	 * Buffers outside i_size may be dirtied by __set_page_dirty_buffers;
	 * handle that here by just cleaning them.
	 */

	bh = head;
	blocksize = bh->b_size;
	bbits = block_size_bits(blocksize);

	block = (sector_t)page->index << (PAGE_SHIFT - bbits);
	last_block = (i_size_read(inode) - 1) >> bbits;

	/*
	 * Get all the dirty buffers mapped to disk addresses and
	 * handle any aliases from the underlying blockdev's mapping.
	 */
	do {
		if (block > last_block) {
			/*
			 * mapped buffers outside i_size will occur, because
			 * this page can be outside i_size when there is a
			 * truncate in progress.
			 */
			/*
			 * The buffer was zeroed by block_write_full_page()
			 */
			clear_buffer_dirty(bh);
			set_buffer_uptodate(bh);
		} else if ((!buffer_mapped(bh) || buffer_delay(bh)) &&
			   buffer_dirty(bh)) {
			WARN_ON(bh->b_size != blocksize);
			err = get_block(inode, block, bh, 1);
			if (err)
				goto recover;
			clear_buffer_delay(bh);
			if (buffer_new(bh)) {
				/* blockdev mappings never come here */
				clear_buffer_new(bh);
				clean_bdev_bh_alias(bh);
			}
		}
		bh = bh->b_this_page;
		block++;
	} while (bh != head);

	do {
		if (!buffer_mapped(bh))
			continue;
		/*
		 * If it's a fully non-blocking write attempt and we cannot
		 * lock the buffer then redirty the page.  Note that this can
		 * potentially cause a busy-wait loop from writeback threads
		 * and kswapd activity, but those code paths have their own
		 * higher-level throttling.
		 */
		if (wbc->sync_mode != WB_SYNC_NONE) {
			lock_buffer(bh);
		} else if (!trylock_buffer(bh)) {
			redirty_page_for_writepage(wbc, page);
			continue;
		}
		if (test_clear_buffer_dirty(bh)) {
			mark_buffer_async_write_endio(bh, handler);
		} else {
			unlock_buffer(bh);
		}
	} while ((bh = bh->b_this_page) != head);

	/*
	 * The page and its buffers are protected by PageWriteback(), so we can
	 * drop the bh refcounts early.
	 */
	BUG_ON(PageWriteback(page));
	set_page_writeback(page);

	do {
		struct buffer_head *next = bh->b_this_page;
		if (buffer_async_write(bh)) {
			submit_bh_wbc(REQ_OP_WRITE, write_flags, bh,
					inode->i_write_hint, wbc);
			nr_underway++;
		}
		bh = next;
	} while (bh != head);
	unlock_page(page);

	err = 0;
done:
	if (nr_underway == 0) {
		/*
		 * The page was marked dirty, but the buffers were
		 * clean.  Someone wrote them back by hand with
		 * ll_rw_block/submit_bh.  A rare case.
		 */
		end_page_writeback(page);

		/*
		 * The page and buffer_heads can be released at any time from
		 * here on.
		 */
	}
	return err;

recover:
	/*
	 * ENOSPC, or some other error.  We may already have added some
	 * blocks to the file, so we need to write these out to avoid
	 * exposing stale data.
	 * The page is currently locked and not marked for writeback
	 */
	bh = head;
	/* Recovery: lock and submit the mapped buffers */
	do {
		if (buffer_mapped(bh) && buffer_dirty(bh) &&
		    !buffer_delay(bh)) {
			lock_buffer(bh);
			mark_buffer_async_write_endio(bh, handler);
		} else {
			/*
			 * The buffer may have been set dirty during
			 * attachment to a dirty page.
			 */
			clear_buffer_dirty(bh);
		}
	} while ((bh = bh->b_this_page) != head);
	SetPageError(page);
	BUG_ON(PageWriteback(page));
	mapping_set_error(page->mapping, err);
	set_page_writeback(page);
	do {
		struct buffer_head *next = bh->b_this_page;
		if (buffer_async_write(bh)) {
			clear_buffer_dirty(bh);
			submit_bh_wbc(REQ_OP_WRITE, write_flags, bh,
					inode->i_write_hint, wbc);
			nr_underway++;
		}
		bh = next;
	} while (bh != head);
	unlock_page(page);
	goto done;
}
EXPORT_SYMBOL(__block_write_full_page);

/*
 * If a page has any new buffers, zero them out here, and mark them uptodate
 * and dirty so they'll be written out (in order to prevent uninitialised
 * block data from leaking). And clear the new bit.
 */
void page_zero_new_buffers(struct page *page, unsigned from, unsigned to)
{
	unsigned int block_start, block_end;
	struct buffer_head *head, *bh;

	BUG_ON(!PageLocked(page));
	if (!page_has_buffers(page))
		return;

	bh = head = page_buffers(page);
	block_start = 0;
	do {
		block_end = block_start + bh->b_size;

		if (buffer_new(bh)) {
			if (block_end > from && block_start < to) {
				if (!PageUptodate(page)) {
					unsigned start, size;

					start = max(from, block_start);
					size = min(to, block_end) - start;

					zero_user(page, start, size);
					set_buffer_uptodate(bh);
				}

				clear_buffer_new(bh);
				mark_buffer_dirty(bh);
			}
		}

		block_start = block_end;
		bh = bh->b_this_page;
	} while (bh != head);
}
EXPORT_SYMBOL(page_zero_new_buffers);

static void
iomap_to_bh(struct inode *inode, sector_t block, struct buffer_head *bh,
		struct iomap *iomap)
{
	loff_t offset = block << inode->i_blkbits;

	bh->b_bdev = iomap->bdev;

	/*
	 * Block points to offset in file we need to map, iomap contains
	 * the offset at which the map starts. If the map ends before the
	 * current block, then do not map the buffer and let the caller
	 * handle it.
	 */
	BUG_ON(offset >= iomap->offset + iomap->length);

	switch (iomap->type) {
	case IOMAP_HOLE:
		/*
		 * If the buffer is not up to date or beyond the current EOF,
		 * we need to mark it as new to ensure sub-block zeroing is
		 * executed if necessary.
		 */
		if (!buffer_uptodate(bh) ||
		    (offset >= i_size_read(inode)))
			set_buffer_new(bh);
		break;
	case IOMAP_DELALLOC:
		if (!buffer_uptodate(bh) ||
		    (offset >= i_size_read(inode)))
			set_buffer_new(bh);
		set_buffer_uptodate(bh);
		set_buffer_mapped(bh);
		set_buffer_delay(bh);
		break;
	case IOMAP_UNWRITTEN:
		/*
		 * For unwritten regions, we always need to ensure that
		 * sub-block writes cause the regions in the block we are not
		 * writing to are zeroed. Set the buffer as new to ensure this.
		 */
		set_buffer_new(bh);
		set_buffer_unwritten(bh);
		/* FALLTHRU */
	case IOMAP_MAPPED:
		if (offset >= i_size_read(inode))
			set_buffer_new(bh);
		bh->b_blocknr = (iomap->blkno >> (inode->i_blkbits - 9)) +
				((offset - iomap->offset) >> inode->i_blkbits);
		set_buffer_mapped(bh);
		break;
	}
}

int __block_write_begin_int(struct page *page, loff_t pos, unsigned len,
		get_block_t *get_block, struct iomap *iomap)
{
	unsigned from = pos & (PAGE_SIZE - 1);
	unsigned to = from + len;
	struct inode *inode = page->mapping->host;
	unsigned block_start, block_end;
	sector_t block;
	int err = 0;
	unsigned blocksize, bbits;
	struct buffer_head *bh, *head, *wait[2], **wait_bh=wait;

	BUG_ON(!PageLocked(page));
	BUG_ON(from > PAGE_SIZE);
	BUG_ON(to > PAGE_SIZE);
	BUG_ON(from > to);

	head = create_page_buffers(page, inode, 0);
	blocksize = head->b_size;
	bbits = block_size_bits(blocksize);

	block = (sector_t)page->index << (PAGE_SHIFT - bbits);

	for(bh = head, block_start = 0; bh != head || !block_start;
	    block++, block_start=block_end, bh = bh->b_this_page) {
		block_end = block_start + blocksize;
		if (block_end <= from || block_start >= to) {
			if (PageUptodate(page)) {
				if (!buffer_uptodate(bh))
					set_buffer_uptodate(bh);
			}
			continue;
		}
		if (buffer_new(bh))
			clear_buffer_new(bh);
		if (!buffer_mapped(bh)) {
			WARN_ON(bh->b_size != blocksize);
			if (get_block) {
				err = get_block(inode, block, bh, 1);
				if (err)
					break;
			} else {
				iomap_to_bh(inode, block, bh, iomap);
			}

			if (buffer_new(bh)) {
				clean_bdev_bh_alias(bh);
				if (PageUptodate(page)) {
					clear_buffer_new(bh);
					set_buffer_uptodate(bh);
					mark_buffer_dirty(bh);
					continue;
				}
				if (block_end > to || block_start < from)
					zero_user_segments(page,
						to, block_end,
						block_start, from);
				continue;
			}
		}
		if (PageUptodate(page)) {
			if (!buffer_uptodate(bh))
				set_buffer_uptodate(bh);
			continue; 
		}
		if (!buffer_uptodate(bh) && !buffer_delay(bh) &&
		    !buffer_unwritten(bh) &&
		     (block_start < from || block_end > to)) {
			ll_rw_block(REQ_OP_READ, 0, 1, &bh);
			*wait_bh++=bh;
		}
	}
	/*
	 * If we issued read requests - let them complete.
	 */
	while(wait_bh > wait) {
		wait_on_buffer(*--wait_bh);
		if (!buffer_uptodate(*wait_bh))
			err = -EIO;
	}
	if (unlikely(err))
		page_zero_new_buffers(page, from, to);
	return err;
}

int __block_write_begin(struct page *page, loff_t pos, unsigned len,
		get_block_t *get_block)
{
	return __block_write_begin_int(page, pos, len, get_block, NULL);
}
EXPORT_SYMBOL(__block_write_begin);

static int __block_commit_write(struct inode *inode, struct page *page,
		unsigned from, unsigned to)
{
	unsigned block_start, block_end;
	int partial = 0;
	unsigned blocksize;
	struct buffer_head *bh, *head;

	bh = head = page_buffers(page);
	blocksize = bh->b_size;

	block_start = 0;
	do {
		block_end = block_start + blocksize;
		if (block_end <= from || block_start >= to) {
			if (!buffer_uptodate(bh))
				partial = 1;
		} else {
			set_buffer_uptodate(bh);
			mark_buffer_dirty(bh);
		}
		clear_buffer_new(bh);

		block_start = block_end;
		bh = bh->b_this_page;
	} while (bh != head);

	/*
	 * If this is a partial write which happened to make all buffers
	 * uptodate then we can optimize away a bogus readpage() for
	 * the next read(). Here we 'discover' whether the page went
	 * uptodate as a result of this (potentially partial) write.
	 */
	if (!partial)
		SetPageUptodate(page);
	return 0;
}

/*
 * block_write_begin takes care of the basic task of block allocation and
 * bringing partial write blocks uptodate first.
 *
 * The filesystem needs to handle block truncation upon failure.
 */
int block_write_begin(struct address_space *mapping, loff_t pos, unsigned len,
		unsigned flags, struct page **pagep, get_block_t *get_block)
{
	pgoff_t index = pos >> PAGE_SHIFT;
	struct page *page;
	int status;

	page = grab_cache_page_write_begin(mapping, index, flags);
	if (!page)
		return -ENOMEM;

	status = __block_write_begin(page, pos, len, get_block);
	if (unlikely(status)) {
		unlock_page(page);
		put_page(page);
		page = NULL;
	}

	*pagep = page;
	return status;
}
EXPORT_SYMBOL(block_write_begin);

int block_write_end(struct file *file, struct address_space *mapping,
			loff_t pos, unsigned len, unsigned copied,
			struct page *page, void *fsdata)
{
	struct inode *inode = mapping->host;
	unsigned start;

	start = pos & (PAGE_SIZE - 1);

	if (unlikely(copied < len)) {
		/*
		 * The buffers that were written will now be uptodate, so we
		 * don't have to worry about a readpage reading them and
		 * overwriting a partial write. However if we have encountered
		 * a short write and only partially written into a buffer, it
		 * will not be marked uptodate, so a readpage might come in and
		 * destroy our partial write.
		 *
		 * Do the simplest thing, and just treat any short write to a
		 * non uptodate page as a zero-length write, and force the
		 * caller to redo the whole thing.
		 */
		if (!PageUptodate(page))
			copied = 0;

		page_zero_new_buffers(page, start+copied, start+len);
	}
	flush_dcache_page(page);

	/* This could be a short (even 0-length) commit */
	__block_commit_write(inode, page, start, start+copied);

	return copied;
}
EXPORT_SYMBOL(block_write_end);

int generic_write_end(struct file *file, struct address_space *mapping,
			loff_t pos, unsigned len, unsigned copied,
			struct page *page, void *fsdata)
{
	struct inode *inode = mapping->host;
	loff_t old_size = inode->i_size;
	int i_size_changed = 0;

	copied = block_write_end(file, mapping, pos, len, copied, page, fsdata);

	/*
	 * No need to use i_size_read() here, the i_size
	 * cannot change under us because we hold i_mutex.
	 *
	 * But it's important to update i_size while still holding page lock:
	 * page writeout could otherwise come in and zero beyond i_size.
	 */
	if (pos+copied > inode->i_size) {
		i_size_write(inode, pos+copied);
		i_size_changed = 1;
	}

	unlock_page(page);
	put_page(page);

	if (old_size < pos)
		pagecache_isize_extended(inode, old_size, pos);
	/*
	 * Don't mark the inode dirty under page lock. First, it unnecessarily
	 * makes the holding time of page lock longer. Second, it forces lock
	 * ordering of page lock and transaction start for journaling
	 * filesystems.
	 */
	if (i_size_changed)
		mark_inode_dirty(inode);

	return copied;
}
EXPORT_SYMBOL(generic_write_end);

/*
 * block_is_partially_uptodate checks whether buffers within a page are
 * uptodate or not.
 *
 * Returns true if all buffers which correspond to a file portion
 * we want to read are uptodate.
 */
int block_is_partially_uptodate(struct page *page, unsigned long from,
					unsigned long count)
{
	unsigned block_start, block_end, blocksize;
	unsigned to;
	struct buffer_head *bh, *head;
	int ret = 1;

	if (!page_has_buffers(page))
		return 0;

	head = page_buffers(page);
	blocksize = head->b_size;
	to = min_t(unsigned, PAGE_SIZE - from, count);
	to = from + to;
	if (from < blocksize && to > PAGE_SIZE - blocksize)
		return 0;

	bh = head;
	block_start = 0;
	do {
		block_end = block_start + blocksize;
		if (block_end > from && block_start < to) {
			if (!buffer_uptodate(bh)) {
				ret = 0;
				break;
			}
			if (block_end >= to)
				break;
		}
		block_start = block_end;
		bh = bh->b_this_page;
	} while (bh != head);

	return ret;
}
EXPORT_SYMBOL(block_is_partially_uptodate);

/*
 * Generic "read page" function for block devices that have the normal
 * get_block functionality. This is most of the block device filesystems.
 * Reads the page asynchronously --- the unlock_buffer() and
 * set/clear_buffer_uptodate() functions propagate buffer state into the
 * page struct once IO has completed.
 */
int block_read_full_page(struct page *page, get_block_t *get_block)
{
	struct inode *inode = page->mapping->host;
	sector_t iblock, lblock;
	struct buffer_head *bh, *head, *arr[MAX_BUF_PER_PAGE];
	unsigned int blocksize, bbits;
	int nr, i;
	int fully_mapped = 1;

	head = create_page_buffers(page, inode, 0);
	blocksize = head->b_size;
	bbits = block_size_bits(blocksize);

	iblock = (sector_t)page->index << (PAGE_SHIFT - bbits);
	lblock = (i_size_read(inode)+blocksize-1) >> bbits;
	bh = head;
	nr = 0;
	i = 0;

	do {
		if (buffer_uptodate(bh))
			continue;

		if (!buffer_mapped(bh)) {
			int err = 0;

			fully_mapped = 0;
			if (iblock < lblock) {
				WARN_ON(bh->b_size != blocksize);
				err = get_block(inode, iblock, bh, 0);
				if (err)
					SetPageError(page);
			}
			if (!buffer_mapped(bh)) {
				zero_user(page, i * blocksize, blocksize);
				if (!err)
					set_buffer_uptodate(bh);
				continue;
			}
			/*
			 * get_block() might have updated the buffer
			 * synchronously
			 */
			if (buffer_uptodate(bh))
				continue;
		}
		arr[nr++] = bh;
	} while (i++, iblock++, (bh = bh->b_this_page) != head);

	if (fully_mapped)
		SetPageMappedToDisk(page);

	if (!nr) {
		/*
		 * All buffers are uptodate - we can set the page uptodate
		 * as well. But not if get_block() returned an error.
		 */
		if (!PageError(page))
			SetPageUptodate(page);
		unlock_page(page);
		return 0;
	}

	/* Stage two: lock the buffers */
	for (i = 0; i < nr; i++) {
		bh = arr[i];
		lock_buffer(bh);
		mark_buffer_async_read(bh);
	}

	/*
	 * Stage 3: start the IO.  Check for uptodateness
	 * inside the buffer lock in case another process reading
	 * the underlying blockdev brought it uptodate (the sct fix).
	 */
	for (i = 0; i < nr; i++) {
		bh = arr[i];
		if (buffer_uptodate(bh))
			end_buffer_async_read(bh, 1);
		else
			submit_bh(REQ_OP_READ, 0, bh);
	}
	return 0;
}
EXPORT_SYMBOL(block_read_full_page);

/* utility function for filesystems that need to do work on expanding
 * truncates.  Uses filesystem pagecache writes to allow the filesystem to
 * deal with the hole.  
 */
int generic_cont_expand_simple(struct inode *inode, loff_t size)
{
	struct address_space *mapping = inode->i_mapping;
	struct page *page;
	void *fsdata;
	int err;

	err = inode_newsize_ok(inode, size);
	if (err)
		goto out;

	err = pagecache_write_begin(NULL, mapping, size, 0,
				    AOP_FLAG_CONT_EXPAND, &page, &fsdata);
	if (err)
		goto out;

	err = pagecache_write_end(NULL, mapping, size, 0, 0, page, fsdata);
	BUG_ON(err > 0);

out:
	return err;
}
EXPORT_SYMBOL(generic_cont_expand_simple);

static int cont_expand_zero(struct file *file, struct address_space *mapping,
			    loff_t pos, loff_t *bytes)
{
	struct inode *inode = mapping->host;
	unsigned int blocksize = i_blocksize(inode);
	struct page *page;
	void *fsdata;
	pgoff_t index, curidx;
	loff_t curpos;
	unsigned zerofrom, offset, len;
	int err = 0;

	index = pos >> PAGE_SHIFT;
	offset = pos & ~PAGE_MASK;

	while (index > (curidx = (curpos = *bytes)>>PAGE_SHIFT)) {
		zerofrom = curpos & ~PAGE_MASK;
		if (zerofrom & (blocksize-1)) {
			*bytes |= (blocksize-1);
			(*bytes)++;
		}
		len = PAGE_SIZE - zerofrom;

		err = pagecache_write_begin(file, mapping, curpos, len, 0,
					    &page, &fsdata);
		if (err)
			goto out;
		zero_user(page, zerofrom, len);
		err = pagecache_write_end(file, mapping, curpos, len, len,
						page, fsdata);
		if (err < 0)
			goto out;
		BUG_ON(err != len);
		err = 0;

		balance_dirty_pages_ratelimited(mapping);

		if (unlikely(fatal_signal_pending(current))) {
			err = -EINTR;
			goto out;
		}
	}

	/* page covers the boundary, find the boundary offset */
	if (index == curidx) {
		zerofrom = curpos & ~PAGE_MASK;
		/* if we will expand the thing last block will be filled */
		if (offset <= zerofrom) {
			goto out;
		}
		if (zerofrom & (blocksize-1)) {
			*bytes |= (blocksize-1);
			(*bytes)++;
		}
		len = offset - zerofrom;

		err = pagecache_write_begin(file, mapping, curpos, len, 0,
					    &page, &fsdata);
		if (err)
			goto out;
		zero_user(page, zerofrom, len);
		err = pagecache_write_end(file, mapping, curpos, len, len,
						page, fsdata);
		if (err < 0)
			goto out;
		BUG_ON(err != len);
		err = 0;
	}
out:
	return err;
}

/*
 * For moronic filesystems that do not allow holes in file.
 * We may have to extend the file.
 */
int cont_write_begin(struct file *file, struct address_space *mapping,
			loff_t pos, unsigned len, unsigned flags,
			struct page **pagep, void **fsdata,
			get_block_t *get_block, loff_t *bytes)
{
	struct inode *inode = mapping->host;
	unsigned int blocksize = i_blocksize(inode);
	unsigned int zerofrom;
	int err;

	err = cont_expand_zero(file, mapping, pos, bytes);
	if (err)
		return err;

	zerofrom = *bytes & ~PAGE_MASK;
	if (pos+len > *bytes && zerofrom & (blocksize-1)) {
		*bytes |= (blocksize-1);
		(*bytes)++;
	}

	return block_write_begin(mapping, pos, len, flags, pagep, get_block);
}
EXPORT_SYMBOL(cont_write_begin);

int block_commit_write(struct page *page, unsigned from, unsigned to)
{
	struct inode *inode = page->mapping->host;
	__block_commit_write(inode,page,from,to);
	return 0;
}
EXPORT_SYMBOL(block_commit_write);

/*
 * block_page_mkwrite() is not allowed to change the file size as it gets
 * called from a page fault handler when a page is first dirtied. Hence we must
 * be careful to check for EOF conditions here. We set the page up correctly
 * for a written page which means we get ENOSPC checking when writing into
 * holes and correct delalloc and unwritten extent mapping on filesystems that
 * support these features.
 *
 * We are not allowed to take the i_mutex here so we have to play games to
 * protect against truncate races as the page could now be beyond EOF.  Because
 * truncate writes the inode size before removing pages, once we have the
 * page lock we can determine safely if the page is beyond EOF. If it is not
 * beyond EOF, then the page is guaranteed safe against truncation until we
 * unlock the page.
 *
 * Direct callers of this function should protect against filesystem freezing
 * using sb_start_pagefault() - sb_end_pagefault() functions.
 */
int block_page_mkwrite(struct vm_area_struct *vma, struct vm_fault *vmf,
			 get_block_t get_block)
{
	struct page *page = vmf->page;
	struct inode *inode = file_inode(vma->vm_file);
	unsigned long end;
	loff_t size;
	int ret;

	lock_page(page);
	size = i_size_read(inode);
	if ((page->mapping != inode->i_mapping) ||
	    (page_offset(page) > size)) {
		/* We overload EFAULT to mean page got truncated */
		ret = -EFAULT;
		goto out_unlock;
	}

	/* page is wholly or partially inside EOF */
	if (((page->index + 1) << PAGE_SHIFT) > size)
		end = size & ~PAGE_MASK;
	else
		end = PAGE_SIZE;

	ret = __block_write_begin(page, 0, end, get_block);
	if (!ret)
		ret = block_commit_write(page, 0, end);

	if (unlikely(ret < 0))
		goto out_unlock;
	set_page_dirty(page);
	wait_for_stable_page(page);
	return 0;
out_unlock:
	unlock_page(page);
	return ret;
}
EXPORT_SYMBOL(block_page_mkwrite);

/*
 * nobh_write_begin()'s prereads are special: the buffer_heads are freed
 * immediately, while under the page lock.  So it needs a special end_io
 * handler which does not touch the bh after unlocking it.
 */
static void end_buffer_read_nobh(struct buffer_head *bh, int uptodate)
{
	__end_buffer_read_notouch(bh, uptodate);
}

/*
 * Attach the singly-linked list of buffers created by nobh_write_begin, to
 * the page (converting it to circular linked list and taking care of page
 * dirty races).
 */
static void attach_nobh_buffers(struct page *page, struct buffer_head *head)
{
	struct buffer_head *bh;

	BUG_ON(!PageLocked(page));

	spin_lock(&page->mapping->private_lock);
	bh = head;
	do {
		if (PageDirty(page))
			set_buffer_dirty(bh);
		if (!bh->b_this_page)
			bh->b_this_page = head;
		bh = bh->b_this_page;
	} while (bh != head);
	attach_page_buffers(page, head);
	spin_unlock(&page->mapping->private_lock);
}

/*
 * On entry, the page is fully not uptodate.
 * On exit the page is fully uptodate in the areas outside (from,to)
 * The filesystem needs to handle block truncation upon failure.
 */
int nobh_write_begin(struct address_space *mapping,
			loff_t pos, unsigned len, unsigned flags,
			struct page **pagep, void **fsdata,
			get_block_t *get_block)
{
	struct inode *inode = mapping->host;
	const unsigned blkbits = inode->i_blkbits;
	const unsigned blocksize = 1 << blkbits;
	struct buffer_head *head, *bh;
	struct page *page;
	pgoff_t index;
	unsigned from, to;
	unsigned block_in_page;
	unsigned block_start, block_end;
	sector_t block_in_file;
	int nr_reads = 0;
	int ret = 0;
	int is_mapped_to_disk = 1;

	index = pos >> PAGE_SHIFT;
	from = pos & (PAGE_SIZE - 1);
	to = from + len;

	page = grab_cache_page_write_begin(mapping, index, flags);
	if (!page)
		return -ENOMEM;
	*pagep = page;
	*fsdata = NULL;

	if (page_has_buffers(page)) {
		ret = __block_write_begin(page, pos, len, get_block);
		if (unlikely(ret))
			goto out_release;
		return ret;
	}

	if (PageMappedToDisk(page))
		return 0;

	/*
	 * Allocate buffers so that we can keep track of state, and potentially
	 * attach them to the page if an error occurs. In the common case of
	 * no error, they will just be freed again without ever being attached
	 * to the page (which is all OK, because we're under the page lock).
	 *
	 * Be careful: the buffer linked list is a NULL terminated one, rather
	 * than the circular one we're used to.
	 */
	head = alloc_page_buffers(page, blocksize, 0);
	if (!head) {
		ret = -ENOMEM;
		goto out_release;
	}

	block_in_file = (sector_t)page->index << (PAGE_SHIFT - blkbits);

	/*
	 * We loop across all blocks in the page, whether or not they are
	 * part of the affected region.  This is so we can discover if the
	 * page is fully mapped-to-disk.
	 */
	for (block_start = 0, block_in_page = 0, bh = head;
		  block_start < PAGE_SIZE;
		  block_in_page++, block_start += blocksize, bh = bh->b_this_page) {
		int create;

		block_end = block_start + blocksize;
		bh->b_state = 0;
		create = 1;
		if (block_start >= to)
			create = 0;
		ret = get_block(inode, block_in_file + block_in_page,
					bh, create);
		if (ret)
			goto failed;
		if (!buffer_mapped(bh))
			is_mapped_to_disk = 0;
		if (buffer_new(bh))
			clean_bdev_bh_alias(bh);
		if (PageUptodate(page)) {
			set_buffer_uptodate(bh);
			continue;
		}
		if (buffer_new(bh) || !buffer_mapped(bh)) {
			zero_user_segments(page, block_start, from,
							to, block_end);
			continue;
		}
		if (buffer_uptodate(bh))
			continue;	/* reiserfs does this */
		if (block_start < from || block_end > to) {
			lock_buffer(bh);
			bh->b_end_io = end_buffer_read_nobh;
			submit_bh(REQ_OP_READ, 0, bh);
			nr_reads++;
		}
	}

	if (nr_reads) {
		/*
		 * The page is locked, so these buffers are protected from
		 * any VM or truncate activity.  Hence we don't need to care
		 * for the buffer_head refcounts.
		 */
		for (bh = head; bh; bh = bh->b_this_page) {
			wait_on_buffer(bh);
			if (!buffer_uptodate(bh))
				ret = -EIO;
		}
		if (ret)
			goto failed;
	}

	if (is_mapped_to_disk)
		SetPageMappedToDisk(page);

	*fsdata = head; /* to be released by nobh_write_end */

	return 0;

failed:
	BUG_ON(!ret);
	/*
	 * Error recovery is a bit difficult. We need to zero out blocks that
	 * were newly allocated, and dirty them to ensure they get written out.
	 * Buffers need to be attached to the page at this point, otherwise
	 * the handling of potential IO errors during writeout would be hard
	 * (could try doing synchronous writeout, but what if that fails too?)
	 */
	attach_nobh_buffers(page, head);
	page_zero_new_buffers(page, from, to);

out_release:
	unlock_page(page);
	put_page(page);
	*pagep = NULL;

	return ret;
}
EXPORT_SYMBOL(nobh_write_begin);

int nobh_write_end(struct file *file, struct address_space *mapping,
			loff_t pos, unsigned len, unsigned copied,
			struct page *page, void *fsdata)
{
	struct inode *inode = page->mapping->host;
	struct buffer_head *head = fsdata;
	struct buffer_head *bh;
	BUG_ON(fsdata != NULL && page_has_buffers(page));

	if (unlikely(copied < len) && head)
		attach_nobh_buffers(page, head);
	if (page_has_buffers(page))
		return generic_write_end(file, mapping, pos, len,
					copied, page, fsdata);

	SetPageUptodate(page);
	set_page_dirty(page);
	if (pos+copied > inode->i_size) {
		i_size_write(inode, pos+copied);
		mark_inode_dirty(inode);
	}

	unlock_page(page);
	put_page(page);

	while (head) {
		bh = head;
		head = head->b_this_page;
		free_buffer_head(bh);
	}

	return copied;
}
EXPORT_SYMBOL(nobh_write_end);

/*
 * nobh_writepage() - based on block_full_write_page() except
 * that it tries to operate without attaching bufferheads to
 * the page.
 */
int nobh_writepage(struct page *page, get_block_t *get_block,
			struct writeback_control *wbc)
{
	struct inode * const inode = page->mapping->host;
	loff_t i_size = i_size_read(inode);
	const pgoff_t end_index = i_size >> PAGE_SHIFT;
	unsigned offset;
	int ret;

	/* Is the page fully inside i_size? */
	if (page->index < end_index)
		goto out;

	/* Is the page fully outside i_size? (truncate in progress) */
	offset = i_size & (PAGE_SIZE-1);
	if (page->index >= end_index+1 || !offset) {
		/*
		 * The page may have dirty, unmapped buffers.  For example,
		 * they may have been added in ext3_writepage().  Make them
		 * freeable here, so the page does not leak.
		 */
#if 0
		/* Not really sure about this  - do we need this ? */
		if (page->mapping->a_ops->invalidatepage)
			page->mapping->a_ops->invalidatepage(page, offset);
#endif
		unlock_page(page);
		return 0; /* don't care */
	}

	/*
	 * The page straddles i_size.  It must be zeroed out on each and every
	 * writepage invocation because it may be mmapped.  "A file is mapped
	 * in multiples of the page size.  For a file that is not a multiple of
	 * the  page size, the remaining memory is zeroed when mapped, and
	 * writes to that region are not written out to the file."
	 */
	zero_user_segment(page, offset, PAGE_SIZE);
out:
	ret = mpage_writepage(page, get_block, wbc);
	if (ret == -EAGAIN)
		ret = __block_write_full_page(inode, page, get_block, wbc,
					      end_buffer_async_write);
	return ret;
}
EXPORT_SYMBOL(nobh_writepage);

int nobh_truncate_page(struct address_space *mapping,
			loff_t from, get_block_t *get_block)
{
	pgoff_t index = from >> PAGE_SHIFT;
	unsigned offset = from & (PAGE_SIZE-1);
	unsigned blocksize;
	sector_t iblock;
	unsigned length, pos;
	struct inode *inode = mapping->host;
	struct page *page;
	struct buffer_head map_bh;
	int err;

	blocksize = i_blocksize(inode);
	length = offset & (blocksize - 1);

	/* Block boundary? Nothing to do */
	if (!length)
		return 0;

	length = blocksize - length;
	iblock = (sector_t)index << (PAGE_SHIFT - inode->i_blkbits);

	page = grab_cache_page(mapping, index);
	err = -ENOMEM;
	if (!page)
		goto out;

	if (page_has_buffers(page)) {
has_buffers:
		unlock_page(page);
		put_page(page);
		return block_truncate_page(mapping, from, get_block);
	}

	/* Find the buffer that contains "offset" */
	pos = blocksize;
	while (offset >= pos) {
		iblock++;
		pos += blocksize;
	}

	map_bh.b_size = blocksize;
	map_bh.b_state = 0;
	err = get_block(inode, iblock, &map_bh, 0);
	if (err)
		goto unlock;
	/* unmapped? It's a hole - nothing to do */
	if (!buffer_mapped(&map_bh))
		goto unlock;

	/* Ok, it's mapped. Make sure it's up-to-date */
	if (!PageUptodate(page)) {
		err = mapping->a_ops->readpage(NULL, page);
		if (err) {
			put_page(page);
			goto out;
		}
		lock_page(page);
		if (!PageUptodate(page)) {
			err = -EIO;
			goto unlock;
		}
		if (page_has_buffers(page))
			goto has_buffers;
	}
	zero_user(page, offset, length);
	set_page_dirty(page);
	err = 0;

unlock:
	unlock_page(page);
	put_page(page);
out:
	return err;
}
EXPORT_SYMBOL(nobh_truncate_page);

int block_truncate_page(struct address_space *mapping,
			loff_t from, get_block_t *get_block)
{
	pgoff_t index = from >> PAGE_SHIFT;
	unsigned offset = from & (PAGE_SIZE-1);
	unsigned blocksize;
	sector_t iblock;
	unsigned length, pos;
	struct inode *inode = mapping->host;
	struct page *page;
	struct buffer_head *bh;
	int err;

	blocksize = i_blocksize(inode);
	length = offset & (blocksize - 1);

	/* Block boundary? Nothing to do */
	if (!length)
		return 0;

	length = blocksize - length;
	iblock = (sector_t)index << (PAGE_SHIFT - inode->i_blkbits);
	
	page = grab_cache_page(mapping, index);
	err = -ENOMEM;
	if (!page)
		goto out;

	if (!page_has_buffers(page))
		create_empty_buffers(page, blocksize, 0);

	/* Find the buffer that contains "offset" */
	bh = page_buffers(page);
	pos = blocksize;
	while (offset >= pos) {
		bh = bh->b_this_page;
		iblock++;
		pos += blocksize;
	}

	err = 0;
	if (!buffer_mapped(bh)) {
		WARN_ON(bh->b_size != blocksize);
		err = get_block(inode, iblock, bh, 0);
		if (err)
			goto unlock;
		/* unmapped? It's a hole - nothing to do */
		if (!buffer_mapped(bh))
			goto unlock;
	}

	/* Ok, it's mapped. Make sure it's up-to-date */
	if (PageUptodate(page))
		set_buffer_uptodate(bh);

	if (!buffer_uptodate(bh) && !buffer_delay(bh) && !buffer_unwritten(bh)) {
		err = -EIO;
		ll_rw_block(REQ_OP_READ, 0, 1, &bh);
		wait_on_buffer(bh);
		/* Uhhuh. Read error. Complain and punt. */
		if (!buffer_uptodate(bh))
			goto unlock;
	}

	zero_user(page, offset, length);
	mark_buffer_dirty(bh);
	err = 0;

unlock:
	unlock_page(page);
	put_page(page);
out:
	return err;
}
EXPORT_SYMBOL(block_truncate_page);

/*
 * The generic ->writepage function for buffer-backed address_spaces
 */
int block_write_full_page(struct page *page, get_block_t *get_block,
			struct writeback_control *wbc)
{
	struct inode * const inode = page->mapping->host;
	loff_t i_size = i_size_read(inode);
	const pgoff_t end_index = i_size >> PAGE_SHIFT;
	unsigned offset;

	/* Is the page fully inside i_size? */
	if (page->index < end_index)
		return __block_write_full_page(inode, page, get_block, wbc,
					       end_buffer_async_write);

	/* Is the page fully outside i_size? (truncate in progress) */
	offset = i_size & (PAGE_SIZE-1);
	if (page->index >= end_index+1 || !offset) {
		/*
		 * The page may have dirty, unmapped buffers.  For example,
		 * they may have been added in ext3_writepage().  Make them
		 * freeable here, so the page does not leak.
		 */
		do_invalidatepage(page, 0, PAGE_SIZE);
		unlock_page(page);
		return 0; /* don't care */
	}

	/*
	 * The page straddles i_size.  It must be zeroed out on each and every
	 * writepage invocation because it may be mmapped.  "A file is mapped
	 * in multiples of the page size.  For a file that is not a multiple of
	 * the  page size, the remaining memory is zeroed when mapped, and
	 * writes to that region are not written out to the file."
	 */
	zero_user_segment(page, offset, PAGE_SIZE);
	return __block_write_full_page(inode, page, get_block, wbc,
							end_buffer_async_write);
}
EXPORT_SYMBOL(block_write_full_page);

sector_t generic_block_bmap(struct address_space *mapping, sector_t block,
			    get_block_t *get_block)
{
	struct inode *inode = mapping->host;
	struct buffer_head tmp = {
		.b_size = i_blocksize(inode),
	};

	get_block(inode, block, &tmp, 0);
	return tmp.b_blocknr;
}
EXPORT_SYMBOL(generic_block_bmap);

static void end_bio_bh_io_sync(struct bio *bio)
{
	struct buffer_head *bh = bio->bi_private;

	if (unlikely(bio_flagged(bio, BIO_QUIET)))
		set_bit(BH_Quiet, &bh->b_state);

	bh->b_end_io(bh, !bio->bi_status);
	bio_put(bio);
}

/*
 * This allows us to do IO even on the odd last sectors
 * of a device, even if the block size is some multiple
 * of the physical sector size.
 *
 * We'll just truncate the bio to the size of the device,
 * and clear the end of the buffer head manually.
 *
 * Truly out-of-range accesses will turn into actual IO
 * errors, this only handles the "we need to be able to
 * do IO at the final sector" case.
 */
void guard_bio_eod(int op, struct bio *bio)
{
	sector_t maxsector;
	struct bio_vec *bvec = &bio->bi_io_vec[bio->bi_vcnt - 1];
	unsigned truncated_bytes;

	maxsector = get_capacity(bio->bi_disk);
	if (!maxsector)
		return;

	/*
	 * If the *whole* IO is past the end of the device,
	 * let it through, and the IO layer will turn it into
	 * an EIO.
	 */
	if (unlikely(bio->bi_iter.bi_sector >= maxsector))
		return;

	maxsector -= bio->bi_iter.bi_sector;
	if (likely((bio->bi_iter.bi_size >> 9) <= maxsector))
		return;

	/* Uhhuh. We've got a bio that straddles the device size! */
	truncated_bytes = bio->bi_iter.bi_size - (maxsector << 9);

	/* Truncate the bio.. */
	bio->bi_iter.bi_size -= truncated_bytes;
	bvec->bv_len -= truncated_bytes;

	/* ..and clear the end of the buffer for reads */
	if (op == REQ_OP_READ) {
		zero_user(bvec->bv_page, bvec->bv_offset + bvec->bv_len,
				truncated_bytes);
	}
}

static int submit_bh_wbc(int op, int op_flags, struct buffer_head *bh,
			 enum rw_hint write_hint, struct writeback_control *wbc)
{
	struct bio *bio;

	BUG_ON(!buffer_locked(bh));
	BUG_ON(!buffer_mapped(bh));
	BUG_ON(!bh->b_end_io);
	BUG_ON(buffer_delay(bh));
	BUG_ON(buffer_unwritten(bh));

	/*
	 * Only clear out a write error when rewriting
	 */
	if (test_set_buffer_req(bh) && (op == REQ_OP_WRITE))
		clear_buffer_write_io_error(bh);

	/*
	 * from here on down, it's all bio -- do the initial mapping,
	 * submit_bio -> generic_make_request may further map this bio around
	 */
	bio = bio_alloc(GFP_NOIO, 1);

	if (wbc) {
		wbc_init_bio(wbc, bio);
		wbc_account_io(wbc, bh->b_page, bh->b_size);
	}

	bio->bi_iter.bi_sector = bh->b_blocknr * (bh->b_size >> 9);
<<<<<<< HEAD
	bio->bi_bdev = bh->b_bdev;
=======
	bio_set_dev(bio, bh->b_bdev);
>>>>>>> bb176f67
	bio->bi_write_hint = write_hint;

	bio_add_page(bio, bh->b_page, bh->b_size, bh_offset(bh));
	BUG_ON(bio->bi_iter.bi_size != bh->b_size);

	bio->bi_end_io = end_bio_bh_io_sync;
	bio->bi_private = bh;

	/* Take care of bh's that straddle the end of the device */
	guard_bio_eod(op, bio);

	if (buffer_meta(bh))
		op_flags |= REQ_META;
	if (buffer_prio(bh))
		op_flags |= REQ_PRIO;
	bio_set_op_attrs(bio, op, op_flags);

	submit_bio(bio);
	return 0;
}

int submit_bh(int op, int op_flags, struct buffer_head *bh)
{
	return submit_bh_wbc(op, op_flags, bh, 0, NULL);
}
EXPORT_SYMBOL(submit_bh);

/**
 * ll_rw_block: low-level access to block devices (DEPRECATED)
 * @op: whether to %READ or %WRITE
 * @op_flags: req_flag_bits
 * @nr: number of &struct buffer_heads in the array
 * @bhs: array of pointers to &struct buffer_head
 *
 * ll_rw_block() takes an array of pointers to &struct buffer_heads, and
 * requests an I/O operation on them, either a %REQ_OP_READ or a %REQ_OP_WRITE.
 * @op_flags contains flags modifying the detailed I/O behavior, most notably
 * %REQ_RAHEAD.
 *
 * This function drops any buffer that it cannot get a lock on (with the
 * BH_Lock state bit), any buffer that appears to be clean when doing a write
 * request, and any buffer that appears to be up-to-date when doing read
 * request.  Further it marks as clean buffers that are processed for
 * writing (the buffer cache won't assume that they are actually clean
 * until the buffer gets unlocked).
 *
 * ll_rw_block sets b_end_io to simple completion handler that marks
 * the buffer up-to-date (if appropriate), unlocks the buffer and wakes
 * any waiters. 
 *
 * All of the buffers must be for the same device, and must also be a
 * multiple of the current approved size for the device.
 */
void ll_rw_block(int op, int op_flags,  int nr, struct buffer_head *bhs[])
{
	int i;

	for (i = 0; i < nr; i++) {
		struct buffer_head *bh = bhs[i];

		if (!trylock_buffer(bh))
			continue;
		if (op == WRITE) {
			if (test_clear_buffer_dirty(bh)) {
				bh->b_end_io = end_buffer_write_sync;
				get_bh(bh);
				submit_bh(op, op_flags, bh);
				continue;
			}
		} else {
			if (!buffer_uptodate(bh)) {
				bh->b_end_io = end_buffer_read_sync;
				get_bh(bh);
				submit_bh(op, op_flags, bh);
				continue;
			}
		}
		unlock_buffer(bh);
	}
}
EXPORT_SYMBOL(ll_rw_block);

void write_dirty_buffer(struct buffer_head *bh, int op_flags)
{
	lock_buffer(bh);
	if (!test_clear_buffer_dirty(bh)) {
		unlock_buffer(bh);
		return;
	}
	bh->b_end_io = end_buffer_write_sync;
	get_bh(bh);
	submit_bh(REQ_OP_WRITE, op_flags, bh);
}
EXPORT_SYMBOL(write_dirty_buffer);

/*
 * For a data-integrity writeout, we need to wait upon any in-progress I/O
 * and then start new I/O and then wait upon it.  The caller must have a ref on
 * the buffer_head.
 */
int __sync_dirty_buffer(struct buffer_head *bh, int op_flags)
{
	int ret = 0;

	WARN_ON(atomic_read(&bh->b_count) < 1);
	lock_buffer(bh);
	if (test_clear_buffer_dirty(bh)) {
		get_bh(bh);
		bh->b_end_io = end_buffer_write_sync;
		ret = submit_bh(REQ_OP_WRITE, op_flags, bh);
		wait_on_buffer(bh);
		if (!ret && !buffer_uptodate(bh))
			ret = -EIO;
	} else {
		unlock_buffer(bh);
	}
	return ret;
}
EXPORT_SYMBOL(__sync_dirty_buffer);

int sync_dirty_buffer(struct buffer_head *bh)
{
	return __sync_dirty_buffer(bh, REQ_SYNC);
}
EXPORT_SYMBOL(sync_dirty_buffer);

/*
 * try_to_free_buffers() checks if all the buffers on this particular page
 * are unused, and releases them if so.
 *
 * Exclusion against try_to_free_buffers may be obtained by either
 * locking the page or by holding its mapping's private_lock.
 *
 * If the page is dirty but all the buffers are clean then we need to
 * be sure to mark the page clean as well.  This is because the page
 * may be against a block device, and a later reattachment of buffers
 * to a dirty page will set *all* buffers dirty.  Which would corrupt
 * filesystem data on the same device.
 *
 * The same applies to regular filesystem pages: if all the buffers are
 * clean then we set the page clean and proceed.  To do that, we require
 * total exclusion from __set_page_dirty_buffers().  That is obtained with
 * private_lock.
 *
 * try_to_free_buffers() is non-blocking.
 */
static inline int buffer_busy(struct buffer_head *bh)
{
	return atomic_read(&bh->b_count) |
		(bh->b_state & ((1 << BH_Dirty) | (1 << BH_Lock)));
}

static int
drop_buffers(struct page *page, struct buffer_head **buffers_to_free)
{
	struct buffer_head *head = page_buffers(page);
	struct buffer_head *bh;

	bh = head;
	do {
		if (buffer_busy(bh))
			goto failed;
		bh = bh->b_this_page;
	} while (bh != head);

	do {
		struct buffer_head *next = bh->b_this_page;

		if (bh->b_assoc_map)
			__remove_assoc_queue(bh);
		bh = next;
	} while (bh != head);
	*buffers_to_free = head;
	__clear_page_buffers(page);
	return 1;
failed:
	return 0;
}

int try_to_free_buffers(struct page *page)
{
	struct address_space * const mapping = page->mapping;
	struct buffer_head *buffers_to_free = NULL;
	int ret = 0;

	BUG_ON(!PageLocked(page));
	if (PageWriteback(page))
		return 0;

	if (mapping == NULL) {		/* can this still happen? */
		ret = drop_buffers(page, &buffers_to_free);
		goto out;
	}

	spin_lock(&mapping->private_lock);
	ret = drop_buffers(page, &buffers_to_free);

	/*
	 * If the filesystem writes its buffers by hand (eg ext3)
	 * then we can have clean buffers against a dirty page.  We
	 * clean the page here; otherwise the VM will never notice
	 * that the filesystem did any IO at all.
	 *
	 * Also, during truncate, discard_buffer will have marked all
	 * the page's buffers clean.  We discover that here and clean
	 * the page also.
	 *
	 * private_lock must be held over this entire operation in order
	 * to synchronise against __set_page_dirty_buffers and prevent the
	 * dirty bit from being lost.
	 */
	if (ret)
		cancel_dirty_page(page);
	spin_unlock(&mapping->private_lock);
out:
	if (buffers_to_free) {
		struct buffer_head *bh = buffers_to_free;

		do {
			struct buffer_head *next = bh->b_this_page;
			free_buffer_head(bh);
			bh = next;
		} while (bh != buffers_to_free);
	}
	return ret;
}
EXPORT_SYMBOL(try_to_free_buffers);

/*
 * There are no bdflush tunables left.  But distributions are
 * still running obsolete flush daemons, so we terminate them here.
 *
 * Use of bdflush() is deprecated and will be removed in a future kernel.
 * The `flush-X' kernel threads fully replace bdflush daemons and this call.
 */
SYSCALL_DEFINE2(bdflush, int, func, long, data)
{
	static int msg_count;

	if (!capable(CAP_SYS_ADMIN))
		return -EPERM;

	if (msg_count < 5) {
		msg_count++;
		printk(KERN_INFO
			"warning: process `%s' used the obsolete bdflush"
			" system call\n", current->comm);
		printk(KERN_INFO "Fix your initscripts?\n");
	}

	if (func == 1)
		do_exit(0);
	return 0;
}

/*
 * Buffer-head allocation
 */
static struct kmem_cache *bh_cachep __read_mostly;

/*
 * Once the number of bh's in the machine exceeds this level, we start
 * stripping them in writeback.
 */
static unsigned long max_buffer_heads;

int buffer_heads_over_limit;

struct bh_accounting {
	int nr;			/* Number of live bh's */
	int ratelimit;		/* Limit cacheline bouncing */
};

static DEFINE_PER_CPU(struct bh_accounting, bh_accounting) = {0, 0};

static void recalc_bh_state(void)
{
	int i;
	int tot = 0;

	if (__this_cpu_inc_return(bh_accounting.ratelimit) - 1 < 4096)
		return;
	__this_cpu_write(bh_accounting.ratelimit, 0);
	for_each_online_cpu(i)
		tot += per_cpu(bh_accounting, i).nr;
	buffer_heads_over_limit = (tot > max_buffer_heads);
}

struct buffer_head *alloc_buffer_head(gfp_t gfp_flags)
{
	struct buffer_head *ret = kmem_cache_zalloc(bh_cachep, gfp_flags);
	if (ret) {
		INIT_LIST_HEAD(&ret->b_assoc_buffers);
		preempt_disable();
		__this_cpu_inc(bh_accounting.nr);
		recalc_bh_state();
		preempt_enable();
	}
	return ret;
}
EXPORT_SYMBOL(alloc_buffer_head);

void free_buffer_head(struct buffer_head *bh)
{
	BUG_ON(!list_empty(&bh->b_assoc_buffers));
	kmem_cache_free(bh_cachep, bh);
	preempt_disable();
	__this_cpu_dec(bh_accounting.nr);
	recalc_bh_state();
	preempt_enable();
}
EXPORT_SYMBOL(free_buffer_head);

static int buffer_exit_cpu_dead(unsigned int cpu)
{
	int i;
	struct bh_lru *b = &per_cpu(bh_lrus, cpu);

	for (i = 0; i < BH_LRU_SIZE; i++) {
		brelse(b->bhs[i]);
		b->bhs[i] = NULL;
	}
	this_cpu_add(bh_accounting.nr, per_cpu(bh_accounting, cpu).nr);
	per_cpu(bh_accounting, cpu).nr = 0;
	return 0;
}

/**
 * bh_uptodate_or_lock - Test whether the buffer is uptodate
 * @bh: struct buffer_head
 *
 * Return true if the buffer is up-to-date and false,
 * with the buffer locked, if not.
 */
int bh_uptodate_or_lock(struct buffer_head *bh)
{
	if (!buffer_uptodate(bh)) {
		lock_buffer(bh);
		if (!buffer_uptodate(bh))
			return 0;
		unlock_buffer(bh);
	}
	return 1;
}
EXPORT_SYMBOL(bh_uptodate_or_lock);

/**
 * bh_submit_read - Submit a locked buffer for reading
 * @bh: struct buffer_head
 *
 * Returns zero on success and -EIO on error.
 */
int bh_submit_read(struct buffer_head *bh)
{
	BUG_ON(!buffer_locked(bh));

	if (buffer_uptodate(bh)) {
		unlock_buffer(bh);
		return 0;
	}

	get_bh(bh);
	bh->b_end_io = end_buffer_read_sync;
	submit_bh(REQ_OP_READ, 0, bh);
	wait_on_buffer(bh);
	if (buffer_uptodate(bh))
		return 0;
	return -EIO;
}
EXPORT_SYMBOL(bh_submit_read);

/*
 * Seek for SEEK_DATA / SEEK_HOLE within @page, starting at @lastoff.
 *
 * Returns the offset within the file on success, and -ENOENT otherwise.
 */
static loff_t
page_seek_hole_data(struct page *page, loff_t lastoff, int whence)
{
	loff_t offset = page_offset(page);
	struct buffer_head *bh, *head;
	bool seek_data = whence == SEEK_DATA;

	if (lastoff < offset)
		lastoff = offset;

	bh = head = page_buffers(page);
	do {
		offset += bh->b_size;
		if (lastoff >= offset)
			continue;

		/*
		 * Unwritten extents that have data in the page cache covering
		 * them can be identified by the BH_Unwritten state flag.
		 * Pages with multiple buffers might have a mix of holes, data
		 * and unwritten extents - any buffer with valid data in it
		 * should have BH_Uptodate flag set on it.
		 */

		if ((buffer_unwritten(bh) || buffer_uptodate(bh)) == seek_data)
			return lastoff;

		lastoff = offset;
	} while ((bh = bh->b_this_page) != head);
	return -ENOENT;
}

/*
 * Seek for SEEK_DATA / SEEK_HOLE in the page cache.
 *
 * Within unwritten extents, the page cache determines which parts are holes
 * and which are data: unwritten and uptodate buffer heads count as data;
 * everything else counts as a hole.
 *
 * Returns the resulting offset on successs, and -ENOENT otherwise.
 */
loff_t
page_cache_seek_hole_data(struct inode *inode, loff_t offset, loff_t length,
			  int whence)
{
	pgoff_t index = offset >> PAGE_SHIFT;
	pgoff_t end = DIV_ROUND_UP(offset + length, PAGE_SIZE);
	loff_t lastoff = offset;
	struct pagevec pvec;

	if (length <= 0)
		return -ENOENT;

	pagevec_init(&pvec, 0);

	do {
<<<<<<< HEAD
		unsigned want, nr_pages, i;

		want = min_t(unsigned, end - index, PAGEVEC_SIZE);
		nr_pages = pagevec_lookup(&pvec, inode->i_mapping, index, want);
=======
		unsigned nr_pages, i;

		nr_pages = pagevec_lookup_range(&pvec, inode->i_mapping, &index,
						end - 1);
>>>>>>> bb176f67
		if (nr_pages == 0)
			break;

		for (i = 0; i < nr_pages; i++) {
			struct page *page = pvec.pages[i];

			/*
			 * At this point, the page may be truncated or
			 * invalidated (changing page->mapping to NULL), or
			 * even swizzled back from swapper_space to tmpfs file
			 * mapping.  However, page->index will not change
			 * because we have a reference on the page.
                         *
			 * If current page offset is beyond where we've ended,
			 * we've found a hole.
                         */
			if (whence == SEEK_HOLE &&
			    lastoff < page_offset(page))
				goto check_range;

<<<<<<< HEAD
			/* Searching done if the page index is out of range. */
			if (page->index >= end)
				goto not_found;

=======
>>>>>>> bb176f67
			lock_page(page);
			if (likely(page->mapping == inode->i_mapping) &&
			    page_has_buffers(page)) {
				lastoff = page_seek_hole_data(page, lastoff, whence);
				if (lastoff >= 0) {
					unlock_page(page);
					goto check_range;
				}
			}
			unlock_page(page);
			lastoff = page_offset(page) + PAGE_SIZE;
		}
<<<<<<< HEAD

		/* Searching done if fewer pages returned than wanted. */
		if (nr_pages < want)
			break;

		index = pvec.pages[i - 1]->index + 1;
=======
>>>>>>> bb176f67
		pagevec_release(&pvec);
	} while (index < end);

	/* When no page at lastoff and we are not done, we found a hole. */
	if (whence != SEEK_HOLE)
		goto not_found;

check_range:
	if (lastoff < offset + length)
		goto out;
not_found:
	lastoff = -ENOENT;
out:
	pagevec_release(&pvec);
	return lastoff;
}

void __init buffer_init(void)
{
	unsigned long nrpages;
	int ret;

	bh_cachep = kmem_cache_create("buffer_head",
			sizeof(struct buffer_head), 0,
				(SLAB_RECLAIM_ACCOUNT|SLAB_PANIC|
				SLAB_MEM_SPREAD),
				NULL);

	/*
	 * Limit the bh occupancy to 10% of ZONE_NORMAL
	 */
	nrpages = (nr_free_buffer_pages() * 10) / 100;
	max_buffer_heads = nrpages * (PAGE_SIZE / sizeof(struct buffer_head));
	ret = cpuhp_setup_state_nocalls(CPUHP_FS_BUFF_DEAD, "fs/buffer:dead",
					NULL, buffer_exit_cpu_dead);
	WARN_ON(ret < 0);
}<|MERGE_RESOLUTION|>--- conflicted
+++ resolved
@@ -3115,11 +3115,7 @@
 	}
 
 	bio->bi_iter.bi_sector = bh->b_blocknr * (bh->b_size >> 9);
-<<<<<<< HEAD
-	bio->bi_bdev = bh->b_bdev;
-=======
 	bio_set_dev(bio, bh->b_bdev);
->>>>>>> bb176f67
 	bio->bi_write_hint = write_hint;
 
 	bio_add_page(bio, bh->b_page, bh->b_size, bh_offset(bh));
@@ -3552,17 +3548,10 @@
 	pagevec_init(&pvec, 0);
 
 	do {
-<<<<<<< HEAD
-		unsigned want, nr_pages, i;
-
-		want = min_t(unsigned, end - index, PAGEVEC_SIZE);
-		nr_pages = pagevec_lookup(&pvec, inode->i_mapping, index, want);
-=======
 		unsigned nr_pages, i;
 
 		nr_pages = pagevec_lookup_range(&pvec, inode->i_mapping, &index,
 						end - 1);
->>>>>>> bb176f67
 		if (nr_pages == 0)
 			break;
 
@@ -3583,13 +3572,6 @@
 			    lastoff < page_offset(page))
 				goto check_range;
 
-<<<<<<< HEAD
-			/* Searching done if the page index is out of range. */
-			if (page->index >= end)
-				goto not_found;
-
-=======
->>>>>>> bb176f67
 			lock_page(page);
 			if (likely(page->mapping == inode->i_mapping) &&
 			    page_has_buffers(page)) {
@@ -3602,15 +3584,6 @@
 			unlock_page(page);
 			lastoff = page_offset(page) + PAGE_SIZE;
 		}
-<<<<<<< HEAD
-
-		/* Searching done if fewer pages returned than wanted. */
-		if (nr_pages < want)
-			break;
-
-		index = pvec.pages[i - 1]->index + 1;
-=======
->>>>>>> bb176f67
 		pagevec_release(&pvec);
 	} while (index < end);
 
