# SPDX-License-Identifier: GPL-2.0
#
# Kbuild for top-level directory of the kernel
<<<<<<< HEAD
# This file takes care of the following:
# 1) Generate bounds.h
# 2) Generate timeconst.h
# 3) Generate asm-offsets.h (may need bounds.h and timeconst.h)
# 4) Check for missing system calls
# 5) check atomics headers are up-to-date
# 6) Generate constants.py (may need bounds.h)
=======
>>>>>>> 9250d20e

#####
# Generate bounds.h

bounds-file := include/generated/bounds.h

always  := $(bounds-file)
targets := kernel/bounds.s

$(bounds-file): kernel/bounds.s FORCE
	$(call filechk,offsets,__LINUX_BOUNDS_H__)

#####
# Generate timeconst.h

timeconst-file := include/generated/timeconst.h

targets += $(timeconst-file)

filechk_gentimeconst = echo $(CONFIG_HZ) | bc -q $<

$(timeconst-file): kernel/time/timeconst.bc FORCE
	$(call filechk,gentimeconst)

#####
# Generate asm-offsets.h

offsets-file := include/generated/asm-offsets.h

always  += $(offsets-file)
targets += arch/$(SRCARCH)/kernel/asm-offsets.s

arch/$(SRCARCH)/kernel/asm-offsets.s: $(timeconst-file) $(bounds-file)

$(offsets-file): arch/$(SRCARCH)/kernel/asm-offsets.s FORCE
	$(call filechk,offsets,__ASM_OFFSETS_H__)

#####
# Check for missing system calls

always += missing-syscalls
targets += missing-syscalls

quiet_cmd_syscalls = CALL    $<
      cmd_syscalls = $(CONFIG_SHELL) $< $(CC) $(c_flags) $(missing_syscalls_flags)

missing-syscalls: scripts/checksyscalls.sh $(offsets-file) FORCE
	$(call cmd,syscalls)

<<<<<<< HEAD
#####
# 5) Check atomic headers are up-to-date
#

always += old-atomics
targets += old-atomics

quiet_cmd_atomics = CALL    $<
      cmd_atomics = $(CONFIG_SHELL) $<

old-atomics: scripts/atomic/check-atomics.sh FORCE
	$(call cmd,atomics)

#####
# 6) Generate constants for Python GDB integration
#

extra-$(CONFIG_GDB_SCRIPTS) += build_constants_py

build_constants_py: $(timeconst-file) $(bounds-file)
	@$(MAKE) $(build)=scripts/gdb/linux $@

=======
>>>>>>> 9250d20e
# Keep these three files during make clean
no-clean-files := $(bounds-file) $(offsets-file) $(timeconst-file)<|MERGE_RESOLUTION|>--- conflicted
+++ resolved
@@ -1,16 +1,6 @@
 # SPDX-License-Identifier: GPL-2.0
 #
 # Kbuild for top-level directory of the kernel
-<<<<<<< HEAD
-# This file takes care of the following:
-# 1) Generate bounds.h
-# 2) Generate timeconst.h
-# 3) Generate asm-offsets.h (may need bounds.h and timeconst.h)
-# 4) Check for missing system calls
-# 5) check atomics headers are up-to-date
-# 6) Generate constants.py (may need bounds.h)
-=======
->>>>>>> 9250d20e
 
 #####
 # Generate bounds.h
@@ -60,10 +50,8 @@
 missing-syscalls: scripts/checksyscalls.sh $(offsets-file) FORCE
 	$(call cmd,syscalls)
 
-<<<<<<< HEAD
 #####
-# 5) Check atomic headers are up-to-date
-#
+# Check atomic headers are up-to-date
 
 always += old-atomics
 targets += old-atomics
@@ -74,16 +62,5 @@
 old-atomics: scripts/atomic/check-atomics.sh FORCE
 	$(call cmd,atomics)
 
-#####
-# 6) Generate constants for Python GDB integration
-#
-
-extra-$(CONFIG_GDB_SCRIPTS) += build_constants_py
-
-build_constants_py: $(timeconst-file) $(bounds-file)
-	@$(MAKE) $(build)=scripts/gdb/linux $@
-
-=======
->>>>>>> 9250d20e
 # Keep these three files during make clean
 no-clean-files := $(bounds-file) $(offsets-file) $(timeconst-file)