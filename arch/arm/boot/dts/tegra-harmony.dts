/dts-v1/;

/memreserve/ 0x1c000000 0x04000000;
/include/ "tegra20.dtsi"

/ {
	model = "NVIDIA Tegra2 Harmony evaluation board";
	compatible = "nvidia,harmony", "nvidia,tegra20";

	chosen {
		bootargs = "vmalloc=192M video=tegrafb console=ttyS0,115200n8 root=/dev/mmcblk0p2 rw rootwait";
	};

	memory@0 {
		reg = < 0x00000000 0x40000000 >;
	};

	i2c@7000c000 {
		clock-frequency = <400000>;

		codec: wm8903@1a {
			compatible = "wlf,wm8903";
			reg = <0x1a>;
			interrupts = < 347 >;

			gpio-controller;
			#gpio-cells = <2>;

			/* 0x8000 = Not configured */
			gpio-cfg = < 0x8000 0x8000 0 0x8000 0x8000 >;
		};
	};

	i2c@7000c400 {
		clock-frequency = <400000>;
	};

	i2c@7000c500 {
		clock-frequency = <400000>;
	};

	i2c@7000d000 {
		clock-frequency = <400000>;
	};

	sound {
		compatible = "nvidia,harmony-sound", "nvidia,tegra-wm8903";

		spkr-en-gpios = <&codec 2 0>;
		hp-det-gpios = <&gpio 178 0>;
		int-mic-en-gpios = <&gpio 184 0>;
		ext-mic-en-gpios = <&gpio 185 0>;
	};

	serial@70006300 {
		clock-frequency = < 216000000 >;
	};

	sdhci@c8000200 {
		cd-gpios = <&gpio 69 0>; /* gpio PI5 */
		wp-gpios = <&gpio 57 0>; /* gpio PH1 */
		power-gpios = <&gpio 155 0>; /* gpio PT3 */
	};

	sdhci@c8000600 {
		cd-gpios = <&gpio 58 0>; /* gpio PH2 */
		wp-gpios = <&gpio 59 0>; /* gpio PH3 */
		power-gpios = <&gpio 70 0>; /* gpio PI6 */
<<<<<<< HEAD
=======
		support-8bit;
>>>>>>> 5725aeae
	};
};<|MERGE_RESOLUTION|>--- conflicted
+++ resolved
@@ -66,9 +66,6 @@
 		cd-gpios = <&gpio 58 0>; /* gpio PH2 */
 		wp-gpios = <&gpio 59 0>; /* gpio PH3 */
 		power-gpios = <&gpio 70 0>; /* gpio PI6 */
-<<<<<<< HEAD
-=======
 		support-8bit;
->>>>>>> 5725aeae
 	};
 };