--- conflicted
+++ resolved
@@ -436,7 +436,6 @@
 				status = "disabled";
 			};
 
-<<<<<<< HEAD
 			video: video@1e700000 {
 				compatible = "aspeed,ast2600-video-engine";
 				reg = <0x1e700000 0x1000>;
@@ -445,11 +444,11 @@
 				clock-names = "vclk", "eclk";
 				interrupts = <GIC_SPI 7 IRQ_TYPE_LEVEL_HIGH>;
 				status = "disabled";
-=======
+			};
+
 			sbc: secure-boot-controller@1e6f2000 {
 				compatible = "aspeed,ast2600-sbc";
 				reg = <0x1e6f2000 0x1000>;
->>>>>>> 2befcc6b
 			};
 
 			gpio0: gpio@1e780000 {
@@ -666,7 +665,6 @@
 				ibt: ibt@140 {
 					compatible = "aspeed,ast2600-ibt-bmc";
 					reg = <0x140 0x18>;
-					clocks = <&syscon ASPEED_CLK_GATE_LCLK>;
 					interrupts = <GIC_SPI 143 IRQ_TYPE_LEVEL_HIGH>;
 					clocks = <&syscon ASPEED_CLK_GATE_LCLK>;
 					status = "disabled";
