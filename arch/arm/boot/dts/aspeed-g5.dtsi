// SPDX-License-Identifier: GPL-2.0+
#include <dt-bindings/clock/aspeed-clock.h>
#include <dt-bindings/interrupt-controller/aspeed-scu-ic.h>

/ {
	model = "Aspeed BMC";
	compatible = "aspeed,ast2500";
	#address-cells = <1>;
	#size-cells = <1>;
	interrupt-parent = <&vic>;

	aliases {
		i2c0 = &i2c0;
		i2c1 = &i2c1;
		i2c2 = &i2c2;
		i2c3 = &i2c3;
		i2c4 = &i2c4;
		i2c5 = &i2c5;
		i2c6 = &i2c6;
		i2c7 = &i2c7;
		i2c8 = &i2c8;
		i2c9 = &i2c9;
		i2c10 = &i2c10;
		i2c11 = &i2c11;
		i2c12 = &i2c12;
		i2c13 = &i2c13;
		serial0 = &uart1;
		serial1 = &uart2;
		serial2 = &uart3;
		serial3 = &uart4;
		serial4 = &uart5;
		serial5 = &vuart;
	};

	cpus {
		#address-cells = <1>;
		#size-cells = <0>;

		cpu@0 {
			compatible = "arm,arm1176jzf-s";
			device_type = "cpu";
			reg = <0>;
		};
	};

	memory@80000000 {
		device_type = "memory";
		reg = <0x80000000 0>;
	};

	ahb {
		compatible = "simple-bus";
		#address-cells = <1>;
		#size-cells = <1>;
		ranges;

		fmc: spi@1e620000 {
			reg = < 0x1e620000 0xc4
				0x20000000 0x10000000 >;
			#address-cells = <1>;
			#size-cells = <0>;
			compatible = "aspeed,ast2500-fmc";
			clocks = <&syscon ASPEED_CLK_AHB>;
			status = "disabled";
			interrupts = <19>;
			flash@0 {
				reg = < 0 >;
				compatible = "jedec,spi-nor";
				spi-max-frequency = <50000000>;
				status = "disabled";
			};
			flash@1 {
				reg = < 1 >;
				compatible = "jedec,spi-nor";
				spi-max-frequency = <50000000>;
				status = "disabled";
			};
			flash@2 {
				reg = < 2 >;
				compatible = "jedec,spi-nor";
				spi-max-frequency = <50000000>;
				status = "disabled";
			};
		};

		spi1: spi@1e630000 {
			reg = < 0x1e630000 0xc4
				0x30000000 0x08000000 >;
			#address-cells = <1>;
			#size-cells = <0>;
			compatible = "aspeed,ast2500-spi";
			clocks = <&syscon ASPEED_CLK_AHB>;
			status = "disabled";
			flash@0 {
				reg = < 0 >;
				compatible = "jedec,spi-nor";
				spi-max-frequency = <50000000>;
				status = "disabled";
			};
			flash@1 {
				reg = < 1 >;
				compatible = "jedec,spi-nor";
				spi-max-frequency = <50000000>;
				status = "disabled";
			};
		};

		spi2: spi@1e631000 {
			reg = < 0x1e631000 0xc4
				0x38000000 0x08000000 >;
			#address-cells = <1>;
			#size-cells = <0>;
			compatible = "aspeed,ast2500-spi";
			clocks = <&syscon ASPEED_CLK_AHB>;
			status = "disabled";
			flash@0 {
				reg = < 0 >;
				compatible = "jedec,spi-nor";
				spi-max-frequency = <50000000>;
				status = "disabled";
			};
			flash@1 {
				reg = < 1 >;
				compatible = "jedec,spi-nor";
				spi-max-frequency = <50000000>;
				status = "disabled";
			};
		};

		vic: interrupt-controller@1e6c0080 {
			compatible = "aspeed,ast2500-vic";
			interrupt-controller;
			#interrupt-cells = <1>;
			valid-sources = <0xfefff7ff 0x0807ffff>;
			reg = <0x1e6c0080 0x80>;
		};

		cvic: copro-interrupt-controller@1e6c2000 {
			compatible = "aspeed,ast2500-cvic", "aspeed-cvic";
			valid-sources = <0xffffffff>;
			copro-sw-interrupts = <1>;
			reg = <0x1e6c2000 0x80>;
		};

		mac1: ethernet@1e680000 {
			compatible = "aspeed,ast2500-mac", "faraday,ftgmac100";
			reg = <0x1e680000 0x180>;
			interrupts = <3>;
			clocks = <&syscon ASPEED_CLK_GATE_MAC2CLK>;
			status = "disabled";
		};

		mac0: ethernet@1e660000 {
			compatible = "aspeed,ast2500-mac", "faraday,ftgmac100";
			reg = <0x1e660000 0x180>;
			interrupts = <2>;
			clocks = <&syscon ASPEED_CLK_GATE_MAC1CLK>;
			status = "disabled";
		};

		ehci0: usb@1e6a1000 {
			compatible = "aspeed,ast2500-ehci", "generic-ehci";
			reg = <0x1e6a1000 0x100>;
			interrupts = <5>;
			clocks = <&syscon ASPEED_CLK_GATE_USBPORT1CLK>;
			pinctrl-names = "default";
			pinctrl-0 = <&pinctrl_usb2ah_default>;
			status = "disabled";
		};

		ehci1: usb@1e6a3000 {
			compatible = "aspeed,ast2500-ehci", "generic-ehci";
			reg = <0x1e6a3000 0x100>;
			interrupts = <13>;
			clocks = <&syscon ASPEED_CLK_GATE_USBPORT2CLK>;
			pinctrl-names = "default";
			pinctrl-0 = <&pinctrl_usb2bh_default>;
			status = "disabled";
		};

		uhci: usb@1e6b0000 {
			compatible = "aspeed,ast2500-uhci", "generic-uhci";
			reg = <0x1e6b0000 0x100>;
			interrupts = <14>;
			#ports = <2>;
			clocks = <&syscon ASPEED_CLK_GATE_USBUHCICLK>;
			status = "disabled";
			/*
			 * No default pinmux, it will follow EHCI, use an explicit pinmux
			 * override if you don't enable EHCI
			 */
		};

		vhub: usb-vhub@1e6a0000 {
			compatible = "aspeed,ast2500-usb-vhub";
			reg = <0x1e6a0000 0x300>;
			interrupts = <5>;
			clocks = <&syscon ASPEED_CLK_GATE_USBPORT1CLK>;
			aspeed,vhub-downstream-ports = <5>;
			aspeed,vhub-generic-endpoints = <15>;
			pinctrl-names = "default";
			pinctrl-0 = <&pinctrl_usb2ad_default>;
			status = "disabled";
		};

		apb {
			compatible = "simple-bus";
			#address-cells = <1>;
			#size-cells = <1>;
			ranges;

			edac: memory-controller@1e6e0000 {
				compatible = "aspeed,ast2500-sdram-edac";
				reg = <0x1e6e0000 0x174>;
				interrupts = <0>;
				status = "disabled";
			};

			syscon: syscon@1e6e2000 {
				compatible = "aspeed,ast2500-scu", "syscon", "simple-mfd";
				reg = <0x1e6e2000 0x1a8>;
				#address-cells = <1>;
				#size-cells = <1>;
				ranges = <0 0x1e6e2000 0x1000>;
				#clock-cells = <1>;
				#reset-cells = <1>;

				scu_ic: interrupt-controller@18 {
					#interrupt-cells = <1>;
					compatible = "aspeed,ast2500-scu-ic";
					reg = <0x18 0x4>;
					interrupts = <21>;
					interrupt-controller;
				};

				p2a: p2a-control@2c {
					compatible = "aspeed,ast2500-p2a-ctrl";
					reg = <0x2c 0x4>;
					status = "disabled";
				};

				silicon-id@7c {
					compatible = "aspeed,ast2500-silicon-id", "aspeed,silicon-id";
					reg = <0x7c 0x4 0x150 0x8>;
				};

				pinctrl: pinctrl@80 {
					compatible = "aspeed,ast2500-pinctrl";
					reg = <0x80 0x18>, <0xa0 0x10>;
					aspeed,external-nodes = <&gfx>, <&lhc>;
				};
			};

			rng: hwrng@1e6e2078 {
				compatible = "timeriomem_rng";
				reg = <0x1e6e2078 0x4>;
				period = <1>;
				quality = <100>;
			};

			gfx: display@1e6e6000 {
				compatible = "aspeed,ast2500-gfx", "syscon";
				reg = <0x1e6e6000 0x1000>;
				reg-io-width = <4>;
				clocks = <&syscon ASPEED_CLK_GATE_D1CLK>;
				resets = <&syscon ASPEED_RESET_CRT1>;
				status = "disabled";
				interrupts = <0x19>;
			};

			xdma: xdma@1e6e7000 {
				compatible = "aspeed,ast2500-xdma";
				reg = <0x1e6e7000 0x100>;
				clocks = <&syscon ASPEED_CLK_GATE_BCLK>;
				resets = <&syscon ASPEED_RESET_XDMA>;
				interrupts-extended = <&vic 6>, <&scu_ic ASPEED_AST2500_SCU_IC_PCIE_RESET_LO_TO_HI>;
				aspeed,pcie-device = "bmc";
				aspeed,scu = <&syscon>;
				status = "disabled";
			};

			adc: adc@1e6e9000 {
				compatible = "aspeed,ast2500-adc";
				reg = <0x1e6e9000 0xb0>;
				clocks = <&syscon ASPEED_CLK_APB>;
				resets = <&syscon ASPEED_RESET_ADC>;
				#io-channel-cells = <1>;
				status = "disabled";
			};

			video: video@1e700000 {
				compatible = "aspeed,ast2500-video-engine";
				reg = <0x1e700000 0x1000>;
				clocks = <&syscon ASPEED_CLK_GATE_VCLK>,
					 <&syscon ASPEED_CLK_GATE_ECLK>;
				clock-names = "vclk", "eclk";
				interrupts = <7>;
				status = "disabled";
			};

			sram: sram@1e720000 {
				compatible = "mmio-sram";
				reg = <0x1e720000 0x9000>;	// 36K
			};

			sdmmc: sd-controller@1e740000 {
				compatible = "aspeed,ast2500-sd-controller";
				reg = <0x1e740000 0x100>;
				#address-cells = <1>;
				#size-cells = <1>;
				ranges = <0 0x1e740000 0x10000>;
				clocks = <&syscon ASPEED_CLK_GATE_SDCLK>;
				status = "disabled";

				sdhci0: sdhci@100 {
					compatible = "aspeed,ast2500-sdhci";
					reg = <0x100 0x100>;
					interrupts = <26>;
					sdhci,auto-cmd12;
					clocks = <&syscon ASPEED_CLK_SDIO>;
					status = "disabled";
				};

				sdhci1: sdhci@200 {
					compatible = "aspeed,ast2500-sdhci";
					reg = <0x200 0x100>;
					interrupts = <26>;
					sdhci,auto-cmd12;
					clocks = <&syscon ASPEED_CLK_SDIO>;
					status = "disabled";
				};
			};

			gpio: gpio@1e780000 {
				#gpio-cells = <2>;
				gpio-controller;
				compatible = "aspeed,ast2500-gpio";
				reg = <0x1e780000 0x200>;
				interrupts = <20>;
				gpio-ranges = <&pinctrl 0 0 232>;
				clocks = <&syscon ASPEED_CLK_APB>;
				interrupt-controller;
				#interrupt-cells = <2>;
				status = "disabled";
			};

			sgpio: sgpio@1e780200 {
				#gpio-cells = <2>;
				compatible = "aspeed,ast2500-sgpio";
				gpio-controller;
				interrupts = <40>;
				reg = <0x1e780200 0x0100>;
				clocks = <&syscon ASPEED_CLK_APB>;
				interrupt-controller;
				bus-frequency = <1000000>;
				pinctrl-names = "default";
				pinctrl-0 = <&pinctrl_sgpm_default>;
				status = "disabled";
			};

			rtc: rtc@1e781000 {
				compatible = "aspeed,ast2500-rtc";
				reg = <0x1e781000 0x18>;
				status = "disabled";
			};

			timer: timer@1e782000 {
				/* This timer is a Faraday FTTMR010 derivative */
				compatible = "aspeed,ast2500-timer";
				reg = <0x1e782000 0x90>;
				interrupts = <16 17 18 35 36 37 38 39>;
				clocks = <&syscon ASPEED_CLK_APB>;
				clock-names = "PCLK";
			};

			uart1: serial@1e783000 {
				compatible = "ns16550a";
				reg = <0x1e783000 0x20>;
				reg-shift = <2>;
				interrupts = <9>;
				clocks = <&syscon ASPEED_CLK_GATE_UART1CLK>;
				resets = <&lpc_reset 4>;
				no-loopback-test;
				status = "disabled";
			};

			uart5: serial@1e784000 {
				compatible = "ns16550a";
				reg = <0x1e784000 0x20>;
				reg-shift = <2>;
				interrupts = <10>;
				clocks = <&syscon ASPEED_CLK_GATE_UART5CLK>;
				no-loopback-test;
				status = "disabled";
			};

			wdt1: watchdog@1e785000 {
				compatible = "aspeed,ast2500-wdt";
				reg = <0x1e785000 0x20>;
				clocks = <&syscon ASPEED_CLK_APB>;
			};

			wdt2: watchdog@1e785020 {
				compatible = "aspeed,ast2500-wdt";
				reg = <0x1e785020 0x20>;
				clocks = <&syscon ASPEED_CLK_APB>;
			};

			wdt3: watchdog@1e785040 {
				compatible = "aspeed,ast2500-wdt";
				reg = <0x1e785040 0x20>;
				clocks = <&syscon ASPEED_CLK_APB>;
				status = "disabled";
			};

			pwm_tacho: pwm-tacho-controller@1e786000 {
				compatible = "aspeed,ast2500-pwm-tacho";
				#address-cells = <1>;
				#size-cells = <0>;
				reg = <0x1e786000 0x1000>;
				clocks = <&syscon ASPEED_CLK_24M>;
				resets = <&syscon ASPEED_RESET_PWM>;
				status = "disabled";
			};

			vuart: serial@1e787000 {
				compatible = "aspeed,ast2500-vuart";
				reg = <0x1e787000 0x40>;
				reg-shift = <2>;
				interrupts = <8>;
				clocks = <&syscon ASPEED_CLK_APB>;
				no-loopback-test;
				status = "disabled";
			};

			espi: espi@1e6ee000 {
				compatible = "aspeed,ast2500-espi-slave";
				reg = <0x1e6ee000 0x100>;
				interrupts = <23>;
				status = "disabled";
				clocks = <&syscon ASPEED_CLK_GATE_ESPICLK>;
				pinctrl-names = "default";
				pinctrl-0 = <&pinctrl_espi_default>;
			};

			jtag: jtag@1e6e4000 {
				compatible = "aspeed,ast2500-jtag";
				reg = <0x1e6e4000 0x1c>;
				clocks = <&syscon ASPEED_CLK_APB>;
				resets = <&syscon ASPEED_RESET_JTAG_MASTER>;
				interrupts = <43>;
				status = "disabled";
			};

			lpc: lpc@1e789000 {
				compatible = "aspeed,ast2500-lpc-v2", "simple-mfd", "syscon";
				reg = <0x1e789000 0x1000>;
				reg-io-width = <4>;

				#address-cells = <1>;
				#size-cells = <1>;
				ranges = <0x0 0x1e789000 0x1000>;

<<<<<<< HEAD
				lpc_bmc: lpc-bmc@0 {
					compatible = "aspeed,ast2500-lpc-bmc", "simple-mfd", "syscon";
					reg = <0x0 0x80>;
					reg-io-width = <4>;

					#address-cells = <1>;
					#size-cells = <1>;
					ranges = <0x0 0x0 0x80>;

					kcs1: kcs@24 {
						compatible = "aspeed,ast2500-kcs-bmc-v2";
						reg = <0x24 0x1>, <0x30 0x1>, <0x3c 0x1>;
						interrupts = <8>;
						clocks = <&syscon ASPEED_CLK_GATE_LCLK>;
						status = "disabled";
					};
					kcs2: kcs@28 {
						compatible = "aspeed,ast2500-kcs-bmc-v2";
						reg = <0x28 0x1>, <0x34 0x1>, <0x40 0x1>;
						interrupts = <8>;
						clocks = <&syscon ASPEED_CLK_GATE_LCLK>;
						status = "disabled";
					};
					kcs3: kcs@2c {
						compatible = "aspeed,ast2500-kcs-bmc-v2";
						reg = <0x2c 0x1>, <0x38 0x1>, <0x44 0x1>;
						interrupts = <8>;
						clocks = <&syscon ASPEED_CLK_GATE_LCLK>;
						status = "disabled";
					};
				};

				lpc_host: lpc-host@80 {
					compatible = "aspeed,ast2500-lpc-host", "simple-mfd", "syscon";
					reg = <0x80 0x1e0>;
					reg-io-width = <4>;

					#address-cells = <1>;
					#size-cells = <1>;
					ranges = <0x0 0x80 0x1e0>;

					kcs4: kcs@94 {
						compatible = "aspeed,ast2500-kcs-bmc-v2";
						reg = <0x94 0x1>, <0x98 0x1>, <0x9c 0x1>;
						interrupts = <8>;
						clocks = <&syscon ASPEED_CLK_GATE_LCLK>;
						status = "disabled";
					};

					lpc_ctrl: lpc-ctrl@0 {
						compatible = "aspeed,ast2500-lpc-ctrl";
						reg = <0x0 0x10>;
						clocks = <&syscon ASPEED_CLK_GATE_LCLK>;
						status = "disabled";
					};

					lpc_snoop: lpc-snoop@10 {
						compatible = "aspeed,ast2500-lpc-snoop";
						reg = <0x10 0x8>;
						interrupts = <8>;
						clocks = <&syscon ASPEED_CLK_GATE_LCLK>;
						status = "disabled";
					};

					lpc_reset: reset-controller@18 {
						compatible = "aspeed,ast2500-lpc-reset";
						reg = <0x18 0x4>;
						#reset-cells = <1>;
					};

					lhc: lhc@20 {
						compatible = "aspeed,ast2500-lhc";
						reg = <0x20 0x24 0x48 0x8>;
					};


					ibt: ibt@c0 {
						compatible = "aspeed,ast2500-ibt-bmc";
						reg = <0xc0 0x18>;
						clocks = <&syscon ASPEED_CLK_GATE_LCLK>;
						interrupts = <8>;
						status = "disabled";
					};

					sio_regs: regs {
						compatible = "aspeed,bmc-misc";
					};

					lpc_sio: lpc-sio@100 {
						compatible = "aspeed,ast2500-lpc-sio";
						reg = <0x100 0x20>;
						clocks = <&syscon ASPEED_CLK_GATE_LCLK>;
						status = "disabled";
					};

					mbox: mbox@180 {
						compatible = "aspeed,ast2500-mbox";
						reg = <0x180 0x5c>;
						interrupts = <46>;
						#mbox-cells = <1>;
						clocks = <&syscon ASPEED_CLK_GATE_LCLK>;
						status = "disabled";
					};
=======
				kcs1: kcs@24 {
					compatible = "aspeed,ast2500-kcs-bmc-v2";
					reg = <0x24 0x1>, <0x30 0x1>, <0x3c 0x1>;
					interrupts = <8>;
					status = "disabled";
				};

				kcs2: kcs@28 {
					compatible = "aspeed,ast2500-kcs-bmc-v2";
					reg = <0x28 0x1>, <0x34 0x1>, <0x40 0x1>;
					interrupts = <8>;
					status = "disabled";
				};

				kcs3: kcs@2c {
					compatible = "aspeed,ast2500-kcs-bmc-v2";
					reg = <0x2c 0x1>, <0x38 0x1>, <0x44 0x1>;
					interrupts = <8>;
					status = "disabled";
				};

				kcs4: kcs@114 {
					compatible = "aspeed,ast2500-kcs-bmc-v2";
					reg = <0x114 0x1>, <0x118 0x1>, <0x11c 0x1>;
					interrupts = <8>;
					status = "disabled";
				};

				lpc_ctrl: lpc-ctrl@80 {
					compatible = "aspeed,ast2500-lpc-ctrl";
					reg = <0x80 0x10>;
					clocks = <&syscon ASPEED_CLK_GATE_LCLK>;
					status = "disabled";
				};

				lpc_snoop: lpc-snoop@90 {
					compatible = "aspeed,ast2500-lpc-snoop";
					reg = <0x90 0x8>;
					interrupts = <8>;
					clocks = <&syscon ASPEED_CLK_GATE_LCLK>;
					status = "disabled";
				};

				lpc_reset: reset-controller@98 {
					compatible = "aspeed,ast2500-lpc-reset";
					reg = <0x98 0x4>;
					#reset-cells = <1>;
				};

				lhc: lhc@a0 {
					compatible = "aspeed,ast2500-lhc";
					reg = <0xa0 0x24 0xc8 0x8>;
				};


				ibt: ibt@140 {
					compatible = "aspeed,ast2500-ibt-bmc";
					reg = <0x140 0x18>;
					interrupts = <8>;
					status = "disabled";
>>>>>>> 45c6dc0d
				};

				uart_routing: uart_routing@9c {
					compatible = "aspeed,ast2500-uart-routing";
					reg = <0x9c 0x4>;
					status = "disabled";
				};
			};

			peci: bus@1e78b000 {
				compatible = "simple-bus";
				#address-cells = <1>;
				#size-cells = <1>;
				ranges = <0x0 0x1e78b000 0x60>;
			};

			uart2: serial@1e78d000 {
				compatible = "ns16550a";
				reg = <0x1e78d000 0x20>;
				reg-shift = <2>;
				interrupts = <32>;
				clocks = <&syscon ASPEED_CLK_GATE_UART2CLK>;
				resets = <&lpc_reset 5>;
				no-loopback-test;
				status = "disabled";
			};

			uart3: serial@1e78e000 {
				compatible = "ns16550a";
				reg = <0x1e78e000 0x20>;
				reg-shift = <2>;
				interrupts = <33>;
				clocks = <&syscon ASPEED_CLK_GATE_UART3CLK>;
				resets = <&lpc_reset 6>;
				no-loopback-test;
				status = "disabled";
			};

			uart4: serial@1e78f000 {
				compatible = "ns16550a";
				reg = <0x1e78f000 0x20>;
				reg-shift = <2>;
				interrupts = <34>;
				clocks = <&syscon ASPEED_CLK_GATE_UART4CLK>;
				resets = <&lpc_reset 7>;
				no-loopback-test;
				status = "disabled";
			};

			i2c: bus@1e78a000 {
				compatible = "simple-bus";
				#address-cells = <1>;
				#size-cells = <1>;
				ranges = <0 0x1e78a000 0x1000>;
			};
		};
	};
};

&peci {
	peci0: peci-bus@0 {
		compatible = "aspeed,ast2500-peci";
		reg = <0x0 0x60>;
		#address-cells = <1>;
		#size-cells = <0>;
		interrupts = <15>;
		clocks = <&syscon ASPEED_CLK_GATE_REFCLK>;
		resets = <&syscon ASPEED_RESET_PECI>;
		clock-frequency = <24000000>;
		msg-timing = <1>;
		addr-timing = <1>;
		rd-sampling-point = <8>;
		cmd-timeout-ms = <1000>;
		status = "disabled";
	};
};

&i2c {
	i2c_gr: i2c-global-regs@0 {
		compatible = "aspeed,ast2500-i2c-gr", "syscon";
		reg = <0x0 0x40>;

		#address-cells = <1>;
		#size-cells = <1>;
		ranges = <0x0 0x0 0x40>;

		i2c_ic: interrupt-controller@0 {
			#interrupt-cells = <1>;
			compatible = "aspeed,ast2500-i2c-ic";
			reg = <0x0 0x4>;
			interrupts = <12>;
			interrupt-controller;
		};
	};

	i2c0: i2c-bus@40 {
		#address-cells = <1>;
		#size-cells = <0>;
		#interrupt-cells = <1>;

		reg = <0x40 0x40>, <0x200 0x10>;
		compatible = "aspeed,ast2500-i2c-bus";
		clocks = <&syscon ASPEED_CLK_APB>;
		resets = <&syscon ASPEED_RESET_I2C>;
		bus-frequency = <100000>;
		interrupts = <0>;
		interrupt-parent = <&i2c_ic>;
		status = "disabled";
		/* Does not need pinctrl properties */
	};

	i2c1: i2c-bus@80 {
		#address-cells = <1>;
		#size-cells = <0>;
		#interrupt-cells = <1>;

		reg = <0x80 0x40>, <0x210 0x10>;
		compatible = "aspeed,ast2500-i2c-bus";
		clocks = <&syscon ASPEED_CLK_APB>;
		resets = <&syscon ASPEED_RESET_I2C>;
		bus-frequency = <100000>;
		interrupts = <1>;
		interrupt-parent = <&i2c_ic>;
		status = "disabled";
		/* Does not need pinctrl properties */
	};

	i2c2: i2c-bus@c0 {
		#address-cells = <1>;
		#size-cells = <0>;
		#interrupt-cells = <1>;

		reg = <0xc0 0x40>, <0x220 0x10>;
		compatible = "aspeed,ast2500-i2c-bus";
		clocks = <&syscon ASPEED_CLK_APB>;
		resets = <&syscon ASPEED_RESET_I2C>;
		bus-frequency = <100000>;
		interrupts = <2>;
		interrupt-parent = <&i2c_ic>;
		pinctrl-names = "default";
		pinctrl-0 = <&pinctrl_i2c3_default>;
		status = "disabled";
	};

	i2c3: i2c-bus@100 {
		#address-cells = <1>;
		#size-cells = <0>;
		#interrupt-cells = <1>;

		reg = <0x100 0x40>, <0x230 0x10>;
		compatible = "aspeed,ast2500-i2c-bus";
		clocks = <&syscon ASPEED_CLK_APB>;
		resets = <&syscon ASPEED_RESET_I2C>;
		bus-frequency = <100000>;
		interrupts = <3>;
		interrupt-parent = <&i2c_ic>;
		pinctrl-names = "default";
		pinctrl-0 = <&pinctrl_i2c4_default>;
		status = "disabled";
	};

	i2c4: i2c-bus@140 {
		#address-cells = <1>;
		#size-cells = <0>;
		#interrupt-cells = <1>;

		reg = <0x140 0x40>, <0x240 0x10>;
		compatible = "aspeed,ast2500-i2c-bus";
		clocks = <&syscon ASPEED_CLK_APB>;
		resets = <&syscon ASPEED_RESET_I2C>;
		bus-frequency = <100000>;
		interrupts = <4>;
		interrupt-parent = <&i2c_ic>;
		pinctrl-names = "default";
		pinctrl-0 = <&pinctrl_i2c5_default>;
		status = "disabled";
	};

	i2c5: i2c-bus@180 {
		#address-cells = <1>;
		#size-cells = <0>;
		#interrupt-cells = <1>;

		reg = <0x180 0x40>, <0x250 0x10>;
		compatible = "aspeed,ast2500-i2c-bus";
		clocks = <&syscon ASPEED_CLK_APB>;
		resets = <&syscon ASPEED_RESET_I2C>;
		bus-frequency = <100000>;
		interrupts = <5>;
		interrupt-parent = <&i2c_ic>;
		pinctrl-names = "default";
		pinctrl-0 = <&pinctrl_i2c6_default>;
		status = "disabled";
	};

	i2c6: i2c-bus@1c0 {
		#address-cells = <1>;
		#size-cells = <0>;
		#interrupt-cells = <1>;

		reg = <0x1c0 0x40>, <0x260 0x10>;
		compatible = "aspeed,ast2500-i2c-bus";
		clocks = <&syscon ASPEED_CLK_APB>;
		resets = <&syscon ASPEED_RESET_I2C>;
		bus-frequency = <100000>;
		interrupts = <6>;
		interrupt-parent = <&i2c_ic>;
		pinctrl-names = "default";
		pinctrl-0 = <&pinctrl_i2c7_default>;
		status = "disabled";
	};

	i2c7: i2c-bus@300 {
		#address-cells = <1>;
		#size-cells = <0>;
		#interrupt-cells = <1>;

		reg = <0x300 0x40>, <0x270 0x10>;
		compatible = "aspeed,ast2500-i2c-bus";
		clocks = <&syscon ASPEED_CLK_APB>;
		resets = <&syscon ASPEED_RESET_I2C>;
		bus-frequency = <100000>;
		interrupts = <7>;
		interrupt-parent = <&i2c_ic>;
		pinctrl-names = "default";
		pinctrl-0 = <&pinctrl_i2c8_default>;
		status = "disabled";
	};

	i2c8: i2c-bus@340 {
		#address-cells = <1>;
		#size-cells = <0>;
		#interrupt-cells = <1>;

		reg = <0x340 0x40>, <0x280 0x10>;
		compatible = "aspeed,ast2500-i2c-bus";
		clocks = <&syscon ASPEED_CLK_APB>;
		resets = <&syscon ASPEED_RESET_I2C>;
		bus-frequency = <100000>;
		interrupts = <8>;
		interrupt-parent = <&i2c_ic>;
		pinctrl-names = "default";
		pinctrl-0 = <&pinctrl_i2c9_default>;
		status = "disabled";
	};

	i2c9: i2c-bus@380 {
		#address-cells = <1>;
		#size-cells = <0>;
		#interrupt-cells = <1>;

		reg = <0x380 0x40>, <0x290 0x10>;
		compatible = "aspeed,ast2500-i2c-bus";
		clocks = <&syscon ASPEED_CLK_APB>;
		resets = <&syscon ASPEED_RESET_I2C>;
		bus-frequency = <100000>;
		interrupts = <9>;
		interrupt-parent = <&i2c_ic>;
		pinctrl-names = "default";
		pinctrl-0 = <&pinctrl_i2c10_default>;
		status = "disabled";
	};

	i2c10: i2c-bus@3c0 {
		#address-cells = <1>;
		#size-cells = <0>;
		#interrupt-cells = <1>;

		reg = <0x3c0 0x40>, <0x2a0 0x10>;
		compatible = "aspeed,ast2500-i2c-bus";
		clocks = <&syscon ASPEED_CLK_APB>;
		resets = <&syscon ASPEED_RESET_I2C>;
		bus-frequency = <100000>;
		interrupts = <10>;
		interrupt-parent = <&i2c_ic>;
		pinctrl-names = "default";
		pinctrl-0 = <&pinctrl_i2c11_default>;
		status = "disabled";
	};

	i2c11: i2c-bus@400 {
		#address-cells = <1>;
		#size-cells = <0>;
		#interrupt-cells = <1>;

		reg = <0x400 0x40>, <0x2b0 0x10>;
		compatible = "aspeed,ast2500-i2c-bus";
		clocks = <&syscon ASPEED_CLK_APB>;
		resets = <&syscon ASPEED_RESET_I2C>;
		bus-frequency = <100000>;
		interrupts = <11>;
		interrupt-parent = <&i2c_ic>;
		pinctrl-names = "default";
		pinctrl-0 = <&pinctrl_i2c12_default>;
		status = "disabled";
	};

	i2c12: i2c-bus@440 {
		#address-cells = <1>;
		#size-cells = <0>;
		#interrupt-cells = <1>;

		reg = <0x440 0x40>, <0x2c0 0x10>;
		compatible = "aspeed,ast2500-i2c-bus";
		clocks = <&syscon ASPEED_CLK_APB>;
		resets = <&syscon ASPEED_RESET_I2C>;
		bus-frequency = <100000>;
		interrupts = <12>;
		interrupt-parent = <&i2c_ic>;
		pinctrl-names = "default";
		pinctrl-0 = <&pinctrl_i2c13_default>;
		status = "disabled";
	};

	i2c13: i2c-bus@480 {
		#address-cells = <1>;
		#size-cells = <0>;
		#interrupt-cells = <1>;

		reg = <0x480 0x40>, <0x2d0 0x10>;
		compatible = "aspeed,ast2500-i2c-bus";
		clocks = <&syscon ASPEED_CLK_APB>;
		resets = <&syscon ASPEED_RESET_I2C>;
		bus-frequency = <100000>;
		interrupts = <13>;
		interrupt-parent = <&i2c_ic>;
		pinctrl-names = "default";
		pinctrl-0 = <&pinctrl_i2c14_default>;
		status = "disabled";
	};
};

&pinctrl {
	pinctrl_acpi_default: acpi_default {
		function = "ACPI";
		groups = "ACPI";
	};

	pinctrl_adc0_default: adc0_default {
		function = "ADC0";
		groups = "ADC0";
	};

	pinctrl_adc1_default: adc1_default {
		function = "ADC1";
		groups = "ADC1";
	};

	pinctrl_adc10_default: adc10_default {
		function = "ADC10";
		groups = "ADC10";
	};

	pinctrl_adc11_default: adc11_default {
		function = "ADC11";
		groups = "ADC11";
	};

	pinctrl_adc12_default: adc12_default {
		function = "ADC12";
		groups = "ADC12";
	};

	pinctrl_adc13_default: adc13_default {
		function = "ADC13";
		groups = "ADC13";
	};

	pinctrl_adc14_default: adc14_default {
		function = "ADC14";
		groups = "ADC14";
	};

	pinctrl_adc15_default: adc15_default {
		function = "ADC15";
		groups = "ADC15";
	};

	pinctrl_adc2_default: adc2_default {
		function = "ADC2";
		groups = "ADC2";
	};

	pinctrl_adc3_default: adc3_default {
		function = "ADC3";
		groups = "ADC3";
	};

	pinctrl_adc4_default: adc4_default {
		function = "ADC4";
		groups = "ADC4";
	};

	pinctrl_adc5_default: adc5_default {
		function = "ADC5";
		groups = "ADC5";
	};

	pinctrl_adc6_default: adc6_default {
		function = "ADC6";
		groups = "ADC6";
	};

	pinctrl_adc7_default: adc7_default {
		function = "ADC7";
		groups = "ADC7";
	};

	pinctrl_adc8_default: adc8_default {
		function = "ADC8";
		groups = "ADC8";
	};

	pinctrl_adc9_default: adc9_default {
		function = "ADC9";
		groups = "ADC9";
	};

	pinctrl_bmcint_default: bmcint_default {
		function = "BMCINT";
		groups = "BMCINT";
	};

	pinctrl_ddcclk_default: ddcclk_default {
		function = "DDCCLK";
		groups = "DDCCLK";
	};

	pinctrl_ddcdat_default: ddcdat_default {
		function = "DDCDAT";
		groups = "DDCDAT";
	};

	pinctrl_espi_default: espi_default {
		function = "ESPI";
		groups = "ESPI";
	};

	pinctrl_fwspics1_default: fwspics1_default {
		function = "FWSPICS1";
		groups = "FWSPICS1";
	};

	pinctrl_fwspics2_default: fwspics2_default {
		function = "FWSPICS2";
		groups = "FWSPICS2";
	};

	pinctrl_gpid0_default: gpid0_default {
		function = "GPID0";
		groups = "GPID0";
	};

	pinctrl_gpid2_default: gpid2_default {
		function = "GPID2";
		groups = "GPID2";
	};

	pinctrl_gpid4_default: gpid4_default {
		function = "GPID4";
		groups = "GPID4";
	};

	pinctrl_gpid6_default: gpid6_default {
		function = "GPID6";
		groups = "GPID6";
	};

	pinctrl_gpie0_default: gpie0_default {
		function = "GPIE0";
		groups = "GPIE0";
	};

	pinctrl_gpie2_default: gpie2_default {
		function = "GPIE2";
		groups = "GPIE2";
	};

	pinctrl_gpie4_default: gpie4_default {
		function = "GPIE4";
		groups = "GPIE4";
	};

	pinctrl_gpie6_default: gpie6_default {
		function = "GPIE6";
		groups = "GPIE6";
	};

	pinctrl_i2c10_default: i2c10_default {
		function = "I2C10";
		groups = "I2C10";
	};

	pinctrl_i2c11_default: i2c11_default {
		function = "I2C11";
		groups = "I2C11";
	};

	pinctrl_i2c12_default: i2c12_default {
		function = "I2C12";
		groups = "I2C12";
	};

	pinctrl_i2c13_default: i2c13_default {
		function = "I2C13";
		groups = "I2C13";
	};

	pinctrl_i2c14_default: i2c14_default {
		function = "I2C14";
		groups = "I2C14";
	};

	pinctrl_i2c3_default: i2c3_default {
		function = "I2C3";
		groups = "I2C3";
	};

	pinctrl_i2c4_default: i2c4_default {
		function = "I2C4";
		groups = "I2C4";
	};

	pinctrl_i2c5_default: i2c5_default {
		function = "I2C5";
		groups = "I2C5";
	};

	pinctrl_i2c6_default: i2c6_default {
		function = "I2C6";
		groups = "I2C6";
	};

	pinctrl_i2c7_default: i2c7_default {
		function = "I2C7";
		groups = "I2C7";
	};

	pinctrl_i2c8_default: i2c8_default {
		function = "I2C8";
		groups = "I2C8";
	};

	pinctrl_i2c9_default: i2c9_default {
		function = "I2C9";
		groups = "I2C9";
	};

	pinctrl_lad0_default: lad0_default {
		function = "LAD0";
		groups = "LAD0";
	};

	pinctrl_lad1_default: lad1_default {
		function = "LAD1";
		groups = "LAD1";
	};

	pinctrl_lad2_default: lad2_default {
		function = "LAD2";
		groups = "LAD2";
	};

	pinctrl_lad3_default: lad3_default {
		function = "LAD3";
		groups = "LAD3";
	};

	pinctrl_lclk_default: lclk_default {
		function = "LCLK";
		groups = "LCLK";
	};

	pinctrl_lframe_default: lframe_default {
		function = "LFRAME";
		groups = "LFRAME";
	};

	pinctrl_lpchc_default: lpchc_default {
		function = "LPCHC";
		groups = "LPCHC";
	};

	pinctrl_lpcpd_default: lpcpd_default {
		function = "LPCPD";
		groups = "LPCPD";
	};

	pinctrl_lpcplus_default: lpcplus_default {
		function = "LPCPLUS";
		groups = "LPCPLUS";
	};

	pinctrl_lpcpme_default: lpcpme_default {
		function = "LPCPME";
		groups = "LPCPME";
	};

	pinctrl_lpcrst_default: lpcrst_default {
		function = "LPCRST";
		groups = "LPCRST";
	};

	pinctrl_lpcsmi_default: lpcsmi_default {
		function = "LPCSMI";
		groups = "LPCSMI";
	};

	pinctrl_lsirq_default: lsirq_default {
		function = "LSIRQ";
		groups = "LSIRQ";
	};

	pinctrl_mac1link_default: mac1link_default {
		function = "MAC1LINK";
		groups = "MAC1LINK";
	};

	pinctrl_mac2link_default: mac2link_default {
		function = "MAC2LINK";
		groups = "MAC2LINK";
	};

	pinctrl_mdio1_default: mdio1_default {
		function = "MDIO1";
		groups = "MDIO1";
	};

	pinctrl_mdio2_default: mdio2_default {
		function = "MDIO2";
		groups = "MDIO2";
	};

	pinctrl_ncts1_default: ncts1_default {
		function = "NCTS1";
		groups = "NCTS1";
	};

	pinctrl_ncts2_default: ncts2_default {
		function = "NCTS2";
		groups = "NCTS2";
	};

	pinctrl_ncts3_default: ncts3_default {
		function = "NCTS3";
		groups = "NCTS3";
	};

	pinctrl_ncts4_default: ncts4_default {
		function = "NCTS4";
		groups = "NCTS4";
	};

	pinctrl_ndcd1_default: ndcd1_default {
		function = "NDCD1";
		groups = "NDCD1";
	};

	pinctrl_ndcd2_default: ndcd2_default {
		function = "NDCD2";
		groups = "NDCD2";
	};

	pinctrl_ndcd3_default: ndcd3_default {
		function = "NDCD3";
		groups = "NDCD3";
	};

	pinctrl_ndcd4_default: ndcd4_default {
		function = "NDCD4";
		groups = "NDCD4";
	};

	pinctrl_ndsr1_default: ndsr1_default {
		function = "NDSR1";
		groups = "NDSR1";
	};

	pinctrl_ndsr2_default: ndsr2_default {
		function = "NDSR2";
		groups = "NDSR2";
	};

	pinctrl_ndsr3_default: ndsr3_default {
		function = "NDSR3";
		groups = "NDSR3";
	};

	pinctrl_ndsr4_default: ndsr4_default {
		function = "NDSR4";
		groups = "NDSR4";
	};

	pinctrl_ndtr1_default: ndtr1_default {
		function = "NDTR1";
		groups = "NDTR1";
	};

	pinctrl_ndtr2_default: ndtr2_default {
		function = "NDTR2";
		groups = "NDTR2";
	};

	pinctrl_ndtr3_default: ndtr3_default {
		function = "NDTR3";
		groups = "NDTR3";
	};

	pinctrl_ndtr4_default: ndtr4_default {
		function = "NDTR4";
		groups = "NDTR4";
	};

	pinctrl_nri1_default: nri1_default {
		function = "NRI1";
		groups = "NRI1";
	};

	pinctrl_nri2_default: nri2_default {
		function = "NRI2";
		groups = "NRI2";
	};

	pinctrl_nri3_default: nri3_default {
		function = "NRI3";
		groups = "NRI3";
	};

	pinctrl_nri4_default: nri4_default {
		function = "NRI4";
		groups = "NRI4";
	};

	pinctrl_nrts1_default: nrts1_default {
		function = "NRTS1";
		groups = "NRTS1";
	};

	pinctrl_nrts2_default: nrts2_default {
		function = "NRTS2";
		groups = "NRTS2";
	};

	pinctrl_nrts3_default: nrts3_default {
		function = "NRTS3";
		groups = "NRTS3";
	};

	pinctrl_nrts4_default: nrts4_default {
		function = "NRTS4";
		groups = "NRTS4";
	};

	pinctrl_oscclk_default: oscclk_default {
		function = "OSCCLK";
		groups = "OSCCLK";
	};

	pinctrl_pewake_default: pewake_default {
		function = "PEWAKE";
		groups = "PEWAKE";
	};

	pinctrl_pnor_default: pnor_default {
		function = "PNOR";
		groups = "PNOR";
	};

	pinctrl_pwm0_default: pwm0_default {
		function = "PWM0";
		groups = "PWM0";
	};

	pinctrl_pwm1_default: pwm1_default {
		function = "PWM1";
		groups = "PWM1";
	};

	pinctrl_pwm2_default: pwm2_default {
		function = "PWM2";
		groups = "PWM2";
	};

	pinctrl_pwm3_default: pwm3_default {
		function = "PWM3";
		groups = "PWM3";
	};

	pinctrl_pwm4_default: pwm4_default {
		function = "PWM4";
		groups = "PWM4";
	};

	pinctrl_pwm5_default: pwm5_default {
		function = "PWM5";
		groups = "PWM5";
	};

	pinctrl_pwm6_default: pwm6_default {
		function = "PWM6";
		groups = "PWM6";
	};

	pinctrl_pwm7_default: pwm7_default {
		function = "PWM7";
		groups = "PWM7";
	};

	pinctrl_rgmii1_default: rgmii1_default {
		function = "RGMII1";
		groups = "RGMII1";
	};

	pinctrl_rgmii2_default: rgmii2_default {
		function = "RGMII2";
		groups = "RGMII2";
	};

	pinctrl_rmii1_default: rmii1_default {
		function = "RMII1";
		groups = "RMII1";
	};

	pinctrl_rmii2_default: rmii2_default {
		function = "RMII2";
		groups = "RMII2";
	};

	pinctrl_rxd1_default: rxd1_default {
		function = "RXD1";
		groups = "RXD1";
	};

	pinctrl_rxd2_default: rxd2_default {
		function = "RXD2";
		groups = "RXD2";
	};

	pinctrl_rxd3_default: rxd3_default {
		function = "RXD3";
		groups = "RXD3";
	};

	pinctrl_rxd4_default: rxd4_default {
		function = "RXD4";
		groups = "RXD4";
	};

	pinctrl_salt1_default: salt1_default {
		function = "SALT1";
		groups = "SALT1";
	};

	pinctrl_salt10_default: salt10_default {
		function = "SALT10";
		groups = "SALT10";
	};

	pinctrl_salt11_default: salt11_default {
		function = "SALT11";
		groups = "SALT11";
	};

	pinctrl_salt12_default: salt12_default {
		function = "SALT12";
		groups = "SALT12";
	};

	pinctrl_salt13_default: salt13_default {
		function = "SALT13";
		groups = "SALT13";
	};

	pinctrl_salt14_default: salt14_default {
		function = "SALT14";
		groups = "SALT14";
	};

	pinctrl_salt2_default: salt2_default {
		function = "SALT2";
		groups = "SALT2";
	};

	pinctrl_salt3_default: salt3_default {
		function = "SALT3";
		groups = "SALT3";
	};

	pinctrl_salt4_default: salt4_default {
		function = "SALT4";
		groups = "SALT4";
	};

	pinctrl_salt5_default: salt5_default {
		function = "SALT5";
		groups = "SALT5";
	};

	pinctrl_salt6_default: salt6_default {
		function = "SALT6";
		groups = "SALT6";
	};

	pinctrl_salt7_default: salt7_default {
		function = "SALT7";
		groups = "SALT7";
	};

	pinctrl_salt8_default: salt8_default {
		function = "SALT8";
		groups = "SALT8";
	};

	pinctrl_salt9_default: salt9_default {
		function = "SALT9";
		groups = "SALT9";
	};

	pinctrl_scl1_default: scl1_default {
		function = "SCL1";
		groups = "SCL1";
	};

	pinctrl_scl2_default: scl2_default {
		function = "SCL2";
		groups = "SCL2";
	};

	pinctrl_sd1_default: sd1_default {
		function = "SD1";
		groups = "SD1";
	};

	pinctrl_sd2_default: sd2_default {
		function = "SD2";
		groups = "SD2";
	};

	pinctrl_sda1_default: sda1_default {
		function = "SDA1";
		groups = "SDA1";
	};

	pinctrl_sda2_default: sda2_default {
		function = "SDA2";
		groups = "SDA2";
	};

	pinctrl_sgpm_default: sgpm_default {
		function = "SGPM";
		groups = "SGPM";
	};

	pinctrl_sgps1_default: sgps1_default {
		function = "SGPS1";
		groups = "SGPS1";
	};

	pinctrl_sgps2_default: sgps2_default {
		function = "SGPS2";
		groups = "SGPS2";
	};

	pinctrl_sioonctrl_default: sioonctrl_default {
		function = "SIOONCTRL";
		groups = "SIOONCTRL";
	};

	pinctrl_siopbi_default: siopbi_default {
		function = "SIOPBI";
		groups = "SIOPBI";
	};

	pinctrl_siopbo_default: siopbo_default {
		function = "SIOPBO";
		groups = "SIOPBO";
	};

	pinctrl_siopwreq_default: siopwreq_default {
		function = "SIOPWREQ";
		groups = "SIOPWREQ";
	};

	pinctrl_siopwrgd_default: siopwrgd_default {
		function = "SIOPWRGD";
		groups = "SIOPWRGD";
	};

	pinctrl_sios3_default: sios3_default {
		function = "SIOS3";
		groups = "SIOS3";
	};

	pinctrl_sios5_default: sios5_default {
		function = "SIOS5";
		groups = "SIOS5";
	};

	pinctrl_siosci_default: siosci_default {
		function = "SIOSCI";
		groups = "SIOSCI";
	};

	pinctrl_spi1_default: spi1_default {
		function = "SPI1";
		groups = "SPI1";
	};

	pinctrl_spi1cs1_default: spi1cs1_default {
		function = "SPI1CS1";
		groups = "SPI1CS1";
	};

	pinctrl_spi1debug_default: spi1debug_default {
		function = "SPI1DEBUG";
		groups = "SPI1DEBUG";
	};

	pinctrl_spi1passthru_default: spi1passthru_default {
		function = "SPI1PASSTHRU";
		groups = "SPI1PASSTHRU";
	};

	pinctrl_spi2ck_default: spi2ck_default {
		function = "SPI2CK";
		groups = "SPI2CK";
	};

	pinctrl_spi2cs0_default: spi2cs0_default {
		function = "SPI2CS0";
		groups = "SPI2CS0";
	};

	pinctrl_spi2cs1_default: spi2cs1_default {
		function = "SPI2CS1";
		groups = "SPI2CS1";
	};

	pinctrl_spi2miso_default: spi2miso_default {
		function = "SPI2MISO";
		groups = "SPI2MISO";
	};

	pinctrl_spi2mosi_default: spi2mosi_default {
		function = "SPI2MOSI";
		groups = "SPI2MOSI";
	};

	pinctrl_timer3_default: timer3_default {
		function = "TIMER3";
		groups = "TIMER3";
	};

	pinctrl_timer4_default: timer4_default {
		function = "TIMER4";
		groups = "TIMER4";
	};

	pinctrl_timer5_default: timer5_default {
		function = "TIMER5";
		groups = "TIMER5";
	};

	pinctrl_timer6_default: timer6_default {
		function = "TIMER6";
		groups = "TIMER6";
	};

	pinctrl_timer7_default: timer7_default {
		function = "TIMER7";
		groups = "TIMER7";
	};

	pinctrl_timer8_default: timer8_default {
		function = "TIMER8";
		groups = "TIMER8";
	};

	pinctrl_txd1_default: txd1_default {
		function = "TXD1";
		groups = "TXD1";
	};

	pinctrl_txd2_default: txd2_default {
		function = "TXD2";
		groups = "TXD2";
	};

	pinctrl_txd3_default: txd3_default {
		function = "TXD3";
		groups = "TXD3";
	};

	pinctrl_txd4_default: txd4_default {
		function = "TXD4";
		groups = "TXD4";
	};

	pinctrl_uart6_default: uart6_default {
		function = "UART6";
		groups = "UART6";
	};

	pinctrl_usbcki_default: usbcki_default {
		function = "USBCKI";
		groups = "USBCKI";
	};

	pinctrl_usb2ah_default: usb2ah_default {
		function = "USB2AH";
		groups = "USB2AH";
	};

	pinctrl_usb2ad_default: usb2ad_default {
		function = "USB2AD";
		groups = "USB2AD";
	};

	pinctrl_usb11bhid_default: usb11bhid_default {
		function = "USB11BHID";
		groups = "USB11BHID";
	};

	pinctrl_usb2bh_default: usb2bh_default {
		function = "USB2BH";
		groups = "USB2BH";
	};

	pinctrl_vgabiosrom_default: vgabiosrom_default {
		function = "VGABIOSROM";
		groups = "VGABIOSROM";
	};

	pinctrl_vgahs_default: vgahs_default {
		function = "VGAHS";
		groups = "VGAHS";
	};

	pinctrl_vgavs_default: vgavs_default {
		function = "VGAVS";
		groups = "VGAVS";
	};

	pinctrl_vpi24_default: vpi24_default {
		function = "VPI24";
		groups = "VPI24";
	};

	pinctrl_vpo_default: vpo_default {
		function = "VPO";
		groups = "VPO";
	};

	pinctrl_wdtrst1_default: wdtrst1_default {
		function = "WDTRST1";
		groups = "WDTRST1";
	};

	pinctrl_wdtrst2_default: wdtrst2_default {
		function = "WDTRST2";
		groups = "WDTRST2";
	};
};<|MERGE_RESOLUTION|>--- conflicted
+++ resolved
@@ -461,115 +461,11 @@
 				#size-cells = <1>;
 				ranges = <0x0 0x1e789000 0x1000>;
 
-<<<<<<< HEAD
-				lpc_bmc: lpc-bmc@0 {
-					compatible = "aspeed,ast2500-lpc-bmc", "simple-mfd", "syscon";
-					reg = <0x0 0x80>;
-					reg-io-width = <4>;
-
-					#address-cells = <1>;
-					#size-cells = <1>;
-					ranges = <0x0 0x0 0x80>;
-
-					kcs1: kcs@24 {
-						compatible = "aspeed,ast2500-kcs-bmc-v2";
-						reg = <0x24 0x1>, <0x30 0x1>, <0x3c 0x1>;
-						interrupts = <8>;
-						clocks = <&syscon ASPEED_CLK_GATE_LCLK>;
-						status = "disabled";
-					};
-					kcs2: kcs@28 {
-						compatible = "aspeed,ast2500-kcs-bmc-v2";
-						reg = <0x28 0x1>, <0x34 0x1>, <0x40 0x1>;
-						interrupts = <8>;
-						clocks = <&syscon ASPEED_CLK_GATE_LCLK>;
-						status = "disabled";
-					};
-					kcs3: kcs@2c {
-						compatible = "aspeed,ast2500-kcs-bmc-v2";
-						reg = <0x2c 0x1>, <0x38 0x1>, <0x44 0x1>;
-						interrupts = <8>;
-						clocks = <&syscon ASPEED_CLK_GATE_LCLK>;
-						status = "disabled";
-					};
-				};
-
-				lpc_host: lpc-host@80 {
-					compatible = "aspeed,ast2500-lpc-host", "simple-mfd", "syscon";
-					reg = <0x80 0x1e0>;
-					reg-io-width = <4>;
-
-					#address-cells = <1>;
-					#size-cells = <1>;
-					ranges = <0x0 0x80 0x1e0>;
-
-					kcs4: kcs@94 {
-						compatible = "aspeed,ast2500-kcs-bmc-v2";
-						reg = <0x94 0x1>, <0x98 0x1>, <0x9c 0x1>;
-						interrupts = <8>;
-						clocks = <&syscon ASPEED_CLK_GATE_LCLK>;
-						status = "disabled";
-					};
-
-					lpc_ctrl: lpc-ctrl@0 {
-						compatible = "aspeed,ast2500-lpc-ctrl";
-						reg = <0x0 0x10>;
-						clocks = <&syscon ASPEED_CLK_GATE_LCLK>;
-						status = "disabled";
-					};
-
-					lpc_snoop: lpc-snoop@10 {
-						compatible = "aspeed,ast2500-lpc-snoop";
-						reg = <0x10 0x8>;
-						interrupts = <8>;
-						clocks = <&syscon ASPEED_CLK_GATE_LCLK>;
-						status = "disabled";
-					};
-
-					lpc_reset: reset-controller@18 {
-						compatible = "aspeed,ast2500-lpc-reset";
-						reg = <0x18 0x4>;
-						#reset-cells = <1>;
-					};
-
-					lhc: lhc@20 {
-						compatible = "aspeed,ast2500-lhc";
-						reg = <0x20 0x24 0x48 0x8>;
-					};
-
-
-					ibt: ibt@c0 {
-						compatible = "aspeed,ast2500-ibt-bmc";
-						reg = <0xc0 0x18>;
-						clocks = <&syscon ASPEED_CLK_GATE_LCLK>;
-						interrupts = <8>;
-						status = "disabled";
-					};
-
-					sio_regs: regs {
-						compatible = "aspeed,bmc-misc";
-					};
-
-					lpc_sio: lpc-sio@100 {
-						compatible = "aspeed,ast2500-lpc-sio";
-						reg = <0x100 0x20>;
-						clocks = <&syscon ASPEED_CLK_GATE_LCLK>;
-						status = "disabled";
-					};
-
-					mbox: mbox@180 {
-						compatible = "aspeed,ast2500-mbox";
-						reg = <0x180 0x5c>;
-						interrupts = <46>;
-						#mbox-cells = <1>;
-						clocks = <&syscon ASPEED_CLK_GATE_LCLK>;
-						status = "disabled";
-					};
-=======
 				kcs1: kcs@24 {
 					compatible = "aspeed,ast2500-kcs-bmc-v2";
 					reg = <0x24 0x1>, <0x30 0x1>, <0x3c 0x1>;
 					interrupts = <8>;
+					clocks = <&syscon ASPEED_CLK_GATE_LCLK>;
 					status = "disabled";
 				};
 
@@ -577,6 +473,7 @@
 					compatible = "aspeed,ast2500-kcs-bmc-v2";
 					reg = <0x28 0x1>, <0x34 0x1>, <0x40 0x1>;
 					interrupts = <8>;
+					clocks = <&syscon ASPEED_CLK_GATE_LCLK>;
 					status = "disabled";
 				};
 
@@ -584,6 +481,7 @@
 					compatible = "aspeed,ast2500-kcs-bmc-v2";
 					reg = <0x2c 0x1>, <0x38 0x1>, <0x44 0x1>;
 					interrupts = <8>;
+					clocks = <&syscon ASPEED_CLK_GATE_LCLK>;
 					status = "disabled";
 				};
 
@@ -591,6 +489,7 @@
 					compatible = "aspeed,ast2500-kcs-bmc-v2";
 					reg = <0x114 0x1>, <0x118 0x1>, <0x11c 0x1>;
 					interrupts = <8>;
+					clocks = <&syscon ASPEED_CLK_GATE_LCLK>;
 					status = "disabled";
 				};
 
@@ -626,7 +525,26 @@
 					reg = <0x140 0x18>;
 					interrupts = <8>;
 					status = "disabled";
->>>>>>> 45c6dc0d
+				};
+
+				sio_regs: regs {
+					compatible = "aspeed,bmc-misc";
+				};
+
+				lpc_sio: lpc-sio@180 {
+					compatible = "aspeed,ast2500-lpc-sio";
+					reg = <0x180 0x20>;
+					clocks = <&syscon ASPEED_CLK_GATE_LCLK>;
+					status = "disabled";
+				};
+
+				mbox: mbox@200 {
+					compatible = "aspeed,ast2500-mbox";
+					reg = <0x200 0x5c>;
+					interrupts = <46>;
+					#mbox-cells = <1>;
+					clocks = <&syscon ASPEED_CLK_GATE_LCLK>;
+					status = "disabled";
 				};
 
 				uart_routing: uart_routing@9c {
