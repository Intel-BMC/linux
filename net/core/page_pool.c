--- conflicted
+++ resolved
@@ -99,75 +99,12 @@
 static void __page_pool_return_page(struct page_pool *pool, struct page *page);
 
 noinline
-<<<<<<< HEAD
-static struct page *page_pool_refill_alloc_cache(struct page_pool *pool,
-						 bool refill)
+static struct page *page_pool_refill_alloc_cache(struct page_pool *pool)
 {
 	struct ptr_ring *r = &pool->ring;
 	struct page *page;
 	int pref_nid; /* preferred NUMA node */
 
-	/* Quicker fallback, avoid locks when ring is empty */
-	if (__ptr_ring_empty(r))
-		return NULL;
-
-	/* Softirq guarantee CPU and thus NUMA node is stable. This,
-	 * assumes CPU refilling driver RX-ring will also run RX-NAPI.
-	 */
-#ifdef CONFIG_NUMA
-	pref_nid = (pool->p.nid == NUMA_NO_NODE) ? numa_mem_id() : pool->p.nid;
-#else
-	/* Ignore pool->p.nid setting if !CONFIG_NUMA, helps compiler */
-	pref_nid = numa_mem_id(); /* will be zero like page_to_nid() */
-#endif
-
-	/* Slower-path: Get pages from locked ring queue */
-	spin_lock(&r->consumer_lock);
-
-	/* Refill alloc array, but only if NUMA match */
-	do {
-		page = __ptr_ring_consume(r);
-		if (unlikely(!page))
-			break;
-
-		if (likely(page_to_nid(page) == pref_nid)) {
-			pool->alloc.cache[pool->alloc.count++] = page;
-		} else {
-			/* NUMA mismatch;
-			 * (1) release 1 page to page-allocator and
-			 * (2) break out to fallthrough to alloc_pages_node.
-			 * This limit stress on page buddy alloactor.
-			 */
-			__page_pool_return_page(pool, page);
-			page = NULL;
-			break;
-		}
-	} while (pool->alloc.count < PP_ALLOC_CACHE_REFILL &&
-		 refill);
-
-	/* Return last page */
-	if (likely(pool->alloc.count > 0))
-		page = pool->alloc.cache[--pool->alloc.count];
-
-	spin_unlock(&r->consumer_lock);
-	return page;
-}
-
-/* fast path */
-static struct page *__page_pool_get_cached(struct page_pool *pool)
-{
-	bool refill = false;
-=======
-static struct page *page_pool_refill_alloc_cache(struct page_pool *pool)
-{
-	struct ptr_ring *r = &pool->ring;
->>>>>>> 2c523b34
-	struct page *page;
-	int pref_nid; /* preferred NUMA node */
-
-<<<<<<< HEAD
-	page = page_pool_refill_alloc_cache(pool, refill);
-=======
 	/* Quicker fallback, avoid locks when ring is empty */
 	if (__ptr_ring_empty(r))
 		return NULL;
@@ -210,7 +147,6 @@
 		page = pool->alloc.cache[--pool->alloc.count];
 
 	spin_unlock(&r->consumer_lock);
->>>>>>> 2c523b34
 	return page;
 }
 
